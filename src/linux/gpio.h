--- conflicted
+++ resolved
@@ -4,32 +4,14 @@
 #include <stdint.h> // uint8_t
 
 struct gpio_out {
-<<<<<<< HEAD
-    uint32_t pin;
-    uint32_t val;
-};
-struct gpio_out gpio_out_setup(uint8_t pin, uint8_t val);
-=======
     struct gpio_line* line;
 };
 struct gpio_out gpio_out_setup(uint32_t pin, uint8_t val);
->>>>>>> 31761500
 void gpio_out_reset(struct gpio_out g, uint8_t val);
 void gpio_out_toggle_noirq(struct gpio_out g);
 void gpio_out_toggle(struct gpio_out g);
 void gpio_out_write(struct gpio_out g, uint8_t val);
 
-<<<<<<< HEAD
-
-struct gpio_in {
-    uint8_t pin;
-};
-struct gpio_in gpio_in_setup(uint8_t pin, int8_t pull_up);
-void gpio_in_reset(struct gpio_in g, int8_t pull_up);
-uint8_t gpio_in_read(struct gpio_in g);
-
-
-=======
 struct gpio_in {
     struct gpio_line* line;
 };
@@ -37,7 +19,6 @@
 void gpio_in_reset(struct gpio_in g, int8_t pull_up);
 uint8_t gpio_in_read(struct gpio_in g);
 
->>>>>>> 31761500
 struct gpio_adc {
     int fd;
 };
