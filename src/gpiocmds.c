--- conflicted
+++ resolved
@@ -212,144 +212,4 @@
 {
     gpio_out_setup(args[0], args[1]);
 }
-<<<<<<< HEAD
-DECL_COMMAND(command_set_digital_out, "set_digital_out pin=%u value=%c");
-
-
-/****************************************************************
- * Soft PWM output pins
- ****************************************************************/
-#ifdef HAVE_SOFT_PWM
-
-struct soft_pwm_s {
-    struct timer timer;
-    uint32_t on_duration, off_duration, end_time;
-    uint32_t next_on_duration, next_off_duration;
-    uint32_t max_duration, cycle_time;
-    struct gpio_out pin;
-    uint8_t default_value, flags;
-};
-
-enum {
-    SPF_ON=1<<0, SPF_TOGGLING=1<<1, SPF_CHECK_END=1<<2, SPF_HAVE_NEXT=1<<3,
-    SPF_NEXT_ON=1<<4, SPF_NEXT_TOGGLING=1<<5, SPF_NEXT_CHECK_END=1<<6,
-};
-
-static uint_fast8_t soft_pwm_load_event(struct timer *timer);
-
-// Normal pulse change event
-static uint_fast8_t
-soft_pwm_toggle_event(struct timer *timer)
-{
-    struct soft_pwm_s *s = container_of(timer, struct soft_pwm_s, timer);
-    gpio_out_toggle_noirq(s->pin);
-    s->flags ^= SPF_ON;
-    uint32_t waketime = s->timer.waketime;
-    if (s->flags & SPF_ON)
-        waketime += s->on_duration;
-    else
-        waketime += s->off_duration;
-    if (s->flags & SPF_CHECK_END && !timer_is_before(waketime, s->end_time)) {
-        // End of normal pulsing - next event loads new pwm settings
-        s->timer.func = soft_pwm_load_event;
-        waketime = s->end_time;
-    }
-    s->timer.waketime = waketime;
-    return SF_RESCHEDULE;
-}
-
-// Load next pwm settings
-static uint_fast8_t
-soft_pwm_load_event(struct timer *timer)
-{
-    struct soft_pwm_s *s = container_of(timer, struct soft_pwm_s, timer);
-    if (!(s->flags & SPF_HAVE_NEXT))
-        shutdown("Missed scheduling of next pwm event");
-    uint8_t flags = s->flags >> 4;
-    s->flags = flags;
-    gpio_out_write(s->pin, flags & SPF_ON);
-    if (!(flags & SPF_TOGGLING)) {
-        // Pin is in an always on (value=256) or always off (value=0) state
-        if (!(flags & SPF_CHECK_END))
-            return SF_DONE;
-        s->timer.waketime = s->end_time = s->end_time + s->max_duration;
-        return SF_RESCHEDULE;
-    }
-    // Schedule normal pin toggle timer events
-    s->timer.func = soft_pwm_toggle_event;
-    s->off_duration = s->next_off_duration;
-    s->on_duration = s->next_on_duration;
-    s->timer.waketime = s->end_time + s->on_duration;
-    s->end_time += s->max_duration;
-    return SF_RESCHEDULE;
-}
-
-void
-command_config_soft_pwm_out(uint32_t *args)
-{
-    struct gpio_out pin = gpio_out_setup(args[1], !!args[3]);
-    struct soft_pwm_s *s = oid_alloc(args[0], command_config_soft_pwm_out
-                                     , sizeof(*s));
-    s->pin = pin;
-    s->cycle_time = args[2];
-    s->default_value = !!args[4];
-    s->max_duration = args[5];
-    s->flags = s->default_value ? SPF_ON : 0;
-}
-DECL_COMMAND(command_config_soft_pwm_out,
-             "config_soft_pwm_out oid=%c pin=%u cycle_ticks=%u value=%c"
-             " default_value=%c max_duration=%u");
-
-void
-command_schedule_soft_pwm_out(uint32_t *args)
-{
-    struct soft_pwm_s *s = oid_lookup(args[0], command_config_soft_pwm_out);
-    uint32_t time = args[1], next_on_duration = args[2], next_off_duration;
-    uint8_t next_flags = SPF_CHECK_END | SPF_HAVE_NEXT;
-    if (next_on_duration == 0 || next_on_duration >= s->cycle_time) {
-        next_flags |= next_on_duration ? SPF_NEXT_ON : 0;
-        if (!!next_on_duration != s->default_value && s->max_duration)
-            next_flags |= SPF_NEXT_CHECK_END;
-        next_on_duration = next_off_duration = 0;
-    } else {
-        next_off_duration = s->cycle_time - next_on_duration;
-        next_flags |= SPF_NEXT_ON | SPF_NEXT_TOGGLING;
-        if (s->max_duration)
-            next_flags |= SPF_NEXT_CHECK_END;
-    }
-    irq_disable();
-    if (s->flags & SPF_CHECK_END && timer_is_before(s->end_time, time))
-        shutdown("next soft pwm extends existing pwm");
-    s->end_time = time;
-    s->next_on_duration = next_on_duration;
-    s->next_off_duration = next_off_duration;
-    s->flags = (s->flags & 0xf) | next_flags;
-    if (s->flags & SPF_TOGGLING && timer_is_before(s->timer.waketime, time)) {
-        // soft_pwm_toggle_event() will schedule a load event when ready
-    } else {
-        // Schedule the loading of the pwm parameters at the requested time
-        sched_del_timer(&s->timer);
-        s->timer.waketime = time;
-        s->timer.func = soft_pwm_load_event;
-        sched_add_timer(&s->timer);
-    }
-    irq_enable();
-}
-DECL_COMMAND(command_schedule_soft_pwm_out,
-             "schedule_soft_pwm_out oid=%c clock=%u on_ticks=%u");
-
-void
-soft_pwm_shutdown(void)
-{
-    uint8_t i;
-    struct soft_pwm_s *s;
-    foreach_oid(i, s, command_config_soft_pwm_out) {
-        gpio_out_write(s->pin, s->default_value);
-        s->flags = s->default_value ? SPF_ON : 0;
-    }
-}
-DECL_SHUTDOWN(soft_pwm_shutdown);
-#endif
-=======
-DECL_COMMAND(command_set_digital_out, "set_digital_out pin=%u value=%c");
->>>>>>> 31761500
+DECL_COMMAND(command_set_digital_out, "set_digital_out pin=%u value=%c");