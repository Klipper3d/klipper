--- conflicted
+++ resolved
@@ -109,13 +109,9 @@
     config STM32_FLASH_START_2000
         bool "8KiB bootloader (stm32duino)" if MACH_STM32F103 || MACH_STM32F070
     config STM32_FLASH_START_4000
-<<<<<<< HEAD
         bool "16KiB bootloader (HID Bootloader)" if MACH_STM32F207 || MACH_STM32F405 || MACH_STM32F407
-=======
-        bool "16KiB bootloader (HID Bootloader)" if MACH_STM32F405 || MACH_STM32F407
     config STM32_FLASH_START_5000
         bool "20KiB bootloader" if MACH_STM32F103
->>>>>>> a4c31baf
     config STM32_FLASH_START_7000
         bool "28KiB bootloader" if MACH_STM32F103
     config STM32_FLASH_START_8000
