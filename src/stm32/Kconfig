# Kconfig settings for STM32 processors

if MACH_STM32

config STM32_SELECT
    bool
    default y
    select HAVE_GPIO
    select HAVE_GPIO_ADC
    select HAVE_GPIO_I2C if !MACH_STM32F031
    select HAVE_GPIO_SPI if !MACH_STM32F031
    select HAVE_GPIO_SDIO if MACH_STM32F4
    select HAVE_GPIO_HARD_PWM if MACH_STM32F1 || MACH_STM32F4 || MACH_STM32F7 || MACH_STM32G0 || MACH_STM32H7
    select HAVE_STRICT_TIMING
    select HAVE_CHIPID
    select HAVE_STEPPER_BOTH_EDGE
    select HAVE_BOOTLOADER_REQUEST
    select HAVE_LIMITED_CODE_SIZE if MACH_STM32F031 || MACH_STM32F042

config BOARD_DIRECTORY
    string
    default "stm32"


######################################################################
# Chip selection
######################################################################

choice
    prompt "Processor model"
    config MACH_STM32F103
        bool "STM32F103"
        select MACH_STM32F1
    config MACH_STM32F207
        bool "STM32F207"
        select MACH_STM32F2
    config MACH_STM32F401
        bool "STM32F401"
        select MACH_STM32F4
    config MACH_STM32F405
        bool "STM32F405"
        select MACH_STM32F4
        select MACH_STM32F4x5
    config MACH_STM32F407
        bool "STM32F407"
        select MACH_STM32F4
        select MACH_STM32F4x5
    config MACH_STM32F429
        bool "STM32F429"
        select MACH_STM32F4
        select MACH_STM32F4x5
    config MACH_STM32F446
        bool "STM32F446"
        select MACH_STM32F4
    config MACH_STM32F765
        bool "STM32F765"
        select MACH_STM32F7
    config MACH_STM32F031
        bool "STM32F031"
        select MACH_STM32F0
    config MACH_STM32F042
        bool "STM32F042"
        select MACH_STM32F0
        select MACH_STM32F0x2
    config MACH_STM32F070
        bool "STM32F070"
        select MACH_STM32F0
    config MACH_STM32F072
        bool "STM32F072"
        select MACH_STM32F0
        select MACH_STM32F0x2
    config MACH_STM32G070
        bool "STM32G070"
        select MACH_STM32G0
        select MACH_STM32G07x
    config MACH_STM32G071
        bool "STM32G071"
        select MACH_STM32G0
        select MACH_STM32G07x
    config MACH_STM32G0B0
        bool "STM32G0B0"
        select MACH_STM32G0
        select MACH_STM32G0Bx
    config MACH_STM32G0B1
        bool "STM32G0B1"
        select MACH_STM32G0
        select MACH_STM32G0Bx
    config MACH_STM32G431
        bool "STM32G431"
        select MACH_STM32G4
    config MACH_STM32H723
        bool "STM32H723"
        select MACH_STM32H7
    config MACH_STM32H743
        bool "STM32H743"
        select MACH_STM32H7
    config MACH_STM32H750
        bool "STM32H750"
        select MACH_STM32H7
    config MACH_STM32L412
        bool "STM32L412"
        select MACH_STM32L4
    config MACH_N32G452
        bool "Nation N32G452"
        select MACH_N32G45x
        select MACH_STM32F1
    config MACH_N32G455
        bool "Nation N32G455"
        select MACH_N32G45x
        select MACH_STM32F1
endchoice

config MACH_STM32F103x6
    depends on LOW_LEVEL_OPTIONS && MACH_STM32F103 && !N32G452
    bool "Only 10KiB of RAM (for rare stm32f103x6 variant)"

config MACH_STM32F0
    bool
config MACH_STM32F1
    bool
config MACH_STM32F2
    bool
config MACH_STM32F4
    bool
config MACH_STM32F7
    bool
config MACH_STM32G0
    bool
config MACH_STM32G07x
    bool
config MACH_STM32G0Bx
    bool
config MACH_STM32G4
    bool
config MACH_STM32H7
    bool
config MACH_STM32F0x2 # F042, F072 series
    bool
config MACH_STM32F4x5 # F405, F407, F429 series
    bool
config MACH_STM32L4
    bool
config MACH_N32G45x
    bool
config HAVE_STM32_USBFS
    bool
    default y if MACH_STM32F0x2 || MACH_STM32G0Bx || MACH_STM32L4 || MACH_STM32G4
    default y if (MACH_STM32F1 || MACH_STM32F070) && !STM32_CLOCK_REF_INTERNAL
config HAVE_STM32_USBOTG
    bool
    default y if MACH_STM32F2 || MACH_STM32F4 || MACH_STM32F7 || MACH_STM32H7
config HAVE_STM32_CANBUS
    bool
    default y if MACH_STM32F1 || MACH_STM32F2 || MACH_STM32F4x5 || MACH_STM32F446 || MACH_STM32F0x2
config HAVE_STM32_FDCANBUS
    bool
    default y if MACH_STM32G0B1 || MACH_STM32H7 || MACH_STM32G4
config HAVE_STM32_USBCANBUS
    bool
    depends on HAVE_STM32_USBFS || HAVE_STM32_USBOTG
    depends on HAVE_STM32_CANBUS || HAVE_STM32_FDCANBUS
    depends on !MACH_STM32F1
    default y

config MCU
    string
    default "stm32f031x6" if MACH_STM32F031
    default "stm32f042x6" if MACH_STM32F042
    default "stm32f070xb" if MACH_STM32F070
    default "stm32f072xb" if MACH_STM32F072
    default "stm32f103xe" if MACH_STM32F103
    default "stm32f207xx" if MACH_STM32F207
    default "stm32f401xc" if MACH_STM32F401
    default "stm32f405xx" if MACH_STM32F405
    default "stm32f407xx" if MACH_STM32F407
    default "stm32f429xx" if MACH_STM32F429
    default "stm32f446xx" if MACH_STM32F446
    default "stm32f765xx" if MACH_STM32F765
    default "stm32g070xx" if MACH_STM32G070
    default "stm32g071xx" if MACH_STM32G071
    default "stm32g0b0xx" if MACH_STM32G0B0
    default "stm32g0b1xx" if MACH_STM32G0B1
    default "stm32g431xx" if MACH_STM32G431
    default "stm32h723xx" if MACH_STM32H723
    default "stm32h743xx" if MACH_STM32H743
    default "stm32h750xx" if MACH_STM32H750
    default "stm32l412xx" if MACH_STM32L412
    default "stm32f103xe" if MACH_N32G45x

config CLOCK_FREQ
    int
    default 48000000 if MACH_STM32F0
    default 64000000 if (MACH_STM32F103 || N32G452) && STM32_CLOCK_REF_INTERNAL
    default 72000000 if MACH_STM32F103 && !N32G452
    default 120000000 if MACH_STM32F207
    default 84000000 if MACH_STM32F401
    default 168000000 if MACH_STM32F4x5
    default 180000000 if MACH_STM32F446
    default 216000000 if MACH_STM32F765
    default 64000000 if MACH_STM32G0
    default 150000000 if MACH_STM32G431
    default 400000000 if MACH_STM32H7 # 400Mhz is max Klipper currently supports
    default 80000000 if MACH_STM32L412
<<<<<<< HEAD
    default 128000000 if N32G452
=======
    default 64000000 if MACH_N32G45x && STM32_CLOCK_REF_INTERNAL
    default 128000000 if MACH_N32G45x
>>>>>>> 187cc2f1

config FLASH_SIZE
    hex
    default 0x4000 if MACH_STM32F031
    default 0x8000 if MACH_STM32F042
    default 0x20000 if MACH_STM32F070 || MACH_STM32F072
    default 0x10000 if MACH_STM32F103 || MACH_STM32L412 # Flash size of stm32f103x8 (64KiB)
    default 0x40000 if MACH_STM32F2 || MACH_STM32F401 || MACH_STM32H723
    default 0x80000 if MACH_STM32F4x5 || MACH_STM32F446
    default 0x20000 if MACH_STM32G0 || MACH_STM32G431
    default 0x20000 if MACH_STM32H750
    default 0x200000 if MACH_STM32H743 || MACH_STM32F765
    default 0x20000 if MACH_N32G45x

config FLASH_BOOT_ADDRESS
    hex
    default 0x8000000

config RAM_START
    hex
    default 0x20000000

config RAM_SIZE
    hex
    default 0x1000 if MACH_STM32F031
    default 0x1800 if MACH_STM32F042
    default 0x4000 if MACH_STM32F070 || MACH_STM32F072
    default 0x2800 if MACH_STM32F103x6
    default 0x5000 if MACH_STM32F103 && !MACH_STM32F103x6 # Ram size of stm32f103x8
    default 0x8000 if MACH_STM32G431
    default 0xa000 if MACH_STM32L412
    default 0x20000 if MACH_STM32F207
    default 0x10000 if MACH_STM32F401
    default 0x20000 if MACH_STM32F4x5 || MACH_STM32F446
    default 0x80000 if MACH_STM32F765
    default 0x9000 if MACH_STM32G07x
    default 0x24000 if MACH_STM32G0Bx
    default 0x20000 if MACH_STM32H7
    default 0x10000 if MACH_N32G45x

config STACK_SIZE
    int
    default 512

config STM32F103GD_DISABLE_SWD
    bool "Disable SWD at startup (for GigaDevice stm32f103 clones)"
    depends on MACH_STM32F103 && LOW_LEVEL_OPTIONS && !N32G452
    default n
    help
        The GigaDevice clone of the STM32F103 may not be able to
        reliably disable SWD at run-time. This can prevent the PA13
        and PA14 pins from being available. Selecting this option
        disables SWD at startup and thus makes these pins available.

config STM32_DFU_ROM_ADDRESS
    hex
    default 0 if !USB
    default 0x1fffc400 if MACH_STM32F042
    default 0x1fffc800 if MACH_STM32F072
    default 0x1fff0000 if MACH_STM32F4 || MACH_STM32F7 || MACH_STM32G0 || MACH_STM32G4 || MACH_STM32L4
    default 0x1ff09800 if MACH_STM32H7
    default 0


config N32G452
    bool "Build for Nation N32G45x MCU"
    depends on MACH_STM32F103 && LOW_LEVEL_OPTIONS
    default n
    help
        Some Voxelab Aquila motherboards have N32G452 chip instead of
        GD32F103. This cortex-M4 chip is very similar to F103 but
        have different ADC. Enable this option to make ADC working.

######################################################################
# Bootloader
######################################################################

choice
    prompt "Bootloader offset"
    config STM32_FLASH_START_2000
        bool "8KiB bootloader" if MACH_STM32F1 || MACH_STM32F070 || MACH_STM32G0 || MACH_STM32F0x2
    config STM32_FLASH_START_5000
        bool "20KiB bootloader" if MACH_STM32F103
    config STM32_FLASH_START_7000
        bool "28KiB bootloader" if MACH_STM32F1
    config STM32_FLASH_START_8000
        bool "32KiB bootloader" if MACH_STM32F1 || MACH_STM32F2 || MACH_STM32F4 || MACH_STM32F7
    config STM32_FLASH_START_8800
        bool "34KiB bootloader (Chitu v6 Bootloader)" if MACH_STM32F103
    config STM32_FLASH_START_20200
        bool "128KiB bootloader with 512 byte offset (Prusa Buddy)" if MACH_STM32F4x5
    config STM32_FLASH_START_C000
        bool "48KiB bootloader (MKS Robin Nano V3)" if MACH_STM32F4x5
    config STM32_FLASH_START_10000
        bool "64KiB bootloader" if MACH_STM32F103 || MACH_STM32F4

    config STM32_FLASH_START_800
        bool "2KiB bootloader (HID Bootloader)" if MACH_STM32F103
    config STM32_FLASH_START_1000
        bool "4KiB bootloader" if MACH_STM32F1 || MACH_STM32F0
    config STM32_FLASH_START_4000
        bool "16KiB bootloader (HID Bootloader)" if MACH_STM32F207 || MACH_STM32F401 || MACH_STM32F4x5 || MACH_STM32F103 || MACH_STM32F072
    config STM32_FLASH_START_20000
        bool "128KiB bootloader (SKR SE BX v2.0)" if MACH_STM32H743 || MACH_STM32H723 || MACH_STM32F7

    config STM32_FLASH_START_0000
        bool "No bootloader"
endchoice
config FLASH_APPLICATION_ADDRESS
    hex
    default 0x8000800 if STM32_FLASH_START_800
    default 0x8001000 if STM32_FLASH_START_1000
    default 0x8002000 if STM32_FLASH_START_2000
    default 0x8004000 if STM32_FLASH_START_4000
    default 0x8005000 if STM32_FLASH_START_5000
    default 0x8007000 if STM32_FLASH_START_7000
    default 0x8008000 if STM32_FLASH_START_8000
    default 0x8008800 if STM32_FLASH_START_8800
    default 0x800C000 if STM32_FLASH_START_C000
    default 0x8010000 if STM32_FLASH_START_10000
    default 0x8020000 if STM32_FLASH_START_20000
    default 0x8020200 if STM32_FLASH_START_20200
    default 0x8000000

config ARMCM_RAM_VECTORTABLE
    bool
    default y if MACH_STM32F0 && FLASH_APPLICATION_ADDRESS != 0x8000000
    default n


######################################################################
# Clock
######################################################################

choice
    prompt "Clock Reference" if LOW_LEVEL_OPTIONS
    config STM32_CLOCK_REF_8M
        bool "8 MHz crystal"
    config STM32_CLOCK_REF_12M
        bool "12 MHz crystal"
    config STM32_CLOCK_REF_16M
        bool "16 MHz crystal"
    config STM32_CLOCK_REF_20M
        bool "20 MHz crystal"
    config STM32_CLOCK_REF_24M
        bool "24 MHz crystal"
    config STM32_CLOCK_REF_25M
        bool "25 MHz crystal"
    config STM32_CLOCK_REF_INTERNAL
        bool "Internal clock"
endchoice
config CLOCK_REF_FREQ
    int
    default 25000000 if STM32_CLOCK_REF_25M
    default 24000000 if STM32_CLOCK_REF_24M
    default 20000000 if STM32_CLOCK_REF_20M
    default 16000000 if STM32_CLOCK_REF_16M
    default 12000000 if STM32_CLOCK_REF_12M
    default 1 if STM32_CLOCK_REF_INTERNAL
    default 8000000

config STM32F0_TRIM
    int "Internal clock trim override" if LOW_LEVEL_OPTIONS && MACH_STM32F0 && STM32_CLOCK_REF_INTERNAL && !USBSERIAL
    default 16
    help
        Specify the internal clock trim value. Setting this can be
        useful if the factory default internal clock is not accurate.
        Default is 16 (use factory default). Each increment increases
        the clock rate by ~240KHz.


######################################################################
# Communication inteface
######################################################################

choice
    prompt "Communication interface"
    config STM32_USB_PA11_PA12
        bool "USB (on PA11/PA12)" if HAVE_STM32_USBFS || HAVE_STM32_USBOTG
        select USBSERIAL
    config STM32_USB_PA11_PA12_REMAP
        bool "USB (on PA9/PA10)" if LOW_LEVEL_OPTIONS && MACH_STM32F042
        select USBSERIAL
    config STM32_USB_PB14_PB15
        bool "USB (on PB14/PB15)"
        depends on MACH_STM32H743 || MACH_STM32H750
        select USBSERIAL
    config STM32_SERIAL_USART1
        bool "Serial (on USART1 PA10/PA9)"
        select SERIAL
    config STM32_SERIAL_USART1_ALT_PB7_PB6
        bool "Serial (on USART1 PB7/PB6)" if LOW_LEVEL_OPTIONS
        select SERIAL
    config STM32_SERIAL_USART2
        bool "Serial (on USART2 PA3/PA2)" if LOW_LEVEL_OPTIONS
        select SERIAL
    config STM32_SERIAL_USART2_ALT_PA15_PA14
        bool "Serial (on USART2 PA15/PA14)" if LOW_LEVEL_OPTIONS && (MACH_STM32F0 || MACH_STM32G4)
        select SERIAL
    config STM32_SERIAL_USART2_ALT_PB4_PB3
        bool "Serial (on USART2 PB4/PB3)" if LOW_LEVEL_OPTIONS && MACH_STM32G4
        select SERIAL
    config STM32_SERIAL_USART2_ALT_PD6_PD5
        bool "Serial (on USART2 PD6/PD5)" if LOW_LEVEL_OPTIONS && !MACH_STM32F0
        select SERIAL
    config STM32_SERIAL_USART3
        bool "Serial (on USART3 PB11/PB10)" if LOW_LEVEL_OPTIONS
        depends on !MACH_STM32F0 && !MACH_STM32F401
        select SERIAL
    config STM32_SERIAL_USART3_ALT_PD9_PD8
        bool "Serial (on USART3 PD9/PD8)" if LOW_LEVEL_OPTIONS
        depends on !MACH_STM32F0 && !MACH_STM32F401
        select SERIAL
    config STM32_SERIAL_UART4
        bool "Serial (on UART4 PA0/PA1)"
        depends on MACH_STM32H7
        select SERIAL
    config STM32_SERIAL_USART5
        bool "Serial (on USART5 PD2/PD3)" if LOW_LEVEL_OPTIONS
        depends on MACH_STM32G0Bx
        select SERIAL
    config STM32_CANBUS_PA11_PA12
        bool "CAN bus (on PA11/PA12)"
        depends on HAVE_STM32_CANBUS || HAVE_STM32_FDCANBUS
        select CANSERIAL
    config STM32_CANBUS_PA11_PA12_REMAP
        bool "CAN bus (on PA9/PA10)" if LOW_LEVEL_OPTIONS
        depends on HAVE_STM32_CANBUS && MACH_STM32F042
        select CANSERIAL
    config STM32_CANBUS_PA11_PB9
        bool "CAN bus (on PA11/PB9)"
        depends on HAVE_STM32_CANBUS || HAVE_STM32_FDCANBUS
        select CANSERIAL
    config STM32_MMENU_CANBUS_PB8_PB9
        bool "CAN bus (on PB8/PB9)" if LOW_LEVEL_OPTIONS
        depends on HAVE_STM32_CANBUS || HAVE_STM32_FDCANBUS
        select CANSERIAL
    config STM32_MMENU_CANBUS_PI9_PH13
        bool "CAN bus (on PI9/PH13)" if LOW_LEVEL_OPTIONS
        depends on HAVE_STM32_CANBUS && MACH_STM32F4
        select CANSERIAL
    config STM32_MMENU_CANBUS_PB5_PB6
        bool "CAN bus (on PB5/PB6)" if LOW_LEVEL_OPTIONS
        depends on HAVE_STM32_CANBUS && MACH_STM32F4
        select CANSERIAL
    config STM32_MMENU_CANBUS_PB12_PB13
        bool "CAN bus (on PB12/PB13)" if LOW_LEVEL_OPTIONS
        depends on (HAVE_STM32_CANBUS && MACH_STM32F4) || HAVE_STM32_FDCANBUS
        select CANSERIAL
    config STM32_MMENU_CANBUS_PD0_PD1
        bool "CAN bus (on PD0/PD1)" if LOW_LEVEL_OPTIONS
        depends on HAVE_STM32_CANBUS || HAVE_STM32_FDCANBUS
        select CANSERIAL
    config STM32_MMENU_CANBUS_PB0_PB1
        bool "CAN bus (on PB0/PB1)"
        depends on HAVE_STM32_FDCANBUS
        select CANSERIAL
    config STM32_MMENU_CANBUS_PD12_PD13
        bool "CAN bus (on PD12/PD13)"
        depends on HAVE_STM32_FDCANBUS
        select CANSERIAL
    config STM32_MMENU_CANBUS_PC2_PC3
        bool "CAN bus (on PC2/PC3)"
        depends on HAVE_STM32_FDCANBUS
        select CANSERIAL
    config STM32_USBCANBUS_PA11_PA12
        bool "USB to CAN bus bridge (USB on PA11/PA12)"
        depends on HAVE_STM32_USBCANBUS
        select USBCANBUS
endchoice
choice
    prompt "CAN bus interface" if USBCANBUS
    config STM32_CMENU_CANBUS_PB8_PB9
        bool "CAN bus (on PB8/PB9)"
    config STM32_CMENU_CANBUS_PI9_PH13
        bool "CAN bus (on PI9/PH13)"
        depends on HAVE_STM32_CANBUS && MACH_STM32F4
    config STM32_CMENU_CANBUS_PB5_PB6
        bool "CAN bus (on PB5/PB6)"
        depends on (HAVE_STM32_CANBUS && MACH_STM32F4) || (HAVE_STM32_FDCANBUS && MACH_STM32G0B1)
    config STM32_CMENU_CANBUS_PB12_PB13
        bool "CAN bus (on PB12/PB13)"
        depends on (HAVE_STM32_CANBUS && MACH_STM32F4) || HAVE_STM32_FDCANBUS
    config STM32_CMENU_CANBUS_PD0_PD1
        bool "CAN bus (on PD0/PD1)"
        depends on HAVE_STM32_CANBUS || HAVE_STM32_FDCANBUS
    config STM32_CMENU_CANBUS_PB0_PB1
        bool "CAN bus (on PB0/PB1)"
        depends on HAVE_STM32_FDCANBUS
    config STM32_CMENU_CANBUS_PD12_PD13
        bool "CAN bus (on PD12/PD13)"
        depends on HAVE_STM32_FDCANBUS
    config STM32_CMENU_CANBUS_PC2_PC3
        bool "CAN bus (on PC2/PC3)"
        depends on HAVE_STM32_FDCANBUS
endchoice


config STM32_CANBUS_PB8_PB9
    bool
    default y if STM32_MMENU_CANBUS_PB8_PB9 || STM32_CMENU_CANBUS_PB8_PB9
config STM32_CANBUS_PI9_PH13
    bool
    default y if STM32_MMENU_CANBUS_PI9_PH13 || STM32_CMENU_CANBUS_PI9_PH13
config STM32_CANBUS_PB5_PB6
    bool
    default y if STM32_MMENU_CANBUS_PB5_PB6 || STM32_CMENU_CANBUS_PB5_PB6
config STM32_CANBUS_PB12_PB13
    bool
    default y if STM32_MMENU_CANBUS_PB12_PB13 || STM32_CMENU_CANBUS_PB12_PB13
config STM32_CANBUS_PD0_PD1
    bool
    default y if STM32_MMENU_CANBUS_PD0_PD1 || STM32_CMENU_CANBUS_PD0_PD1
config STM32_CANBUS_PB0_PB1
    bool
    default y if STM32_MMENU_CANBUS_PB0_PB1 || STM32_CMENU_CANBUS_PB0_PB1
config STM32_CANBUS_PD12_PD13
    bool
    default y if STM32_MMENU_CANBUS_PD12_PD13 || STM32_CMENU_CANBUS_PD12_PD13
config STM32_CANBUS_PC2_PC3
    bool
    default y if STM32_MMENU_CANBUS_PC2_PC3 || STM32_CMENU_CANBUS_PC2_PC3

endif<|MERGE_RESOLUTION|>--- conflicted
+++ resolved
@@ -201,12 +201,7 @@
     default 150000000 if MACH_STM32G431
     default 400000000 if MACH_STM32H7 # 400Mhz is max Klipper currently supports
     default 80000000 if MACH_STM32L412
-<<<<<<< HEAD
     default 128000000 if N32G452
-=======
-    default 64000000 if MACH_N32G45x && STM32_CLOCK_REF_INTERNAL
-    default 128000000 if MACH_N32G45x
->>>>>>> 187cc2f1
 
 config FLASH_SIZE
     hex
