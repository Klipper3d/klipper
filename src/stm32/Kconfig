--- conflicted
+++ resolved
@@ -234,7 +234,16 @@
         and PA14 pins from being available. Selecting this option
         disables SWD at startup and thus makes these pins available.
 
-<<<<<<< HEAD
+config STM32_DFU_ROM_ADDRESS
+    hex
+    default 0 if !USB
+    default 0x1fffc400 if MACH_STM32F042
+    default 0x1fffc800 if MACH_STM32F072
+    default 0x1fff0000 if MACH_STM32F4 || MACH_STM32G0 || MACH_STM32G4 || MACH_STM32L4
+    default 0x1ff09800 if MACH_STM32H7
+    default 0
+
+
 config N32G452
     bool "Build for Nation N32G45x MCU"
     depends on MACH_STM32F103 && LOW_LEVEL_OPTIONS
@@ -243,17 +252,6 @@
         Some Voxelab Aquila motherboards have N32G452 chip instead of
         GD32F103. This cortex-M4 chip is very similar to F103 but
         have different ADC. Enable this option to make ADC working.
-=======
-config STM32_DFU_ROM_ADDRESS
-    hex
-    default 0 if !USB
-    default 0x1fffc400 if MACH_STM32F042
-    default 0x1fffc800 if MACH_STM32F072
-    default 0x1fff0000 if MACH_STM32F4 || MACH_STM32G0 || MACH_STM32G4 || MACH_STM32L4
-    default 0x1ff09800 if MACH_STM32H7
-    default 0
-
->>>>>>> 4b1536d6
 
 ######################################################################
 # Bootloader
