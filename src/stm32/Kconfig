# Kconfig settings for STM32 processors

if MACH_STM32

config STM32_SELECT
    bool
    default y
    select HAVE_GPIO
    select HAVE_GPIO_ADC
    select HAVE_GPIO_I2C if !(MACH_STM32F031 || MACH_STM32H7)
<<<<<<< HEAD
    select HAVE_GPIO_SPI if !MACH_STM32F031
=======
    select HAVE_GPIO_SPI if !(MACH_STM32F031 || MACH_STM32H7)
>>>>>>> 21d5a34d
    select HAVE_GPIO_BITBANGING if !MACH_STM32F031
    select HAVE_STRICT_TIMING
    select HAVE_CHIPID

config BOARD_DIRECTORY
    string
    default "stm32"

######################################################################
# Chip selection
######################################################################

choice
    prompt "Processor model"
    config MACH_STM32F103
        bool "STM32F103"
        select MACH_STM32F1
        select HAVE_GPIO_HARD_PWM
    config MACH_STM32F207
        bool "STM32F207"
        select MACH_STM32F2
    config MACH_STM32F401
        bool "STM32F401"
        select MACH_STM32F4
    config MACH_STM32F405
        bool "STM32F405"
        select MACH_STM32F4
        select MACH_STM32F4x5
    config MACH_STM32F407
        bool "STM32F407"
        select MACH_STM32F4
        select MACH_STM32F4x5
    config MACH_STM32F429
        bool "STM32F429"
        select MACH_STM32F4
        select MACH_STM32F4x5
    config MACH_STM32F446
        bool "STM32F446"
        select MACH_STM32F4
    config MACH_STM32F031
        bool "STM32F031"
        select MACH_STM32F0
    config MACH_STM32F042
        bool "STM32F042"
        select MACH_STM32F0
    config MACH_STM32F070
        bool "STM32F070"
        select MACH_STM32F0
    config MACH_STM32F072
        bool "STM32F072"
        select MACH_STM32F0
<<<<<<< HEAD
    config MACH_STM32H743
        bool "STM32H743"
        select MACH_STM32H7
        select HAVE_GPIO_HARD_PWM
=======
>>>>>>> 21d5a34d
    config MACH_STM32H750
        bool "STM32H750"
        select MACH_STM32H7
        select HAVE_GPIO_HARD_PWM
endchoice

config MACH_STM32F0
    bool
config MACH_STM32F1
    bool
config MACH_STM32F2
    bool
config MACH_STM32F4
    bool
<<<<<<< HEAD
=======
config MACH_STM32F4x5 # F405, F407, F429 series
    bool
>>>>>>> 21d5a34d
config MACH_STM32H7
    bool
config HAVE_STM32_USBFS
    bool
    default y if MACH_STM32F103 || MACH_STM32F042 || MACH_STM32F070
config HAVE_STM32_USBOTG
    bool
    default y if MACH_STM32F2 || MACH_STM32F4 || MACH_STM32H7
config HAVE_STM32_CANBUS
    bool
    default y if MACH_STM32F1 || MACH_STM32F2 || MACH_STM32F4 || MACH_STM32F042 || MACH_STM32F072 || MACH_STM32H7

config MCU
    string
    default "stm32f031x6" if MACH_STM32F031
    default "stm32f042x6" if MACH_STM32F042
    default "stm32f070xb" if MACH_STM32F070
    default "stm32f072xb" if MACH_STM32F072
    default "stm32f103xe" if MACH_STM32F103
    default "stm32f207xx" if MACH_STM32F207
    default "stm32f401xc" if MACH_STM32F401
    default "stm32f405xx" if MACH_STM32F405
    default "stm32f407xx" if MACH_STM32F407
    default "stm32f429xx" if MACH_STM32F429
    default "stm32f446xx" if MACH_STM32F446
<<<<<<< HEAD
    default "stm32h743xx" if MACH_STM32H743
    default "stm32h750xx" if MACH_STM32H750

comment "Add 'PB5,PE5' to GPIO Initial Pins if using a TFT70-BX display"
    depends on MACH_STM32H743
=======
    default "stm32h750xx" if MACH_STM32H750
>>>>>>> 21d5a34d

config CLOCK_FREQ
    int
    default 48000000 if MACH_STM32F0
    default 64000000 if MACH_STM32F103 && STM32_CLOCK_REF_INTERNAL
    default 72000000 if MACH_STM32F103
    default 120000000 if MACH_STM32F207
    default 84000000 if MACH_STM32F401
    default 168000000 if MACH_STM32F4x5
    default 180000000 if MACH_STM32F446
<<<<<<< HEAD
    default 400000000 if MACH_STM32H743 # TODO: Fix timer issue at 480MHz
    default 400000000 if MACH_STM32H750
=======
    default 480000000 if MACH_STM32H750
>>>>>>> 21d5a34d

config FLASH_SIZE
    hex
    default 0x4000 if MACH_STM32F031
    default 0x8000 if MACH_STM32F042
    default 0x20000 if MACH_STM32F070 || MACH_STM32F072
    default 0x10000 if MACH_STM32F103 # Flash size of stm32f103x8 (64KiB)
    default 0x40000 if MACH_STM32F2 || MACH_STM32F401
<<<<<<< HEAD
    default 0x80000 if MACH_STM32F405 || MACH_STM32F407 || MACH_STM32F429 || MACH_STM32F446
    default 0x20000 if MACH_STM32H750 # Flash size of stm32h750 (128KiB)
    default 0x200000 if MACH_STM32H743
=======
    default 0x80000 if MACH_STM32F4x5 || MACH_STM32F446
    default 0x20000 if MACH_STM32H7 # Flash size of stm32h750 (128KiB)
>>>>>>> 21d5a34d

config RAM_START
    hex
    default 0x24000000 if MACH_STM32H743
    default 0x20000000

config RAM_SIZE
    hex
    default 0x1000 if MACH_STM32F031
    default 0x1800 if MACH_STM32F042
    default 0x4000 if MACH_STM32F070 || MACH_STM32F072
    default 0x5000 if MACH_STM32F103 # Ram size of stm32f103x8 (20KiB)
    default 0x20000 if MACH_STM32F207
    default 0x10000 if MACH_STM32F401
<<<<<<< HEAD
    default 0x20000 if MACH_STM32F405 || MACH_STM32F407 || MACH_STM32F429 || MACH_STM32F446
    default 0x20000 if MACH_STM32H750
    default 0x80000 if MACH_STM32H743
=======
    default 0x20000 if MACH_STM32F4x5 || MACH_STM32F446
    default 0x20000 if MACH_STM32H7
>>>>>>> 21d5a34d

config STACK_SIZE
    int
    default 512


######################################################################
# Bootloader
######################################################################

choice
<<<<<<< HEAD
    prompt "Bootloader offset" if MACH_STM32F207 || MACH_STM32F401 || MACH_STM32F407 || MACH_STM32F405 || MACH_STM32F446 || MACH_STM32F103 || MACH_STM32F070 || MACH_STM32H743
=======
    prompt "Bootloader offset" if MACH_STM32F1 || MACH_STM32F2 || MACH_STM32F4 || MACH_STM32F070
>>>>>>> 21d5a34d
    config STM32_FLASH_START_2000
        bool "8KiB bootloader (stm32duino)" if MACH_STM32F103 || MACH_STM32F070
    config STM32_FLASH_START_5000
        bool "20KiB bootloader" if MACH_STM32F103
    config STM32_FLASH_START_7000
        bool "28KiB bootloader" if MACH_STM32F103
    config STM32_FLASH_START_8000
        bool "32KiB bootloader" if MACH_STM32F207 || MACH_STM32F4x5 || MACH_STM32F446
    config STM32_FLASH_START_8800
        bool "34KiB bootloader (Chitu v6 Bootloader)" if MACH_STM32F103
    config STM32_FLASH_START_20200
        bool "128KiB bootloader with 512 byte offset (Prusa Buddy)" if MACH_STM32F4x5
    config STM32_FLASH_START_C000
        bool "48KiB bootloader (MKS Robin Nano V3)" if MACH_STM32F4x5
    config STM32_FLASH_START_10000
        bool "64KiB bootloader" if MACH_STM32F103 || MACH_STM32F446

    config STM32_FLASH_START_800
        bool "2KiB bootloader (HID Bootloader)" if MACH_STM32F103
    config STM32_FLASH_START_4000
<<<<<<< HEAD
        bool "16KiB bootloader (HID Bootloader)" if MACH_STM32F207 || MACH_STM32F401 || MACH_STM32F405 || MACH_STM32F407 || MACH_STM32F103
    config STM32_FLASH_START_20000
        bool "128KiB bootloader (SKR SE BX v2.0)" if MACH_STM32H743
=======
        bool "16KiB bootloader (HID Bootloader)" if MACH_STM32F207 || MACH_STM32F401 || MACH_STM32F4x5 || MACH_STM32F103
>>>>>>> 21d5a34d

    config STM32_FLASH_START_0000
        bool "No bootloader"
endchoice
config FLASH_START
    hex
    default 0x8000800 if STM32_FLASH_START_800
    default 0x8002000 if STM32_FLASH_START_2000
    default 0x8004000 if STM32_FLASH_START_4000
    default 0x8005000 if STM32_FLASH_START_5000
    default 0x8007000 if STM32_FLASH_START_7000
    default 0x8008000 if STM32_FLASH_START_8000
    default 0x8008800 if STM32_FLASH_START_8800
    default 0x800C000 if STM32_FLASH_START_C000
    default 0x8010000 if STM32_FLASH_START_10000
    default 0x8020200 if STM32_FLASH_START_20200
    default 0x8020000 if STM32_FLASH_START_20000
    default 0x8000000

config ARMCM_RAM_VECTORTABLE
    bool
    default y if MACH_STM32F0 && FLASH_START != 0x8000000
    default n


######################################################################
# Clock
######################################################################

choice
    prompt "Clock Reference" if LOW_LEVEL_OPTIONS
    config STM32_CLOCK_REF_8M
        bool "8 MHz crystal"
    config STM32_CLOCK_REF_12M
        bool "12 MHz crystal"
    config STM32_CLOCK_REF_16M
        bool "16 MHz crystal"
    config STM32_CLOCK_REF_25M
        bool "25 MHz crystal"
    config STM32_CLOCK_REF_INTERNAL
        bool "Internal clock"
endchoice
config CLOCK_REF_FREQ
    int
    default 25000000 if STM32_CLOCK_REF_25M
    default 16000000 if STM32_CLOCK_REF_16M
    default 12000000 if STM32_CLOCK_REF_12M
    default 25000000 if STM32_CLOCK_REF_25M
    default 1 if STM32_CLOCK_REF_INTERNAL
    default 8000000

config STM32F0_TRIM
    int "Internal clock trim override" if LOW_LEVEL_OPTIONS && MACH_STM32F0 && STM32_CLOCK_REF_INTERNAL && !USBSERIAL
    default 16
    help
        Specify the internal clock trim value. Setting this can be
        useful if the factory default internal clock is not accurate.
        Default is 16 (use factory default). Each increment increases
        the clock rate by ~240KHz.


######################################################################
# Communication inteface
######################################################################

config USBSERIAL
    bool
config SERIAL
    bool
config CANSERIAL
    bool
choice
    prompt "Communication interface"
    config STM32_USB_PA11_PA12
        bool "USB (on PA11/PA12)" if HAVE_STM32_USBFS || HAVE_STM32_USBOTG
        select USBSERIAL
    config STM32_USB_PA11_PA12_REMAP
        bool "USB (on PA9/PA10)" if LOW_LEVEL_OPTIONS
        depends on MACH_STM32F042 && !MACH_STM32H743
        select USBSERIAL
    config STM32_USB_PB14_PB15
        bool "USB (on PB14/PB15)" if HAVE_STM32_USBOTG
        depends on MACH_STM32H7
        select USBSERIAL
    config STM32_SERIAL_USART1
        bool "Serial (on USART1 PA10/PA9)"
        select SERIAL
    config STM32_SERIAL_USART1_ALT_PB7_PB6
        bool "Serial (on USART1 PB7/PB6)" if LOW_LEVEL_OPTIONS
        depends on !MACH_STM32H7
        select SERIAL
    config STM32_SERIAL_USART2
        bool "Serial (on USART2 PA3/PA2)" if LOW_LEVEL_OPTIONS
        depends on !MACH_STM32H7
        select SERIAL
    config STM32_SERIAL_USART2_ALT_PA15_PA14
        bool "Serial (on USART2 PA15/PA14)" if LOW_LEVEL_OPTIONS
        depends on !MACH_STM32F0 && !MACH_STM32H743
        select SERIAL
    config STM32_SERIAL_USART2_ALT_PD6_PD5
        bool "Serial (on USART2 PD6/PD5)" if LOW_LEVEL_OPTIONS
        depends on !MACH_STM32F0 && !MACH_STM32H743
        select SERIAL
    config STM32_SERIAL_USART3
        bool "Serial (on USART3 PB11/PB10)" if LOW_LEVEL_OPTIONS
        depends on !MACH_STM32F0 && !MACH_STM32F401 && !MACH_STM32H743
        select SERIAL
    config STM32_SERIAL_USART3_ALT_PD9_PD8
        bool "Serial (on USART3 PD9/PD8)" if LOW_LEVEL_OPTIONS
        depends on !MACH_STM32F0 && !MACH_STM32F401 && !MACH_STM32H743
        select SERIAL
    config STM32_SERIAL_UART4
        depends on MACH_STM32H743
        bool "Serial (on UART4 PA0/PA1)"
        select SERIAL
    config STM32_CANBUS_PA11_PA12
        bool "CAN bus (on PA11/PA12)" if HAVE_STM32_CANBUS
        select CANSERIAL
    config STM32_CANBUS_PA11_PA12_REMAP
        bool "CAN bus (on PA9/PA10)" if LOW_LEVEL_OPTIONS && MACH_STM32F042
        select CANSERIAL
    config STM32_CANBUS_PB8_PB9
        bool "CAN bus (on PB8/PB9)" if LOW_LEVEL_OPTIONS && HAVE_STM32_CANBUS
        select CANSERIAL
    config STM32_CANBUS_PI9_PH13
        bool "CAN bus (on PI9/PH13)" if LOW_LEVEL_OPTIONS && MACH_STM32F4
        select CANSERIAL
    config STM32_CANBUS_PB5_PB6
        bool "CAN bus (on PB5/PB6)" if LOW_LEVEL_OPTIONS && MACH_STM32F4
        select CANSERIAL
    config STM32_CANBUS_PB12_PB13
        bool "CAN bus (on PB12/PB13)" if LOW_LEVEL_OPTIONS && MACH_STM32F4
        select CANSERIAL
    config STM32_CANBUS_PD0_PD1
        bool "CAN bus (on PD0/PD1)" if LOW_LEVEL_OPTIONS && MACH_STM32F4
        select CANSERIAL
    config STM32_CANBUS_PB6_PB7
        bool "CAN bus (on PB6/PB7)" if LOW_LEVEL_OPTIONS && MACH_STM32H7
        select CANSERIAL
endchoice

config CANBUS_FREQUENCY
    int "CAN bus speed" if LOW_LEVEL_OPTIONS && CANSERIAL
    default 500000

endif<|MERGE_RESOLUTION|>--- conflicted
+++ resolved
@@ -8,11 +8,7 @@
     select HAVE_GPIO
     select HAVE_GPIO_ADC
     select HAVE_GPIO_I2C if !(MACH_STM32F031 || MACH_STM32H7)
-<<<<<<< HEAD
-    select HAVE_GPIO_SPI if !MACH_STM32F031
-=======
     select HAVE_GPIO_SPI if !(MACH_STM32F031 || MACH_STM32H7)
->>>>>>> 21d5a34d
     select HAVE_GPIO_BITBANGING if !MACH_STM32F031
     select HAVE_STRICT_TIMING
     select HAVE_CHIPID
@@ -64,13 +60,10 @@
     config MACH_STM32F072
         bool "STM32F072"
         select MACH_STM32F0
-<<<<<<< HEAD
     config MACH_STM32H743
         bool "STM32H743"
         select MACH_STM32H7
         select HAVE_GPIO_HARD_PWM
-=======
->>>>>>> 21d5a34d
     config MACH_STM32H750
         bool "STM32H750"
         select MACH_STM32H7
@@ -85,11 +78,8 @@
     bool
 config MACH_STM32F4
     bool
-<<<<<<< HEAD
-=======
 config MACH_STM32F4x5 # F405, F407, F429 series
     bool
->>>>>>> 21d5a34d
 config MACH_STM32H7
     bool
 config HAVE_STM32_USBFS
@@ -115,15 +105,11 @@
     default "stm32f407xx" if MACH_STM32F407
     default "stm32f429xx" if MACH_STM32F429
     default "stm32f446xx" if MACH_STM32F446
-<<<<<<< HEAD
     default "stm32h743xx" if MACH_STM32H743
     default "stm32h750xx" if MACH_STM32H750
 
 comment "Add 'PB5,PE5' to GPIO Initial Pins if using a TFT70-BX display"
     depends on MACH_STM32H743
-=======
-    default "stm32h750xx" if MACH_STM32H750
->>>>>>> 21d5a34d
 
 config CLOCK_FREQ
     int
@@ -134,12 +120,8 @@
     default 84000000 if MACH_STM32F401
     default 168000000 if MACH_STM32F4x5
     default 180000000 if MACH_STM32F446
-<<<<<<< HEAD
     default 400000000 if MACH_STM32H743 # TODO: Fix timer issue at 480MHz
     default 400000000 if MACH_STM32H750
-=======
-    default 480000000 if MACH_STM32H750
->>>>>>> 21d5a34d
 
 config FLASH_SIZE
     hex
@@ -148,14 +130,9 @@
     default 0x20000 if MACH_STM32F070 || MACH_STM32F072
     default 0x10000 if MACH_STM32F103 # Flash size of stm32f103x8 (64KiB)
     default 0x40000 if MACH_STM32F2 || MACH_STM32F401
-<<<<<<< HEAD
-    default 0x80000 if MACH_STM32F405 || MACH_STM32F407 || MACH_STM32F429 || MACH_STM32F446
+    default 0x80000 if MACH_STM32F4x5 || MACH_STM32F446
     default 0x20000 if MACH_STM32H750 # Flash size of stm32h750 (128KiB)
     default 0x200000 if MACH_STM32H743
-=======
-    default 0x80000 if MACH_STM32F4x5 || MACH_STM32F446
-    default 0x20000 if MACH_STM32H7 # Flash size of stm32h750 (128KiB)
->>>>>>> 21d5a34d
 
 config RAM_START
     hex
@@ -170,14 +147,9 @@
     default 0x5000 if MACH_STM32F103 # Ram size of stm32f103x8 (20KiB)
     default 0x20000 if MACH_STM32F207
     default 0x10000 if MACH_STM32F401
-<<<<<<< HEAD
-    default 0x20000 if MACH_STM32F405 || MACH_STM32F407 || MACH_STM32F429 || MACH_STM32F446
+    default 0x20000 if MACH_STM32F4x5 || MACH_STM32F446
     default 0x20000 if MACH_STM32H750
     default 0x80000 if MACH_STM32H743
-=======
-    default 0x20000 if MACH_STM32F4x5 || MACH_STM32F446
-    default 0x20000 if MACH_STM32H7
->>>>>>> 21d5a34d
 
 config STACK_SIZE
     int
@@ -189,11 +161,7 @@
 ######################################################################
 
 choice
-<<<<<<< HEAD
-    prompt "Bootloader offset" if MACH_STM32F207 || MACH_STM32F401 || MACH_STM32F407 || MACH_STM32F405 || MACH_STM32F446 || MACH_STM32F103 || MACH_STM32F070 || MACH_STM32H743
-=======
-    prompt "Bootloader offset" if MACH_STM32F1 || MACH_STM32F2 || MACH_STM32F4 || MACH_STM32F070
->>>>>>> 21d5a34d
+    prompt "Bootloader offset" if MACH_STM32F1 || MACH_STM32F2 || MACH_STM32F4 || MACH_STM32F070 || MACH_STM32H743
     config STM32_FLASH_START_2000
         bool "8KiB bootloader (stm32duino)" if MACH_STM32F103 || MACH_STM32F070
     config STM32_FLASH_START_5000
@@ -214,13 +182,9 @@
     config STM32_FLASH_START_800
         bool "2KiB bootloader (HID Bootloader)" if MACH_STM32F103
     config STM32_FLASH_START_4000
-<<<<<<< HEAD
-        bool "16KiB bootloader (HID Bootloader)" if MACH_STM32F207 || MACH_STM32F401 || MACH_STM32F405 || MACH_STM32F407 || MACH_STM32F103
+        bool "16KiB bootloader (HID Bootloader)" if MACH_STM32F207 || MACH_STM32F401 || MACH_STM32F4x5 || MACH_STM32F103
     config STM32_FLASH_START_20000
         bool "128KiB bootloader (SKR SE BX v2.0)" if MACH_STM32H743
-=======
-        bool "16KiB bootloader (HID Bootloader)" if MACH_STM32F207 || MACH_STM32F401 || MACH_STM32F4x5 || MACH_STM32F103
->>>>>>> 21d5a34d
 
     config STM32_FLASH_START_0000
         bool "No bootloader"
