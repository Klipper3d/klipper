--- conflicted
+++ resolved
@@ -78,15 +78,9 @@
     gpio_peripheral(spi_bus[bus].mosi_pin, spi_bus[bus].function, 0);
     gpio_peripheral(spi_bus[bus].sck_pin, spi_bus[bus].function, 0);
 
-<<<<<<< HEAD
-    // Configure CR2 on stm32f0
-#if CONFIG_MACH_STM32F0
-    spi->CR2 = SPI_CR2_FRXTH | (7 << SPI_CR2_DS_Pos);
-=======
         // Configure CR2 on stm32f0
 #if CONFIG_MACH_STM32F0 || CONFIG_MACH_STM32G0
         spi->CR2 = SPI_CR2_FRXTH | (7 << SPI_CR2_DS_Pos);
->>>>>>> 13b49e5b
 #endif
 
     // Calculate CR1 register
