--- conflicted
+++ resolved
@@ -29,7 +29,6 @@
         self.heater_name = config.get("heater", "extruder")
         self.last_on = self.idle_timeout
         self.last_speed = 0.
-<<<<<<< HEAD
         self.temperature_sensor_targets = {}
         self.conf_temperature_sensor_targets = {}
         sensors = config.get("temperature_sensors", "").strip()
@@ -51,11 +50,8 @@
                     self.cmd_SET_CONTROLLER_FAN_TARGET,
                     desc=self.cmd_SET_CONTROLLER_FAN_TARGET_help)
 
-    def handle_ready(self):
-=======
     def handle_connect(self):
         # Heater lookup
->>>>>>> 69d9497d
         pheaters = self.printer.lookup_object('heaters')
         self.heaters = [pheaters.lookup_heater(n.strip())
                         for n in self.heater_name.split(',')]
@@ -71,9 +67,8 @@
                  "%s (valid steppers are: %s)")
                 % (steppers, ", ".join(all_steppers)))
         self.stepper_names = steppers
-    def handle_ready(self):
-        reactor = self.printer.get_reactor()
-        reactor.register_timer(self.callback, reactor.monotonic()+PIN_MIN_TIME)
+        
+        # Temperate sensor lookup
         for k, v in self.conf_temperature_sensor_targets.items():
             sensor = self.printer.lookup_object(
                 'temperature_sensor ' + k.strip())
@@ -81,6 +76,10 @@
                 raise self.printer.error(
                     "'%s' is not a valid temperature_sensor." % (k,))
             self.temperature_sensor_targets[sensor] = v
+            
+    def handle_ready(self):
+        reactor = self.printer.get_reactor()
+        reactor.register_timer(self.callback, reactor.monotonic()+PIN_MIN_TIME)
 
     def get_status(self, eventtime):
         return self.fan.get_status(eventtime)
