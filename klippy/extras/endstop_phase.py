# Endstop accuracy improvement via stepper phase tracking
#
# Copyright (C) 2016-2021  Kevin O'Connor <kevin@koconnor.net>
#
# This file may be distributed under the terms of the GNU GPLv3 license.
import math, logging
import stepper

<<<<<<< HEAD
TRINAMIC_DRIVERS = ["tmc2130", "tmc2208", "tmc2209", "tmc2240", "tmc2660",
    "tmc5160"]
=======
TRINAMIC_DRIVERS = ["tmc2130", "tmc2208", "tmc2209", "tmc2240", "tmc2660", "tmc5160"]
>>>>>>> 72f3d5bb

# Calculate the trigger phase of a stepper motor
class PhaseCalc:
    def __init__(self, printer, name, phases=None):
        self.printer = printer
        self.name = name
        self.phases = phases
        self.tmc_module = None
        # Statistics tracking for ENDSTOP_PHASE_CALIBRATE
        self.phase_history = self.last_phase = self.last_mcu_position = None
        self.is_primary = self.stats_only = False
    def lookup_tmc(self):
        for driver in TRINAMIC_DRIVERS:
            driver_name = "%s %s" % (driver, self.name)
            module = self.printer.lookup_object(driver_name, None)
            if module is not None:
                self.tmc_module = module
                if self.phases is None:
                    phase_offset, self.phases = module.get_phase_offset()
                break
        if self.phases is not None:
            self.phase_history = [0] * self.phases
    def convert_phase(self, driver_phase, driver_phases):
        phases = self.phases
        return (int(float(driver_phase) / driver_phases * phases + .5) % phases)
    def calc_phase(self, stepper, trig_mcu_pos):
        mcu_phase_offset = 0
        if self.tmc_module is not None:
            mcu_phase_offset, phases = self.tmc_module.get_phase_offset()
            if mcu_phase_offset is None:
                if self.printer.get_start_args().get('debugoutput') is None:
                    raise self.printer.command_error("Stepper %s phase unknown"
                                                     % (self.name,))
                mcu_phase_offset = 0
        phase = (trig_mcu_pos + mcu_phase_offset) % self.phases
        self.phase_history[phase] += 1
        self.last_phase = phase
        self.last_mcu_position = trig_mcu_pos
        return phase

# Adjusted endstop trigger positions
class EndstopPhase:
    def __init__(self, config):
        self.printer = config.get_printer()
        self.name = config.get_name().split()[1]
        # Obtain step_distance and microsteps from stepper config section
        sconfig = config.getsection(self.name)
        rotation_dist, steps_per_rotation = stepper.parse_step_distance(sconfig)
        self.step_dist = rotation_dist / steps_per_rotation
        self.phases = sconfig.getint("microsteps", note_valid=False) * 4
        self.phase_calc = PhaseCalc(self.printer, self.name, self.phases)
        # Register event handlers
        self.printer.register_event_handler("klippy:connect",
                                            self.phase_calc.lookup_tmc)
        self.printer.register_event_handler("homing:home_rails_end",
                                            self.handle_home_rails_end)
        self.printer.load_object(config, "endstop_phase")
        # Read config
        self.endstop_phase = None
        trigger_phase = config.get('trigger_phase', None)
        if trigger_phase is not None:
            p, ps = config.getintlist('trigger_phase', sep='/', count=2)
            if p >= ps:
                raise config.error("Invalid trigger_phase '%s'"
                                   % (trigger_phase,))
            self.endstop_phase = self.phase_calc.convert_phase(p, ps)
        self.endstop_align_zero = config.getboolean('endstop_align_zero', False)
        self.endstop_accuracy = config.getfloat('endstop_accuracy', None,
                                                above=0.)
        # Determine endstop accuracy
        if self.endstop_accuracy is None:
            self.endstop_phase_accuracy = self.phases//2 - 1
        elif self.endstop_phase is not None:
            self.endstop_phase_accuracy = int(
                math.ceil(self.endstop_accuracy * .5 / self.step_dist))
        else:
            self.endstop_phase_accuracy = int(
                math.ceil(self.endstop_accuracy / self.step_dist))
        if self.endstop_phase_accuracy >= self.phases // 2:
            raise config.error("Endstop for %s is not accurate enough for"
                               " stepper phase adjustment" % (self.name,))
        if self.printer.get_start_args().get('debugoutput') is not None:
            self.endstop_phase_accuracy = self.phases
    def align_endstop(self, rail):
        if not self.endstop_align_zero or self.endstop_phase is None:
            return 0.
        # Adjust the endstop position so 0.0 is always at a full step
        microsteps = self.phases // 4
        half_microsteps = microsteps // 2
        phase_offset = (((self.endstop_phase + half_microsteps) % microsteps)
                        - half_microsteps) * self.step_dist
        full_step = microsteps * self.step_dist
        pe = rail.get_homing_info().position_endstop
        return int(pe / full_step + .5) * full_step - pe + phase_offset
    def get_homed_offset(self, stepper, trig_mcu_pos):
        phase = self.phase_calc.calc_phase(stepper, trig_mcu_pos)
        if self.endstop_phase is None:
            logging.info("Setting %s endstop phase to %d", self.name, phase)
            self.endstop_phase = phase
            return 0.
        delta = (phase - self.endstop_phase) % self.phases
        if delta >= self.phases - self.endstop_phase_accuracy:
            delta -= self.phases
        elif delta > self.endstop_phase_accuracy:
            raise self.printer.command_error(
                "Endstop %s incorrect phase (got %d vs %d)" % (
                    self.name, phase, self.endstop_phase))
        return delta * self.step_dist
    def handle_home_rails_end(self, homing_state, rails):
        for rail in rails:
            stepper = rail.get_steppers()[0]
            if stepper.get_name() == self.name:
                trig_mcu_pos = homing_state.get_trigger_position(self.name)
                align = self.align_endstop(rail)
                offset = self.get_homed_offset(stepper, trig_mcu_pos)
                homing_state.set_stepper_adjustment(self.name, align + offset)
                return

# Support for ENDSTOP_PHASE_CALIBRATE command
class EndstopPhases:
    def __init__(self, config):
        self.printer = config.get_printer()
        self.tracking = {}
        # Register handlers
        self.printer.register_event_handler("homing:home_rails_end",
                                            self.handle_home_rails_end)
        self.gcode = self.printer.lookup_object('gcode')
        self.gcode.register_command("ENDSTOP_PHASE_CALIBRATE",
                                    self.cmd_ENDSTOP_PHASE_CALIBRATE,
                                    desc=self.cmd_ENDSTOP_PHASE_CALIBRATE_help)
    def update_stepper(self, stepper, trig_mcu_pos, is_primary):
        stepper_name = stepper.get_name()
        phase_calc = self.tracking.get(stepper_name)
        if phase_calc is None:
            # Check if stepper has an endstop_phase config section defined
            mod_name = "endstop_phase %s" % (stepper_name,)
            m = self.printer.lookup_object(mod_name, None)
            if m is not None:
                phase_calc = m.phase_calc
            else:
                # Create new PhaseCalc tracker
                phase_calc = PhaseCalc(self.printer, stepper_name)
                phase_calc.stats_only = True
                phase_calc.lookup_tmc()
            self.tracking[stepper_name] = phase_calc
        if phase_calc.phase_history is None:
            return
        if is_primary:
            phase_calc.is_primary = True
        if phase_calc.stats_only:
            phase_calc.calc_phase(stepper, trig_mcu_pos)
    def handle_home_rails_end(self, homing_state, rails):
        for rail in rails:
            is_primary = True
            for stepper in rail.get_steppers():
                sname = stepper.get_name()
                trig_mcu_pos = homing_state.get_trigger_position(sname)
                self.update_stepper(stepper, trig_mcu_pos, is_primary)
                is_primary = False
    cmd_ENDSTOP_PHASE_CALIBRATE_help = "Calibrate stepper phase"
    def cmd_ENDSTOP_PHASE_CALIBRATE(self, gcmd):
        stepper_name = gcmd.get('STEPPER', None)
        if stepper_name is None:
            self.report_stats()
            return
        phase_calc = self.tracking.get(stepper_name)
        if phase_calc is None or phase_calc.phase_history is None:
            raise gcmd.error("Stats not available for stepper %s"
                             % (stepper_name,))
        endstop_phase, phases = self.generate_stats(stepper_name, phase_calc)
        if not phase_calc.is_primary:
            return
        configfile = self.printer.lookup_object('configfile')
        section = 'endstop_phase %s' % (stepper_name,)
        configfile.remove_section(section)
        configfile.set(section, "trigger_phase",
                       "%s/%s" % (endstop_phase, phases))
        gcmd.respond_info(
            "The SAVE_CONFIG command will update the printer config\n"
            "file with these parameters and restart the printer.")
    def generate_stats(self, stepper_name, phase_calc):
        phase_history = phase_calc.phase_history
        wph = phase_history + phase_history
        phases = len(phase_history)
        half_phases = phases // 2
        res = []
        for i in range(phases):
            phase = i + half_phases
            cost = sum([wph[j] * abs(j-phase) for j in range(i, i+phases)])
            res.append((cost, phase))
        res.sort()
        best = res[0][1]
        found = [j for j in range(best - half_phases, best + half_phases)
                 if wph[j]]
        best_phase = best % phases
        lo, hi = found[0] % phases, found[-1] % phases
        self.gcode.respond_info("%s: trigger_phase=%d/%d (range %d to %d)"
                                % (stepper_name, best_phase, phases, lo, hi))
        return best_phase, phases
    def report_stats(self):
        if not self.tracking:
            self.gcode.respond_info(
                "No steppers found. (Be sure to home at least once.)")
            return
        for stepper_name in sorted(self.tracking.keys()):
            phase_calc = self.tracking[stepper_name]
            if phase_calc is None or not phase_calc.is_primary:
                continue
            self.generate_stats(stepper_name, phase_calc)
    def get_status(self, eventtime):
        lh = { name: {'phase': pc.last_phase, 'phases': pc.phases,
                      'mcu_position': pc.last_mcu_position}
               for name, pc in self.tracking.items()
               if pc.phase_history is not None }
        return { 'last_home': lh }

def load_config_prefix(config):
    return EndstopPhase(config)

def load_config(config):
    return EndstopPhases(config)<|MERGE_RESOLUTION|>--- conflicted
+++ resolved
@@ -6,12 +6,7 @@
 import math, logging
 import stepper
 
-<<<<<<< HEAD
-TRINAMIC_DRIVERS = ["tmc2130", "tmc2208", "tmc2209", "tmc2240", "tmc2660",
-    "tmc5160"]
-=======
 TRINAMIC_DRIVERS = ["tmc2130", "tmc2208", "tmc2209", "tmc2240", "tmc2660", "tmc5160"]
->>>>>>> 72f3d5bb
 
 # Calculate the trigger phase of a stepper motor
 class PhaseCalc:
