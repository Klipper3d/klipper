# Z-Probe support
#
# Copyright (C) 2017-2024  Kevin O'Connor <kevin@koconnor.net>
#
# This file may be distributed under the terms of the GNU GPLv3 license.
import logging
import pins
from . import manual_probe

HINT_TIMEOUT = """
If the probe did not move far enough to trigger, then
consider reducing the Z axis minimum position so the probe
can travel further (the Z minimum position can be negative).
"""

# Calculate the average Z from a set of positions
def calc_probe_z_average(positions, method='average'):
    if method != 'median':
        # Use mean average
        count = float(len(positions))
        return [sum([pos[i] for pos in positions]) / count
                for i in range(3)]
    # Use median
    z_sorted = sorted(positions, key=(lambda p: p[2]))
    middle = len(positions) // 2
    if (len(positions) & 1) == 1:
        # odd number of samples
        return z_sorted[middle]
    # even number of samples
    return calc_probe_z_average(z_sorted[middle-1:middle+1], 'average')


######################################################################
# Probe device implementation helpers
######################################################################

# Helper to implement common probing commands
class ProbeCommandHelper:
    def __init__(self, config, probe, query_endstop=None):
        self.printer = config.get_printer()
        self.probe = probe
        self.query_endstop = query_endstop
        self.name = config.get_name()
        gcode = self.printer.lookup_object('gcode')
        # QUERY_PROBE command
        self.last_state = False
        gcode.register_command('QUERY_PROBE', self.cmd_QUERY_PROBE,
                               desc=self.cmd_QUERY_PROBE_help)
        # PROBE command
        self.last_z_result = 0.
        gcode.register_command('PROBE', self.cmd_PROBE,
                               desc=self.cmd_PROBE_help)
        # PROBE_CALIBRATE command
        self.probe_calibrate_z = 0.
        gcode.register_command('PROBE_CALIBRATE', self.cmd_PROBE_CALIBRATE,
                               desc=self.cmd_PROBE_CALIBRATE_help)
        # Other commands
        gcode.register_command('PROBE_ACCURACY', self.cmd_PROBE_ACCURACY,
                               desc=self.cmd_PROBE_ACCURACY_help)
        gcode.register_command('Z_OFFSET_APPLY_PROBE',
                               self.cmd_Z_OFFSET_APPLY_PROBE,
                               desc=self.cmd_Z_OFFSET_APPLY_PROBE_help)
    def _move(self, coord, speed):
        self.printer.lookup_object('toolhead').manual_move(coord, speed)
    def get_status(self, eventtime):
        return {'name': self.name,
                'last_query': self.last_state,
                'last_z_result': self.last_z_result}
    cmd_QUERY_PROBE_help = "Return the status of the z-probe"
    def cmd_QUERY_PROBE(self, gcmd):
        if self.query_endstop is None:
            raise gcmd.error("Probe does not support QUERY_PROBE")
        toolhead = self.printer.lookup_object('toolhead')
        print_time = toolhead.get_last_move_time()
        res = self.query_endstop(print_time)
        self.last_state = res
        gcmd.respond_info("probe: %s" % (["open", "TRIGGERED"][not not res],))
    cmd_PROBE_help = "Probe Z-height at current XY position"
    def cmd_PROBE(self, gcmd):
        pos = run_single_probe(self.probe, gcmd)
        gcmd.respond_info("Result is z=%.6f" % (pos[2],))
        self.last_z_result = pos[2]
    def probe_calibrate_finalize(self, kin_pos):
        if kin_pos is None:
            return
        z_offset = self.probe_calibrate_z - kin_pos[2]
        gcode = self.printer.lookup_object('gcode')
        gcode.respond_info(
            "%s: z_offset: %.3f\n"
            "The SAVE_CONFIG command will update the printer config file\n"
            "with the above and restart the printer." % (self.name, z_offset))
        configfile = self.printer.lookup_object('configfile')
        configfile.set(self.name, 'z_offset', "%.3f" % (z_offset,))
    cmd_PROBE_CALIBRATE_help = "Calibrate the probe's z_offset"
    def cmd_PROBE_CALIBRATE(self, gcmd):
        manual_probe.verify_no_manual_probe(self.printer)
        params = self.probe.get_probe_params(gcmd)
        # Perform initial probe
        curpos = run_single_probe(self.probe, gcmd)
        # Move away from the bed
        self.probe_calibrate_z = curpos[2]
        curpos[2] += 5.
        self._move(curpos, params['lift_speed'])
        # Move the nozzle over the probe point
        x_offset, y_offset, z_offset = self.probe.get_offsets()
        curpos[0] += x_offset
        curpos[1] += y_offset
        self._move(curpos, params['probe_speed'])
        # Start manual probe
        manual_probe.ManualProbeHelper(self.printer, gcmd,
                                       self.probe_calibrate_finalize)
    cmd_PROBE_ACCURACY_help = "Probe Z-height accuracy at current XY position"
    def cmd_PROBE_ACCURACY(self, gcmd):
        params = self.probe.get_probe_params(gcmd)
        sample_count = gcmd.get_int("SAMPLES", 10, minval=1)
        toolhead = self.printer.lookup_object('toolhead')
        pos = toolhead.get_position()
        gcmd.respond_info("PROBE_ACCURACY at X:%.3f Y:%.3f Z:%.3f"
                          " (samples=%d retract=%.3f"
                          " speed=%.1f lift_speed=%.1f)\n"
                          % (pos[0], pos[1], pos[2],
                             sample_count, params['sample_retract_dist'],
                             params['probe_speed'], params['lift_speed']))
        # Create dummy gcmd with SAMPLES=1
        fo_params = dict(gcmd.get_command_parameters())
        fo_params['SAMPLES'] = '1'
        gcode = self.printer.lookup_object('gcode')
        fo_gcmd = gcode.create_gcode_command("", "", fo_params)
        # Probe bed sample_count times
        probe_session = self.probe.start_probe_session(fo_gcmd)
        probe_num = 0
        while probe_num < sample_count:
            # Probe position
            probe_session.run_probe(fo_gcmd)
            probe_num += 1
            # Retract
            pos = toolhead.get_position()
            liftpos = [None, None, pos[2] + params['sample_retract_dist']]
            self._move(liftpos, params['lift_speed'])
        positions = probe_session.pull_probed_results()
        probe_session.end_probe_session()
        # Calculate maximum, minimum and average values
        max_value = max([p[2] for p in positions])
        min_value = min([p[2] for p in positions])
        range_value = max_value - min_value
        avg_value = calc_probe_z_average(positions, 'average')[2]
        median = calc_probe_z_average(positions, 'median')[2]
        # calculate the standard deviation
        deviation_sum = 0
        for i in range(len(positions)):
            deviation_sum += pow(positions[i][2] - avg_value, 2.)
        sigma = (deviation_sum / len(positions)) ** 0.5
        # Show information
        gcmd.respond_info(
            "probe accuracy results: maximum %.6f, minimum %.6f, range %.6f, "
            "average %.6f, median %.6f, standard deviation %.6f" % (
            max_value, min_value, range_value, avg_value, median, sigma))
    cmd_Z_OFFSET_APPLY_PROBE_help = "Adjust the probe's z_offset"
    def cmd_Z_OFFSET_APPLY_PROBE(self, gcmd):
        gcode_move = self.printer.lookup_object("gcode_move")
        offset = gcode_move.get_status()['homing_origin'].z
        if offset == 0:
            gcmd.respond_info("Nothing to do: Z Offset is 0")
            return
        z_offset = self.probe.get_offsets()[2]
        new_calibrate = z_offset - offset
        gcmd.respond_info(
            "%s: z_offset: %.3f\n"
            "The SAVE_CONFIG command will update the printer config file\n"
            "with the above and restart the printer."
            % (self.name, new_calibrate))
        configfile = self.printer.lookup_object('configfile')
        configfile.set(self.name, 'z_offset', "%.3f" % (new_calibrate,))

# Homing via probe:z_virtual_endstop
class HomingViaProbeHelper:
    def __init__(self, config, mcu_probe):
        self.printer = config.get_printer()
        self.mcu_probe = mcu_probe
        self.multi_probe_pending = False
        # Register z_virtual_endstop pin
        self.printer.lookup_object('pins').register_chip('probe', self)
        # Register event handlers
        self.printer.register_event_handler('klippy:mcu_identify',
                                            self._handle_mcu_identify)
        self.printer.register_event_handler("homing:homing_move_begin",
                                            self._handle_homing_move_begin)
        self.printer.register_event_handler("homing:homing_move_end",
                                            self._handle_homing_move_end)
        self.printer.register_event_handler("homing:home_rails_begin",
                                            self._handle_home_rails_begin)
        self.printer.register_event_handler("homing:home_rails_end",
                                            self._handle_home_rails_end)
        self.printer.register_event_handler("gcode:command_error",
                                            self._handle_command_error)
    def _handle_mcu_identify(self):
        kin = self.printer.lookup_object('toolhead').get_kinematics()
        for stepper in kin.get_steppers():
            if stepper.is_active_axis('z'):
                self.mcu_probe.add_stepper(stepper)
    def _handle_homing_move_begin(self, hmove):
        if self.mcu_probe in hmove.get_mcu_endstops():
            self.mcu_probe.probe_prepare(hmove)
    def _handle_homing_move_end(self, hmove):
        if self.mcu_probe in hmove.get_mcu_endstops():
            self.mcu_probe.probe_finish(hmove)
    def _handle_home_rails_begin(self, homing_state, rails):
        endstops = [es for rail in rails for es, name in rail.get_endstops()]
        if self.mcu_probe in endstops:
            self.mcu_probe.multi_probe_begin()
            self.multi_probe_pending = True
    def _handle_home_rails_end(self, homing_state, rails):
        endstops = [es for rail in rails for es, name in rail.get_endstops()]
        if self.multi_probe_pending and self.mcu_probe in endstops:
            self.multi_probe_pending = False
            self.mcu_probe.multi_probe_end()
    def _handle_command_error(self):
        if self.multi_probe_pending:
            self.multi_probe_pending = False
            try:
                self.mcu_probe.multi_probe_end()
            except:
                logging.exception("Homing multi-probe end")
    def setup_pin(self, pin_type, pin_params):
        if pin_type != 'endstop' or pin_params['pin'] != 'z_virtual_endstop':
            raise pins.error("Probe virtual endstop only useful as endstop pin")
        if pin_params['invert'] or pin_params['pullup']:
            raise pins.error("Can not pullup/invert probe virtual endstop")
        return self.mcu_probe

# Helper to track multiple probe attempts in a single command
class ProbeSessionHelper:
    def __init__(self, config, mcu_probe):
        self.printer = config.get_printer()
        self.mcu_probe = mcu_probe
        gcode = self.printer.lookup_object('gcode')
        self.dummy_gcode_cmd = gcode.create_gcode_command("", "", {})
        # Infer Z position to move to during a probe
        if config.has_section('stepper_z'):
            zconfig = config.getsection('stepper_z')
            self.z_position = zconfig.getfloat('position_min', 0.,
                                               note_valid=False)
        else:
            pconfig = config.getsection('printer')
            self.z_position = pconfig.getfloat('minimum_z_position', 0.,
                                               note_valid=False)
        self.homing_helper = HomingViaProbeHelper(config, mcu_probe)
        # Configurable probing speeds
        self.speed = config.getfloat('speed', 5.0, above=0.)
        self.lift_speed = config.getfloat('lift_speed', self.speed, above=0.)
        # Multi-sample support (for improved accuracy)
        self.sample_count = config.getint('samples', 1, minval=1)
        self.sample_retract_dist = config.getfloat('sample_retract_dist', 2.,
                                                   above=0.)
        atypes = ['median', 'average']
        self.samples_result = config.getchoice('samples_result', atypes,
                                               'average')
        self.samples_tolerance = config.getfloat('samples_tolerance', 0.100,
                                                 minval=0.)
        self.samples_retries = config.getint('samples_tolerance_retries', 0,
                                             minval=0)
        # Session state
        self.multi_probe_pending = False
        self.results = []
        # Register event handlers
        self.printer.register_event_handler("gcode:command_error",
                                            self._handle_command_error)
    def _handle_command_error(self):
        if self.multi_probe_pending:
            try:
                self.end_probe_session()
            except:
                logging.exception("Multi-probe end")
    def _probe_state_error(self):
        raise self.printer.command_error(
            "Internal probe error - start/end probe session mismatch")
    def start_probe_session(self, gcmd):
        if self.multi_probe_pending:
            self._probe_state_error()
        self.mcu_probe.multi_probe_begin()
        self.multi_probe_pending = True
        self.results = []
        return self
    def end_probe_session(self):
        if not self.multi_probe_pending:
            self._probe_state_error()
        self.results = []
        self.multi_probe_pending = False
        self.mcu_probe.multi_probe_end()
    def get_probe_params(self, gcmd=None):
        if gcmd is None:
            gcmd = self.dummy_gcode_cmd
        probe_speed = gcmd.get_float("PROBE_SPEED", self.speed, above=0.)
        lift_speed = gcmd.get_float("LIFT_SPEED", self.lift_speed, above=0.)
        samples = gcmd.get_int("SAMPLES", self.sample_count, minval=1)
        sample_retract_dist = gcmd.get_float("SAMPLE_RETRACT_DIST",
                                             self.sample_retract_dist, above=0.)
        samples_tolerance = gcmd.get_float("SAMPLES_TOLERANCE",
                                           self.samples_tolerance, minval=0.)
        samples_retries = gcmd.get_int("SAMPLES_TOLERANCE_RETRIES",
                                       self.samples_retries, minval=0)
        samples_result = gcmd.get("SAMPLES_RESULT", self.samples_result)
        return {'probe_speed': probe_speed,
                'lift_speed': lift_speed,
                'samples': samples,
                'sample_retract_dist': sample_retract_dist,
                'samples_tolerance': samples_tolerance,
                'samples_tolerance_retries': samples_retries,
                'samples_result': samples_result}
    def _probe(self, speed):
        toolhead = self.printer.lookup_object('toolhead')
        curtime = self.printer.get_reactor().monotonic()
        if 'z' not in toolhead.get_status(curtime)['homed_axes']:
            raise self.printer.command_error("Must home before probe")
        pos = toolhead.get_position()
        pos[2] = self.z_position
        try:
            epos = self.mcu_probe.probing_move(pos, speed)
        except self.printer.command_error as e:
            reason = str(e)
            if "Timeout during endstop homing" in reason:
                reason += HINT_TIMEOUT
            raise self.printer.command_error(reason)
<<<<<<< HEAD
        # Allow axis_twist_compensation to update results
        self.printer.send_event("probe:update_results", epos)
        # Report results
        gcode = self.printer.lookup_object('gcode')
        gcode.respond_info("probe at %.3f,%.3f is z=%.6f"
                           % (epos[0], epos[1], epos[2]))
=======
        # get z compensation from x_twist
        # x_twist module checks if it is enabled, returns 0 compensation if not
        x_twist_compensation = self.printer.lookup_object(
            'x_twist_compensation', None)
        z_compensation = 0 if not x_twist_compensation \
            else x_twist_compensation.get_z_compensation_value(pos[0])
        # add z compensation to probe position
        epos[2] += z_compensation
        self.gcode.respond_info("probe at %.3f,%.3f is z=%.6f"
                                % (epos[0], epos[1], epos[2]))
>>>>>>> 72f3d5bb
        return epos[:3]
    def run_probe(self, gcmd):
        if not self.multi_probe_pending:
            self._probe_state_error()
        params = self.get_probe_params(gcmd)
        toolhead = self.printer.lookup_object('toolhead')
        probexy = toolhead.get_position()[:2]
        retries = 0
        positions = []
        sample_count = params['samples']
        while len(positions) < sample_count:
            # Probe position
            pos = self._probe(params['probe_speed'])
            positions.append(pos)
            # Check samples tolerance
            z_positions = [p[2] for p in positions]
            if max(z_positions)-min(z_positions) > params['samples_tolerance']:
                if retries >= params['samples_tolerance_retries']:
                    raise gcmd.error("Probe samples exceed samples_tolerance")
                gcmd.respond_info("Probe samples exceed tolerance. Retrying...")
                retries += 1
                positions = []
            # Retract
            if len(positions) < sample_count:
<<<<<<< HEAD
                toolhead.manual_move(
                    probexy + [pos[2] + params['sample_retract_dist']],
                    params['lift_speed'])
        # Calculate result
        epos = calc_probe_z_average(positions, params['samples_result'])
        self.results.append(epos)
    def pull_probed_results(self):
        res = self.results
        self.results = []
        return res
=======
                self._move(probexy + [pos[2] + sample_retract_dist], lift_speed)
        if must_notify_multi_probe:
            self.multi_probe_end()
        # Calculate and return result
        if samples_result == 'median':
            return self._calc_median(positions)
        return self._calc_mean(positions)
    cmd_PROBE_help = "Probe Z-height at current XY position"
    def cmd_PROBE(self, gcmd):
        pos = self.run_probe(gcmd)
        gcmd.respond_info("Result is z=%.6f" % (pos[2],))
        self.last_z_result = pos[2]
    cmd_QUERY_PROBE_help = "Return the status of the z-probe"
    def cmd_QUERY_PROBE(self, gcmd):
        toolhead = self.printer.lookup_object('toolhead')
        print_time = toolhead.get_last_move_time()
        res = self.mcu_probe.query_endstop(print_time)
        self.last_state = res
        gcmd.respond_info("probe: %s" % (["open", "TRIGGERED"][not not res],))
    def get_status(self, eventtime):
        return {'last_query': self.last_state,
                'last_z_result': self.last_z_result,
                'x_offset': self.x_offset,
                'y_offset': self.y_offset,
                'z_offset': self.z_offset}
    cmd_PROBE_ACCURACY_help = "Probe Z-height accuracy at current XY position"
    def cmd_PROBE_ACCURACY(self, gcmd):
        speed = gcmd.get_float("PROBE_SPEED", self.speed, above=0.)
        lift_speed = self.get_lift_speed(gcmd)
        sample_count = gcmd.get_int("SAMPLES", 10, minval=1)
        sample_retract_dist = gcmd.get_float("SAMPLE_RETRACT_DIST",
                                             self.sample_retract_dist, above=0.)
        toolhead = self.printer.lookup_object('toolhead')
        pos = toolhead.get_position()
        gcmd.respond_info("PROBE_ACCURACY at X:%.3f Y:%.3f Z:%.3f"
                          " (samples=%d retract=%.3f"
                          " speed=%.1f lift_speed=%.1f)\n"
                          % (pos[0], pos[1], pos[2],
                             sample_count, sample_retract_dist,
                             speed, lift_speed))
        # Probe bed sample_count times
        self.multi_probe_begin()
        positions = []
        while len(positions) < sample_count:
            # Probe position
            pos = self._probe(speed)
            positions.append(pos)
            # Retract
            liftpos = [None, None, pos[2] + sample_retract_dist]
            self._move(liftpos, lift_speed)
        self.multi_probe_end()
        # Calculate maximum, minimum and average values
        max_value = max([p[2] for p in positions])
        min_value = min([p[2] for p in positions])
        range_value = max_value - min_value
        avg_value = self._calc_mean(positions)[2]
        median = self._calc_median(positions)[2]
        # calculate the standard deviation
        deviation_sum = 0
        for i in range(len(positions)):
            deviation_sum += pow(positions[i][2] - avg_value, 2.)
        sigma = (deviation_sum / len(positions)) ** 0.5
        # Show information
        gcmd.respond_info(
            "probe accuracy results: maximum %.6f, minimum %.6f, range %.6f, "
            "average %.6f, median %.6f, standard deviation %.6f" % (
            max_value, min_value, range_value, avg_value, median, sigma))
    def probe_calibrate_finalize(self, kin_pos):
        if kin_pos is None:
            return
        z_offset = self.probe_calibrate_z - kin_pos[2]
        self.gcode.respond_info(
            "%s: z_offset: %.3f\n"
            "The SAVE_CONFIG command will update the printer config file\n"
            "with the above and restart the printer." % (self.name, z_offset))
        configfile = self.printer.lookup_object('configfile')
        # configfile.set(self.name, 'z_offset', "%.3f" % (z_offset,))
        configfile.set(self.name, 'z_offset', "%.3f" % (0.000,))
    cmd_PROBE_CALIBRATE_help = "Calibrate the probe's z_offset"
    def cmd_PROBE_CALIBRATE(self, gcmd):
        manual_probe.verify_no_manual_probe(self.printer)
        # Perform initial probe
        lift_speed = self.get_lift_speed(gcmd)
        curpos = self.run_probe(gcmd)
        # Move away from the bed
        self.probe_calibrate_z = curpos[2]
        curpos[2] += 5.
        self._move(curpos, lift_speed)
        # Move the nozzle over the probe point
        curpos[0] += self.x_offset
        curpos[1] += self.y_offset
        #PwAddNew
        self._move(curpos,80.)
        # Start manual probe
        manual_probe.ManualProbeHelper(self.printer, gcmd,
                                       self.probe_calibrate_finalize)
    def cmd_Z_OFFSET_APPLY_PROBE(self,gcmd):
        offset = self.gcode_move.get_status()['homing_origin'].z
        configfile = self.printer.lookup_object('configfile')
        if offset == 0:
            self.gcode.respond_info("Nothing to do: Z Offset is 0")
        else:
            new_calibrate = self.z_offset - offset
            self.gcode.respond_info(
                "%s: z_offset: %.3f\n"
                "The SAVE_CONFIG command will update the printer config file\n"
                "with the above and restart the printer."
                % (self.name, new_calibrate))
            configfile.set(self.name, 'z_offset', "%.3f" % (new_calibrate,))
    cmd_Z_OFFSET_APPLY_PROBE_help = "Adjust the probe's z_offset"
>>>>>>> 72f3d5bb

# Helper to read the xyz probe offsets from the config
class ProbeOffsetsHelper:
    def __init__(self, config):
        self.x_offset = config.getfloat('x_offset', 0.)
        self.y_offset = config.getfloat('y_offset', 0.)
        self.z_offset = config.getfloat('z_offset')
    def get_offsets(self):
        return self.x_offset, self.y_offset, self.z_offset


######################################################################
# Tools for utilizing the probe
######################################################################

# Helper code that can probe a series of points and report the
# position at each point.
class ProbePointsHelper:
    def __init__(self, config, finalize_callback, default_points=None):
        self.printer = config.get_printer()
        self.finalize_callback = finalize_callback
        self.probe_points = default_points
        self.name = config.get_name()
        self.gcode = self.printer.lookup_object('gcode')
        # Read config settings
        if default_points is None or config.get('points', None) is not None:
            self.probe_points = config.getlists('points', seps=(',', '\n'),
                                                parser=float, count=2)
        def_move_z = config.getfloat('horizontal_move_z', 5.)
        self.default_horizontal_move_z = def_move_z
        self.speed = config.getfloat('speed', 50., above=0.)
        self.use_offsets = False
        # Internal probing state
        self.lift_speed = self.speed
        self.probe_offsets = (0., 0., 0.)
        self.manual_results = []
    def minimum_points(self,n):
        if len(self.probe_points) < n:
            raise self.printer.config_error(
                "Need at least %d probe points for %s" % (n, self.name))
    def update_probe_points(self, points, min_points):
        self.probe_points = points
        self.minimum_points(min_points)
    def use_xy_offsets(self, use_offsets):
        self.use_offsets = use_offsets
    def get_lift_speed(self):
        return self.lift_speed
    def _move(self, coord, speed):
        self.printer.lookup_object('toolhead').manual_move(coord, speed)
    def _raise_tool(self, is_first=False):
        speed = self.lift_speed
        if is_first:
            # Use full speed to first probe position
            speed = self.speed
        self._move([None, None, self.horizontal_move_z], speed)
    def _invoke_callback(self, results):
        # Flush lookahead queue
        toolhead = self.printer.lookup_object('toolhead')
        toolhead.get_last_move_time()
        # Invoke callback
        res = self.finalize_callback(self.probe_offsets, results)
        return res != "retry"
    def _move_next(self, probe_num):
        # Move to next XY probe point
        nextpos = list(self.probe_points[probe_num])
        if self.use_offsets:
            nextpos[0] -= self.probe_offsets[0]
            nextpos[1] -= self.probe_offsets[1]
        self._move(nextpos, self.speed)
    def start_probe(self, gcmd):
        manual_probe.verify_no_manual_probe(self.printer)
        # Lookup objects
        probe = self.printer.lookup_object('probe', None)
        method = gcmd.get('METHOD', 'automatic').lower()
        def_move_z = self.default_horizontal_move_z
        self.horizontal_move_z = gcmd.get_float('HORIZONTAL_MOVE_Z',
                                                def_move_z)
        if probe is None or method == 'manual':
            # Manual probe
            self.lift_speed = self.speed
            self.probe_offsets = (0., 0., 0.)
            self.manual_results = []
            self._manual_probe_start()
            return
        # Perform automatic probing
        self.lift_speed = probe.get_probe_params(gcmd)['lift_speed']
        self.probe_offsets = probe.get_offsets()
        if self.horizontal_move_z < self.probe_offsets[2]:
            raise gcmd.error("horizontal_move_z can't be less than"
                             " probe's z_offset")
        probe_session = probe.start_probe_session(gcmd)
        probe_num = 0
        while 1:
            self._raise_tool(not probe_num)
            if probe_num >= len(self.probe_points):
                results = probe_session.pull_probed_results()
                done = self._invoke_callback(results)
                if done:
                    break
                # Caller wants a "retry" - restart probing
                probe_num = 0
            self._move_next(probe_num)
            probe_session.run_probe(gcmd)
            probe_num += 1
        probe_session.end_probe_session()
    def _manual_probe_start(self):
        self._raise_tool(not self.manual_results)
        if len(self.manual_results) >= len(self.probe_points):
            done = self._invoke_callback(self.manual_results)
            if done:
                return
            # Caller wants a "retry" - clear results and restart probing
            self.manual_results = []
        self._move_next(len(self.manual_results))
        gcmd = self.gcode.create_gcode_command("", "", {})
        manual_probe.ManualProbeHelper(self.printer, gcmd,
                                       self._manual_probe_finalize)
    def _manual_probe_finalize(self, kin_pos):
        if kin_pos is None:
            return
        self.manual_results.append(kin_pos)
        self._manual_probe_start()

# Helper to obtain a single probe measurement
def run_single_probe(probe, gcmd):
    probe_session = probe.start_probe_session(gcmd)
    probe_session.run_probe(gcmd)
    pos = probe_session.pull_probed_results()[0]
    probe_session.end_probe_session()
    return pos


######################################################################
# Handle [probe] config
######################################################################

# Endstop wrapper that enables probe specific features
class ProbeEndstopWrapper:
    def __init__(self, config):
        self.printer = config.get_printer()
        self.position_endstop = config.getfloat('z_offset')
        self.stow_on_each_sample = config.getboolean(
            'deactivate_on_each_sample', True)
        gcode_macro = self.printer.load_object(config, 'gcode_macro')
        self.activate_gcode = gcode_macro.load_template(
            config, 'activate_gcode', '')
        self.deactivate_gcode = gcode_macro.load_template(
            config, 'deactivate_gcode', '')
        # Create an "endstop" object to handle the probe pin
        ppins = self.printer.lookup_object('pins')
        self.mcu_endstop = ppins.setup_pin('endstop', config.get('pin'))
        # Wrappers
        self.get_mcu = self.mcu_endstop.get_mcu
        self.add_stepper = self.mcu_endstop.add_stepper
        self.get_steppers = self.mcu_endstop.get_steppers
        self.home_start = self.mcu_endstop.home_start
        self.home_wait = self.mcu_endstop.home_wait
        self.query_endstop = self.mcu_endstop.query_endstop
        # multi probes state
        self.multi = 'OFF'
    def _raise_probe(self):
        toolhead = self.printer.lookup_object('toolhead')
        start_pos = toolhead.get_position()
        self.deactivate_gcode.run_gcode_from_command()
        if toolhead.get_position()[:3] != start_pos[:3]:
            raise self.printer.command_error(
                "Toolhead moved during probe deactivate_gcode script")
    def _lower_probe(self):
        toolhead = self.printer.lookup_object('toolhead')
        start_pos = toolhead.get_position()
        self.activate_gcode.run_gcode_from_command()
        if toolhead.get_position()[:3] != start_pos[:3]:
            raise self.printer.command_error(
                "Toolhead moved during probe activate_gcode script")
    def multi_probe_begin(self):
        if self.stow_on_each_sample:
            return
        self.multi = 'FIRST'
    def multi_probe_end(self):
        if self.stow_on_each_sample:
            return
        self._raise_probe()
        self.multi = 'OFF'
    def probing_move(self, pos, speed):
        phoming = self.printer.lookup_object('homing')
        return phoming.probing_move(self, pos, speed)
    def probe_prepare(self, hmove):
        if self.multi == 'OFF' or self.multi == 'FIRST':
            self._lower_probe()
            if self.multi == 'FIRST':
                self.multi = 'ON'
    def probe_finish(self, hmove):
        if self.multi == 'OFF':
            self._raise_probe()
    def get_position_endstop(self):
        return self.position_endstop

# Main external probe interface
class PrinterProbe:
    def __init__(self, config):
        self.printer = config.get_printer()
        self.mcu_probe = ProbeEndstopWrapper(config)
        self.cmd_helper = ProbeCommandHelper(config, self,
                                             self.mcu_probe.query_endstop)
        self.probe_offsets = ProbeOffsetsHelper(config)
        self.probe_session = ProbeSessionHelper(config, self.mcu_probe)
    def get_probe_params(self, gcmd=None):
        return self.probe_session.get_probe_params(gcmd)
    def get_offsets(self):
        return self.probe_offsets.get_offsets()
    def get_status(self, eventtime):
        return self.cmd_helper.get_status(eventtime)
    def start_probe_session(self, gcmd):
        return self.probe_session.start_probe_session(gcmd)

def load_config(config):
    return PrinterProbe(config)<|MERGE_RESOLUTION|>--- conflicted
+++ resolved
@@ -321,14 +321,10 @@
             if "Timeout during endstop homing" in reason:
                 reason += HINT_TIMEOUT
             raise self.printer.command_error(reason)
-<<<<<<< HEAD
         # Allow axis_twist_compensation to update results
         self.printer.send_event("probe:update_results", epos)
         # Report results
         gcode = self.printer.lookup_object('gcode')
-        gcode.respond_info("probe at %.3f,%.3f is z=%.6f"
-                           % (epos[0], epos[1], epos[2]))
-=======
         # get z compensation from x_twist
         # x_twist module checks if it is enabled, returns 0 compensation if not
         x_twist_compensation = self.printer.lookup_object(
@@ -337,9 +333,8 @@
             else x_twist_compensation.get_z_compensation_value(pos[0])
         # add z compensation to probe position
         epos[2] += z_compensation
-        self.gcode.respond_info("probe at %.3f,%.3f is z=%.6f"
-                                % (epos[0], epos[1], epos[2]))
->>>>>>> 72f3d5bb
+         gcode.respond_info("probe at %.3f,%.3f is z=%.6f"
+                           % (epos[0], epos[1], epos[2]))
         return epos[:3]
     def run_probe(self, gcmd):
         if not self.multi_probe_pending:
@@ -364,7 +359,6 @@
                 positions = []
             # Retract
             if len(positions) < sample_count:
-<<<<<<< HEAD
                 toolhead.manual_move(
                     probexy + [pos[2] + params['sample_retract_dist']],
                     params['lift_speed'])
@@ -375,118 +369,7 @@
         res = self.results
         self.results = []
         return res
-=======
-                self._move(probexy + [pos[2] + sample_retract_dist], lift_speed)
-        if must_notify_multi_probe:
-            self.multi_probe_end()
-        # Calculate and return result
-        if samples_result == 'median':
-            return self._calc_median(positions)
-        return self._calc_mean(positions)
-    cmd_PROBE_help = "Probe Z-height at current XY position"
-    def cmd_PROBE(self, gcmd):
-        pos = self.run_probe(gcmd)
-        gcmd.respond_info("Result is z=%.6f" % (pos[2],))
-        self.last_z_result = pos[2]
-    cmd_QUERY_PROBE_help = "Return the status of the z-probe"
-    def cmd_QUERY_PROBE(self, gcmd):
-        toolhead = self.printer.lookup_object('toolhead')
-        print_time = toolhead.get_last_move_time()
-        res = self.mcu_probe.query_endstop(print_time)
-        self.last_state = res
-        gcmd.respond_info("probe: %s" % (["open", "TRIGGERED"][not not res],))
-    def get_status(self, eventtime):
-        return {'last_query': self.last_state,
-                'last_z_result': self.last_z_result,
-                'x_offset': self.x_offset,
-                'y_offset': self.y_offset,
-                'z_offset': self.z_offset}
-    cmd_PROBE_ACCURACY_help = "Probe Z-height accuracy at current XY position"
-    def cmd_PROBE_ACCURACY(self, gcmd):
-        speed = gcmd.get_float("PROBE_SPEED", self.speed, above=0.)
-        lift_speed = self.get_lift_speed(gcmd)
-        sample_count = gcmd.get_int("SAMPLES", 10, minval=1)
-        sample_retract_dist = gcmd.get_float("SAMPLE_RETRACT_DIST",
-                                             self.sample_retract_dist, above=0.)
-        toolhead = self.printer.lookup_object('toolhead')
-        pos = toolhead.get_position()
-        gcmd.respond_info("PROBE_ACCURACY at X:%.3f Y:%.3f Z:%.3f"
-                          " (samples=%d retract=%.3f"
-                          " speed=%.1f lift_speed=%.1f)\n"
-                          % (pos[0], pos[1], pos[2],
-                             sample_count, sample_retract_dist,
-                             speed, lift_speed))
-        # Probe bed sample_count times
-        self.multi_probe_begin()
-        positions = []
-        while len(positions) < sample_count:
-            # Probe position
-            pos = self._probe(speed)
-            positions.append(pos)
-            # Retract
-            liftpos = [None, None, pos[2] + sample_retract_dist]
-            self._move(liftpos, lift_speed)
-        self.multi_probe_end()
-        # Calculate maximum, minimum and average values
-        max_value = max([p[2] for p in positions])
-        min_value = min([p[2] for p in positions])
-        range_value = max_value - min_value
-        avg_value = self._calc_mean(positions)[2]
-        median = self._calc_median(positions)[2]
-        # calculate the standard deviation
-        deviation_sum = 0
-        for i in range(len(positions)):
-            deviation_sum += pow(positions[i][2] - avg_value, 2.)
-        sigma = (deviation_sum / len(positions)) ** 0.5
-        # Show information
-        gcmd.respond_info(
-            "probe accuracy results: maximum %.6f, minimum %.6f, range %.6f, "
-            "average %.6f, median %.6f, standard deviation %.6f" % (
-            max_value, min_value, range_value, avg_value, median, sigma))
-    def probe_calibrate_finalize(self, kin_pos):
-        if kin_pos is None:
-            return
-        z_offset = self.probe_calibrate_z - kin_pos[2]
-        self.gcode.respond_info(
-            "%s: z_offset: %.3f\n"
-            "The SAVE_CONFIG command will update the printer config file\n"
-            "with the above and restart the printer." % (self.name, z_offset))
-        configfile = self.printer.lookup_object('configfile')
-        # configfile.set(self.name, 'z_offset', "%.3f" % (z_offset,))
-        configfile.set(self.name, 'z_offset', "%.3f" % (0.000,))
-    cmd_PROBE_CALIBRATE_help = "Calibrate the probe's z_offset"
-    def cmd_PROBE_CALIBRATE(self, gcmd):
-        manual_probe.verify_no_manual_probe(self.printer)
-        # Perform initial probe
-        lift_speed = self.get_lift_speed(gcmd)
-        curpos = self.run_probe(gcmd)
-        # Move away from the bed
-        self.probe_calibrate_z = curpos[2]
-        curpos[2] += 5.
-        self._move(curpos, lift_speed)
-        # Move the nozzle over the probe point
-        curpos[0] += self.x_offset
-        curpos[1] += self.y_offset
-        #PwAddNew
-        self._move(curpos,80.)
-        # Start manual probe
-        manual_probe.ManualProbeHelper(self.printer, gcmd,
-                                       self.probe_calibrate_finalize)
-    def cmd_Z_OFFSET_APPLY_PROBE(self,gcmd):
-        offset = self.gcode_move.get_status()['homing_origin'].z
-        configfile = self.printer.lookup_object('configfile')
-        if offset == 0:
-            self.gcode.respond_info("Nothing to do: Z Offset is 0")
-        else:
-            new_calibrate = self.z_offset - offset
-            self.gcode.respond_info(
-                "%s: z_offset: %.3f\n"
-                "The SAVE_CONFIG command will update the printer config file\n"
-                "with the above and restart the printer."
-                % (self.name, new_calibrate))
-            configfile.set(self.name, 'z_offset', "%.3f" % (new_calibrate,))
-    cmd_Z_OFFSET_APPLY_PROBE_help = "Adjust the probe's z_offset"
->>>>>>> 72f3d5bb
+
 
 # Helper to read the xyz probe offsets from the config
 class ProbeOffsetsHelper:
