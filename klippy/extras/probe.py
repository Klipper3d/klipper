# Z-Probe support
#
# Copyright (C) 2017-2021  Kevin O'Connor <kevin@koconnor.net>
#
# This file may be distributed under the terms of the GNU GPLv3 license.
import logging
import pins
from . import manual_probe

HINT_TIMEOUT = """
If the probe did not move far enough to trigger, then
consider reducing the Z axis minimum position so the probe
can travel further (the Z minimum position can be negative).
"""

class PrinterProbe:
    def __init__(self, config, mcu_probe):
        self.printer = config.get_printer()
        self.name = config.get_name()
        self.mcu_probe = mcu_probe
        self.speed = config.getfloat('speed', 5.0, above=0.)
        self.lift_speed = config.getfloat('lift_speed', self.speed, above=0.)
        self.x_offset = config.getfloat('x_offset', 0.)
        self.y_offset = config.getfloat('y_offset', 0.)
        self.z_offset = config.getfloat('z_offset')
        self.probe_calibrate_z = 0.
        self.multi_probe_pending = False
        self.last_state = False
        self.last_z_result = 0.
        self.gcode_move = self.printer.load_object(config, "gcode_move")
        # Infer Z position to move to during a probe
        if config.has_section('stepper_z'):
            zconfig = config.getsection('stepper_z')
            self.z_position = zconfig.getfloat('position_min', 0.,
                                               note_valid=False)
        else:
            pconfig = config.getsection('printer')
            self.z_position = pconfig.getfloat('minimum_z_position', 0.,
                                               note_valid=False)
        # Multi-sample support (for improved accuracy)
        self.sample_count = config.getint('samples', 1, minval=1)
        self.sample_retract_dist = config.getfloat('sample_retract_dist', 2.,
                                                   )
        atypes = {'median': 'median', 'average': 'average'}
        self.samples_result = config.getchoice('samples_result', atypes,
                                               'average')
        self.samples_tolerance = config.getfloat('samples_tolerance', 0.100,
                                                 minval=0.)
        self.samples_retries = config.getint('samples_tolerance_retries', 0,
                                             minval=0)
        #for Bed Distance Sensor
        self.BD_sensor = config.get('sda_pin', None)
        self.mcu =self.mcu_probe.get_mcu()
        self.oid = self.mcu.create_oid()
        self.cmd_queue = self.mcu.alloc_command_queue()
        self.I2C_BD_send_cmd3 = None
        self.I2C_BD_receive_cmd3 = None
        self.mcu.register_config_callback(self.build_config)
        self.horizontal_move_z = config.getfloat('horizontal_move_z', 0.7)
        # Register z_virtual_endstop pin
        self.printer.lookup_object('pins').register_chip('probe', self)
        # Register homing event handlers
        self.printer.register_event_handler("homing:homing_move_begin",
                                            self._handle_homing_move_begin)
        self.printer.register_event_handler("homing:homing_move_end",
                                            self._handle_homing_move_end)
        self.printer.register_event_handler("homing:home_rails_begin",
                                            self._handle_home_rails_begin)
        self.printer.register_event_handler("homing:home_rails_end",
                                            self._handle_home_rails_end)
        self.printer.register_event_handler("gcode:command_error",
                                            self._handle_command_error)
        # Register PROBE/QUERY_PROBE commands
        self.gcode = self.printer.lookup_object('gcode')
        self.gcode.register_command('PROBE', self.cmd_PROBE,
                                    desc=self.cmd_PROBE_help)
        self.gcode.register_command('QUERY_PROBE', self.cmd_QUERY_PROBE,
                                    desc=self.cmd_QUERY_PROBE_help)
        self.gcode.register_command('PROBE_CALIBRATE', self.cmd_PROBE_CALIBRATE,
                                    desc=self.cmd_PROBE_CALIBRATE_help)
        self.gcode.register_command('PROBE_ACCURACY', self.cmd_PROBE_ACCURACY,
                                    desc=self.cmd_PROBE_ACCURACY_help)
        self.gcode.register_command('Z_OFFSET_APPLY_PROBE',
                                    self.cmd_Z_OFFSET_APPLY_PROBE,
                                    desc=self.cmd_Z_OFFSET_APPLY_PROBE_help)
    def build_config(self):
        if self.BD_sensor is not None:
            self.I2C_BD_send_cmd3 = self.mcu.lookup_command(
                "I2C_BD_send oid=%c data=%*s", cq=self.cmd_queue)
            self.I2C_BD_receive_cmd3 = self.mcu.lookup_query_command(
                "I2C_BD_receive oid=%c data=%*s",
                "I2C_BD_receive_response oid=%c response=%*s",
                oid=self.oid, cq=self.cmd_queue)

    def _handle_homing_move_begin(self, hmove):
        if self.mcu_probe in hmove.get_mcu_endstops():
            self.mcu_probe.probe_prepare(hmove)
    def _handle_homing_move_end(self, hmove):
        if self.mcu_probe in hmove.get_mcu_endstops():
            self.mcu_probe.probe_finish(hmove)
    def _handle_home_rails_begin(self, homing_state, rails):
        endstops = [es for rail in rails for es, name in rail.get_endstops()]
        if self.mcu_probe in endstops:
            self.multi_probe_begin()
    def _handle_home_rails_end(self, homing_state, rails):
        endstops = [es for rail in rails for es, name in rail.get_endstops()]
        if self.mcu_probe in endstops:
            self.multi_probe_end()
    def _handle_command_error(self):
        try:
            self.multi_probe_end()
        except:
            logging.exception("Multi-probe end")
    def multi_probe_begin(self):
        self.mcu_probe.multi_probe_begin()
        self.multi_probe_pending = True
    def multi_probe_end(self):
        if self.multi_probe_pending:
            self.multi_probe_pending = False
            self.mcu_probe.multi_probe_end()
    def setup_pin(self, pin_type, pin_params):
        if pin_type != 'endstop' or pin_params['pin'] != 'z_virtual_endstop':
            raise pins.error("Probe virtual endstop only useful as endstop pin")
        if pin_params['invert'] or pin_params['pullup']:
            raise pins.error("Can not pullup/invert probe virtual endstop")
        return self.mcu_probe
    def get_lift_speed(self, gcmd=None):
        if gcmd is not None:
            return gcmd.get_float("LIFT_SPEED", self.lift_speed, above=0.)
        return self.lift_speed
    def get_offsets(self):
        return self.x_offset, self.y_offset, self.z_offset
    def _probe(self, speed):
        toolhead = self.printer.lookup_object('toolhead')
        curtime = self.printer.get_reactor().monotonic()
        if 'z' not in toolhead.get_status(curtime)['homed_axes']:
            raise self.printer.command_error("Must home before probe")
        phoming = self.printer.lookup_object('homing')
        pos = toolhead.get_position()
        pos[2] = self.z_position
        #for BD sensor
        if self.I2C_BD_receive_cmd3 is not None:
            toolhead.wait_moves()
            pr = self.I2C_BD_receive_cmd3.send([self.oid, "32".encode('utf-8')])
            intd=int(pr['response'])
            strd=str(intd/100.0)
            pos[2]=self.horizontal_move_z-(intd/100.0)
            self.gcode.respond_info("probe at %.3f,%.3f is z=%.6f"
                                    % (pos[0], pos[1], pos[2]))
            return pos[:3]
        try:
            epos = phoming.probing_move(self.mcu_probe, pos, speed)
        except self.printer.command_error as e:
            reason = str(e)
            if "Timeout during endstop homing" in reason:
                reason += HINT_TIMEOUT
            raise self.printer.command_error(reason)
        self.gcode.respond_info("probe at %.3f,%.3f is z=%.6f"
                                % (epos[0], epos[1], epos[2]))
        return epos[:3]
    def _move(self, coord, speed):
        self.printer.lookup_object('toolhead').manual_move(coord, speed)
    def _calc_mean(self, positions):
        count = float(len(positions))
        return [sum([pos[i] for pos in positions]) / count
                for i in range(3)]
    def _calc_median(self, positions):
        z_sorted = sorted(positions, key=(lambda p: p[2]))
        middle = len(positions) // 2
        if (len(positions) & 1) == 1:
            # odd number of samples
            return z_sorted[middle]
        # even number of samples
        return self._calc_mean(z_sorted[middle-1:middle+1])
    def run_probe(self, gcmd):
        speed = gcmd.get_float("PROBE_SPEED", self.speed, above=0.)
        lift_speed = self.get_lift_speed(gcmd)
        sample_count = gcmd.get_int("SAMPLES", self.sample_count, minval=1)
        sample_retract_dist = gcmd.get_float("SAMPLE_RETRACT_DIST",
                                             self.sample_retract_dist, above=0.)
        samples_tolerance = gcmd.get_float("SAMPLES_TOLERANCE",
                                           self.samples_tolerance, minval=0.)
        samples_retries = gcmd.get_int("SAMPLES_TOLERANCE_RETRIES",
                                       self.samples_retries, minval=0)
        samples_result = gcmd.get("SAMPLES_RESULT", self.samples_result)
        must_notify_multi_probe = not self.multi_probe_pending
        if must_notify_multi_probe:
            self.multi_probe_begin()
        probexy = self.printer.lookup_object('toolhead').get_position()[:2]
        retries = 0
        positions = []
        while len(positions) < sample_count:
            # Probe position
            pos = self._probe(speed)
            positions.append(pos)
            # Check samples tolerance
            z_positions = [p[2] for p in positions]
            if max(z_positions) - min(z_positions) > samples_tolerance:
                if retries >= samples_retries:
                    raise gcmd.error("Probe samples exceed samples_tolerance")
                gcmd.respond_info("Probe samples exceed tolerance. Retrying...")
                retries += 1
                positions = []
            # Retract
            if len(positions) < sample_count:
                self._move(probexy + [pos[2] + sample_retract_dist], lift_speed)
        if must_notify_multi_probe:
            self.multi_probe_end()
        # Calculate and return result
        if samples_result == 'median':
            return self._calc_median(positions)
        return self._calc_mean(positions)
    cmd_PROBE_help = "Probe Z-height at current XY position"
    def cmd_PROBE(self, gcmd):
        pos = self.run_probe(gcmd)
        gcmd.respond_info("Result is z=%.6f" % (pos[2],))
        self.last_z_result = pos[2]
    cmd_QUERY_PROBE_help = "Return the status of the z-probe"
    def cmd_QUERY_PROBE(self, gcmd):
        toolhead = self.printer.lookup_object('toolhead')
        print_time = toolhead.get_last_move_time()
        res = self.mcu_probe.query_endstop(print_time)
        self.last_state = res
        gcmd.respond_info("probe: %s" % (["open", "TRIGGERED"][not not res],))
    def get_status(self, eventtime):
        return {'name': self.name,
                'last_query': self.last_state,
                'last_z_result': self.last_z_result}
    cmd_PROBE_ACCURACY_help = "Probe Z-height accuracy at current XY position"
    def cmd_PROBE_ACCURACY(self, gcmd):
        speed = gcmd.get_float("PROBE_SPEED", self.speed, above=0.)
        lift_speed = self.get_lift_speed(gcmd)
        sample_count = gcmd.get_int("SAMPLES", 10, minval=1)
        sample_retract_dist = gcmd.get_float("SAMPLE_RETRACT_DIST",
                                             self.sample_retract_dist, above=0.)
        toolhead = self.printer.lookup_object('toolhead')
        pos = toolhead.get_position()
        gcmd.respond_info("PROBE_ACCURACY at X:%.3f Y:%.3f Z:%.3f"
                          " (samples=%d retract=%.3f"
                          " speed=%.1f lift_speed=%.1f)\n"
                          % (pos[0], pos[1], pos[2],
                             sample_count, sample_retract_dist,
                             speed, lift_speed))
        # Probe bed sample_count times
        self.multi_probe_begin()
        positions = []
        while len(positions) < sample_count:
            # Probe position
            pos = self._probe(speed)
            positions.append(pos)
            # Retract
            liftpos = [None, None, pos[2] + sample_retract_dist]
            self._move(liftpos, lift_speed)
        self.multi_probe_end()
        # Calculate maximum, minimum and average values
        max_value = max([p[2] for p in positions])
        min_value = min([p[2] for p in positions])
        range_value = max_value - min_value
        avg_value = self._calc_mean(positions)[2]
        median = self._calc_median(positions)[2]
        # calculate the standard deviation
        deviation_sum = 0
        for i in range(len(positions)):
            deviation_sum += pow(positions[i][2] - avg_value, 2.)
        sigma = (deviation_sum / len(positions)) ** 0.5
        # Show information
        gcmd.respond_info(
            "probe accuracy results: maximum %.6f, minimum %.6f, range %.6f, "
            "average %.6f, median %.6f, standard deviation %.6f" % (
            max_value, min_value, range_value, avg_value, median, sigma))
    def probe_calibrate_finalize(self, kin_pos):
        if kin_pos is None:
            return
        z_offset = self.probe_calibrate_z - kin_pos[2]
        self.gcode.respond_info(
            "%s: z_offset: %.3f\n"
            "The SAVE_CONFIG command will update the printer config file\n"
            "with the above and restart the printer." % (self.name, z_offset))
        configfile = self.printer.lookup_object('configfile')
        configfile.set(self.name, 'z_offset', "%.3f" % (z_offset,))
    cmd_PROBE_CALIBRATE_help = "Calibrate the probe's z_offset"
    def cmd_PROBE_CALIBRATE(self, gcmd):
        manual_probe.verify_no_manual_probe(self.printer)
        # Perform initial probe
        lift_speed = self.get_lift_speed(gcmd)
        curpos = self.run_probe(gcmd)
        # Move away from the bed
        self.probe_calibrate_z = curpos[2]
        curpos[2] += 5.
        self._move(curpos, lift_speed)
        # Move the nozzle over the probe point
        curpos[0] += self.x_offset
        curpos[1] += self.y_offset
        self._move(curpos, self.speed)
        # Start manual probe
        manual_probe.ManualProbeHelper(self.printer, gcmd,
                                       self.probe_calibrate_finalize)
    def cmd_Z_OFFSET_APPLY_PROBE(self,gcmd):
        offset = self.gcode_move.get_status()['homing_origin'].z
        configfile = self.printer.lookup_object('configfile')
        if offset == 0:
            self.gcode.respond_info("Nothing to do: Z Offset is 0")
        else:
            new_calibrate = self.z_offset - offset
            self.gcode.respond_info(
                "%s: z_offset: %.3f\n"
                "The SAVE_CONFIG command will update the printer config file\n"
                "with the above and restart the printer."
                % (self.name, new_calibrate))
            configfile.set(self.name, 'z_offset', "%.3f" % (new_calibrate,))
    cmd_Z_OFFSET_APPLY_PROBE_help = "Adjust the probe's z_offset"

# Endstop wrapper that enables probe specific features
class ProbeEndstopWrapper:
    def __init__(self, config):
        self.printer = config.get_printer()
        self.position_endstop = config.getfloat('z_offset')
        self.stow_on_each_sample = config.getboolean(
            'deactivate_on_each_sample', True)
        gcode_macro = self.printer.load_object(config, 'gcode_macro')
        self.activate_gcode = gcode_macro.load_template(
            config, 'activate_gcode', '')
        self.deactivate_gcode = gcode_macro.load_template(
            config, 'deactivate_gcode', '')
        # Create an "endstop" object to handle the probe pin
        ppins = self.printer.lookup_object('pins')
        pin = config.get('pin')
        pin_params = ppins.lookup_pin(pin, can_invert=True, can_pullup=True)
        mcu = pin_params['chip']
        self.mcu_endstop = mcu.setup_pin('endstop', pin_params)
        self.printer.register_event_handler('klippy:mcu_identify',
                                            self._handle_mcu_identify)
        # Wrappers
        self.get_mcu = self.mcu_endstop.get_mcu
        self.add_stepper = self.mcu_endstop.add_stepper
        self.get_steppers = self.mcu_endstop.get_steppers
        self.home_start = self.mcu_endstop.home_start
        self.home_wait = self.mcu_endstop.home_wait
        self.query_endstop = self.mcu_endstop.query_endstop
        # multi probes state
        self.multi = 'OFF'
    def _handle_mcu_identify(self):
        kin = self.printer.lookup_object('toolhead').get_kinematics()
        for stepper in kin.get_steppers():
            if stepper.is_active_axis('z'):
                self.add_stepper(stepper)
    def raise_probe(self):
        toolhead = self.printer.lookup_object('toolhead')
        start_pos = toolhead.get_position()
        self.deactivate_gcode.run_gcode_from_command()
        if toolhead.get_position()[:3] != start_pos[:3]:
            raise self.printer.command_error(
                "Toolhead moved during probe activate_gcode script")
    def lower_probe(self):
        toolhead = self.printer.lookup_object('toolhead')
        start_pos = toolhead.get_position()
        self.activate_gcode.run_gcode_from_command()
        if toolhead.get_position()[:3] != start_pos[:3]:
            raise self.printer.command_error(
                "Toolhead moved during probe deactivate_gcode script")
    def multi_probe_begin(self):
        if self.stow_on_each_sample:
            return
        self.multi = 'FIRST'
    def multi_probe_end(self):
        if self.stow_on_each_sample:
            return
        self.raise_probe()
        self.multi = 'OFF'
    def probe_prepare(self, hmove):
        if self.multi == 'OFF' or self.multi == 'FIRST':
            self.lower_probe()
            if self.multi == 'FIRST':
                self.multi = 'ON'
    def probe_finish(self, hmove):
        if self.multi == 'OFF':
            self.raise_probe()
    def get_position_endstop(self):
        return self.position_endstop

# Helper code that can probe a series of points and report the
# position at each point.
class ProbePointsHelper:
    def __init__(self, config, finalize_callback, default_points=None):
        self.printer = config.get_printer()
        self.finalize_callback = finalize_callback
        self.probe_points = default_points
        self.name = config.get_name()
        self.gcode = self.printer.lookup_object('gcode')
        # Read config settings
        if default_points is None or config.get('points', None) is not None:
            self.probe_points = config.getlists('points', seps=(',', '\n'),
                                                parser=float, count=2)
        def_move_z = config.getfloat('horizontal_move_z', 5.)
        self.default_horizontal_move_z = def_move_z
<<<<<<< HEAD
        self.horizontal_move_z=def_move_z
=======
>>>>>>> 52f4e20c
        self.speed = config.getfloat('speed', 50., above=0.)
        self.use_offsets = False
        # Internal probing state
        self.lift_speed = self.speed
        self.probe_offsets = (0., 0., 0.)
        self.results = []
    def minimum_points(self,n):
        if len(self.probe_points) < n:
            raise self.printer.config_error(
                "Need at least %d probe points for %s" % (n, self.name))
    def update_probe_points(self, points, min_points):
        self.probe_points = points
        self.minimum_points(min_points)
    def use_xy_offsets(self, use_offsets):
        self.use_offsets = use_offsets
    def get_lift_speed(self):
        return self.lift_speed
    def _move_next(self):
        toolhead = self.printer.lookup_object('toolhead')
        # Lift toolhead
        speed = self.lift_speed
        if not self.results:
            # Use full speed to first probe position
            speed = self.speed
        toolhead.manual_move([None, None, self.horizontal_move_z], speed)
        # Check if done probing
        if len(self.results) >= len(self.probe_points):
            toolhead.get_last_move_time()
            res = self.finalize_callback(self.probe_offsets, self.results)
            if res != "retry":
                return True
            self.results = []
        # Move to next XY probe point
        nextpos = list(self.probe_points[len(self.results)])
        if self.use_offsets:
            nextpos[0] -= self.probe_offsets[0]
            nextpos[1] -= self.probe_offsets[1]
        toolhead.manual_move(nextpos, self.speed)
        return False
    def start_probe(self, gcmd):
        manual_probe.verify_no_manual_probe(self.printer)
        # Lookup objects
        probe = self.printer.lookup_object('probe', None)
        method = gcmd.get('METHOD', 'automatic').lower()
        self.results = []
        def_move_z = self.default_horizontal_move_z
        self.horizontal_move_z = gcmd.get_float('HORIZONTAL_MOVE_Z',
                                                def_move_z)
        if probe is None or method != 'automatic':
            # Manual probe
            self.lift_speed = self.speed
            self.probe_offsets = (0., 0., 0.)
            self._manual_probe_start()
            return
        # Perform automatic probing
        self.lift_speed = probe.get_lift_speed(gcmd)
        self.probe_offsets = probe.get_offsets()
        if self.horizontal_move_z < self.probe_offsets[2]:
            raise gcmd.error("horizontal_move_z can't be less than"
                             " probe's z_offset")
        probe.multi_probe_begin()
        if probe.I2C_BD_send_cmd3 is not None:
            probe.I2C_BD_send_cmd3.send([probe.oid, "1022".encode('utf-8')])
        while 1:
            done = self._move_next()
            if done:
                break
            pos = probe.run_probe(gcmd)
            self.results.append(pos)
        if probe.I2C_BD_send_cmd3 is not None:
            probe.I2C_BD_send_cmd3.send([probe.oid, "1018".encode('utf-8')])
        probe.multi_probe_end()
    def _manual_probe_start(self):
        done = self._move_next()
        if not done:
            gcmd = self.gcode.create_gcode_command("", "", {})
            manual_probe.ManualProbeHelper(self.printer, gcmd,
                                           self._manual_probe_finalize)
    def _manual_probe_finalize(self, kin_pos):
        if kin_pos is None:
            return
        self.results.append(kin_pos)
        self._manual_probe_start()

def load_config(config):
    return PrinterProbe(config, ProbeEndstopWrapper(config))<|MERGE_RESOLUTION|>--- conflicted
+++ resolved
@@ -393,10 +393,7 @@
                                                 parser=float, count=2)
         def_move_z = config.getfloat('horizontal_move_z', 5.)
         self.default_horizontal_move_z = def_move_z
-<<<<<<< HEAD
         self.horizontal_move_z=def_move_z
-=======
->>>>>>> 52f4e20c
         self.speed = config.getfloat('speed', 50., above=0.)
         self.use_offsets = False
         # Internal probing state
