# Basic LCD display support
#
# Copyright (C) 2018  Kevin O'Connor <kevin@koconnor.net>
# Copyright (C) 2018  Aleph Objects, Inc <marcio@alephobjects.com>
#
# This file may be distributed under the terms of the GNU GPLv3 license.
import logging
import pins

BACKGROUND_PRIORITY_CLOCK = 0x7fffffff00000000


######################################################################
# HD44780 (20x4 text) lcd chip
######################################################################

class HD44780:
    def __init__(self, config):
        self.printer = config.get_printer()
        # pin config
        ppins = self.printer.lookup_object('pins')
        pins = [ppins.lookup_pin('digital_out', config.get(name + '_pin'))
                for name in ['rs', 'e', 'd4', 'd5', 'd6', 'd7']]
        mcu = None
        for pin_params in pins:
            if mcu is not None and pin_params['chip'] != mcu:
                raise ppins.error("hd44780 all pins must be on same mcu")
            mcu = pin_params['chip']
            if pin_params['invert']:
                raise pins.error("hd44780 can not invert pin")
        self.mcu = mcu
        self.mcu.add_config_cmd(
            "config_hd44780 oid=%d rs_pin=%s e_pin=%s"
            " d4_pin=%s d5_pin=%s d6_pin=%s d7_pin=%s" % (
                self.mcu.create_oid(), pins[0]['pin'], pins[1]['pin'],
                pins[2]['pin'], pins[3]['pin'], pins[4]['pin'], pins[5]['pin']))
        self.mcu.add_config_object(self)
        self.cmd_queue = self.mcu.alloc_command_queue()
        self.send_data_cmd = self.send_cmds_cmd = None
        # framebuffers
        self.text_framebuffer = (bytearray(' '*80), bytearray('~'*80), 0x80)
        self.glyph_framebuffer = (bytearray([0]*64), bytearray('~'*64), 0x40)
        self.framebuffers = [self.text_framebuffer, self.glyph_framebuffer]
    def build_config(self):
        self.send_cmds_cmd = self.mcu.lookup_command(
            "hd44780_send_cmds cmds=%*s")
        self.send_data_cmd = self.mcu.lookup_command(
            "hd44780_send_data data=%*s")
    def send(self, cmd_type, data):
        self.mcu.send(cmd_type.encode(data),
                      reqclock=BACKGROUND_PRIORITY_CLOCK, cq=self.cmd_queue)
    def flush(self):
        # Find all differences in the framebuffers and send them to the chip
        for new_data, old_data, fb_id in self.framebuffers:
            if new_data == old_data:
                continue
            diffs = [[i, 1] for i, (nd, od) in enumerate(zip(new_data, old_data))
                     if nd != od]
            for i in range(len(diffs)-2, -1, -1):
                if diffs[i][0] + 4 >= diffs[i+1][0] and diffs[i+1][1] < 16:
                    diffs[i][1] = diffs[i+1][1] + diffs[i+1][0] - diffs[i][0]
                    del diffs[i+1]
            for pos, count in diffs:
                chip_pos = pos
                if fb_id == 0x80 and pos >= 40:
                    chip_pos += 0x40 - 40
                self.send(self.send_cmds_cmd, [fb_id + chip_pos])
                self.send(self.send_data_cmd, new_data[pos:pos+count])
            old_data[:] = new_data
    def init(self):
        curtime = self.printer.get_reactor().monotonic()
        print_time = self.mcu.estimated_print_time(curtime)
        # Program 4bit / 2-line mode and then issue 0x02 "Home" command
        init = [[0x33], [0x33], [0x33, 0x22, 0x28, 0x02]]
        # Reset (set positive direction ; enable display and hide cursor)
        init.append([0x06, 0x0c])
        for i, cmds in enumerate(init):
            minclock = self.mcu.print_time_to_clock(print_time + i * .100)
            cmd = self.send_cmds_cmd.encode(cmds)
            self.mcu.send(cmd, cq=self.cmd_queue, minclock=minclock)
        self.flush()
    def load_glyph(self, glyph_id, data, alt_text):
        return alt_text
    def write_text(self, x, y, data):
        if x + len(data) > 20:
            data = data[:20 - min(x, 20)]
        pos = [0, 40, 20, 60][y] + x
        self.text_framebuffer[0][pos:pos+len(data)] = data
    def write_graphics(self, x, y, row, data):
        pass
    def clear(self):
        self.text_framebuffer[0][:] = ' '*80


######################################################################
# ST7920 (128x64 graphics) lcd chip
######################################################################

class ST7920:
    def __init__(self, config):
        printer = config.get_printer()
        # pin config
        cs_pin = pins.setup_pin(printer, 'digital_out', config.get('cs_pin'))
        cs_pin.setup_start_value(1, 1, is_static=True)
        sclk_params = pins.get_printer_pins(printer).lookup_pin(
            'digital_out', config.get('sclk_pin'))
        sid_params = pins.get_printer_pins(printer).lookup_pin(
            'digital_out', config.get('sid_pin'))
        if sid_params['invert'] or sclk_params['invert']:
            raise pins.error("st7920 can not invert sclk or sid")
        if sid_params['chip'] is not sclk_params['chip']:
            raise pins.error("st7920 sclk must be on same mcu as sid")
        self.mcu = sclk_params['chip']
        self.mcu.add_config_cmd(
            "config_st7920 oid=%u sclk_pin=%s sid_pin=%s" % (
                self.mcu.create_oid(), sclk_params['pin'], sid_params['pin']))
        self.mcu.add_config_object(self)
        self.cmd_queue = self.mcu.alloc_command_queue()
        self.send_data_cmd = self.send_cmds_cmd = None
        # framebuffers
        self.text_framebuffer = (bytearray(' '*64), bytearray('~'*64), 0x80)
        self.glyph_framebuffer = (bytearray([0]*128), bytearray('~'*128), 0x40)
        self.graphics_framebuffers = [(bytearray([0]*32), bytearray('~'*32), i)
                                      for i in range(32)]
        self.framebuffers = ([self.text_framebuffer, self.glyph_framebuffer]
                             + self.graphics_framebuffers)
        self.zero_graphics = bytearray([0]*32)
    def build_config(self):
        self.send_cmds_cmd = self.mcu.lookup_command("st7920_send_cmds cmds=%*s")
        self.send_data_cmd = self.mcu.lookup_command("st7920_send_data data=%*s")
    def send(self, cmd_type, data):
        self.mcu.send(cmd_type.encode(data),
                      reqclock=BACKGROUND_PRIORITY_CLOCK, cq=self.cmd_queue)
    def flush(self):
        # Find all differences in the framebuffers and send them to the chip
        for new_data, old_data, fb_id in self.framebuffers:
            if new_data == old_data:
                continue
            diffs = [[i, 1] for i, (nd, od) in enumerate(zip(new_data, old_data))
                     if nd != od]
            for i in range(len(diffs)-2, -1, -1):
                if diffs[i][0] + 5 >= diffs[i+1][0] and diffs[i+1][1] < 16:
                    diffs[i][1] = diffs[i+1][1] + diffs[i+1][0] - diffs[i][0]
                    del diffs[i+1]
            for pos, count in diffs:
                count += pos & 0x01
                count += count & 0x01
                pos = pos & ~0x01
                chip_pos = pos >> 1
                if fb_id < 0x40:
                    # Graphics framebuffer update
                    self.send(self.send_cmds_cmd,
                              [0x26, 0x80 + fb_id, 0x80 + chip_pos, 0x22])
                else:
                    self.send(self.send_cmds_cmd, [fb_id + chip_pos])
                self.send(self.send_data_cmd, new_data[pos:pos+count])
            old_data[:] = new_data
    def init(self):
        cmds = [0x24, # Enter extended mode
                0x40, # Clear vertical scroll address
                0x02, # Enable CGRAM access
                0x26, # Enable graphics
                0x22, # Leave extended mode
                0x02, # Home the display
                0x06, # Set positive update direction
                0x0c] # Enable display and hide cursor
        self.send(self.send_cmds_cmd, cmds)
        self.flush()
    def load_glyph(self, glyph_id, data, alt_text):
        if len(data) > 32:
            data = data[:32]
        pos = min(glyph_id * 32, 96)
        self.glyph_framebuffer[0][pos:pos+len(data)] = data
        return (0x00, glyph_id * 2)
    def write_text(self, x, y, data):
        if x + len(data) > 16:
            data = data[:16 - min(x, 16)]
        pos = [0, 32, 16, 48][y] + x
        self.text_framebuffer[0][pos:pos+len(data)] = data
    def write_graphics(self, x, y, row, data):
        if x + len(data) > 16:
            data = data[:16 - min(x, 16)]
        gfx_fb = y * 16 + row
        if gfx_fb >= 32:
            gfx_fb -= 32
            x += 16
        self.graphics_framebuffers[gfx_fb][0][x:x+len(data)] = data
    def clear(self):
        self.text_framebuffer[0][:] = ' '*64
        for new_data, old_data, fb_id in self.graphics_framebuffers:
            new_data[:] = self.zero_graphics


######################################################################
# Icons
######################################################################

nozzle_icon = [
    0b0000000000000000,
    0b0000000000000000,
    0b0000111111110000,
    0b0001111111111000,
    0b0001111111111000,
    0b0001111111111000,
    0b0000111111110000,
    0b0000111111110000,
    0b0001111111111000,
    0b0001111111111000,
    0b0001111111111000,
    0b0000011111100000,
    0b0000001111000000,
    0b0000000110000000,
    0b0000000000000000,
    0b0000000000000000
];

bed_icon = [
    0b0000000000000000,
    0b0000000000000000,
    0b0000000000000000,
    0b0000000000000000,
    0b0000000000000000,
    0b0000000000000000,
    0b0000000000000000,
    0b0000000000000000,
    0b0000000000000000,
    0b0000000000000000,
    0b0000000000000000,
    0b0000000000000000,
    0b0111111111111110,
    0b0111111111111110,
    0b0000000000000000,
    0b0000000000000000
];

heat1_icon = [
    0b0000000000000000,
    0b0000000000000000,
    0b0010001000100000,
    0b0001000100010000,
    0b0000100010001000,
    0b0000100010001000,
    0b0001000100010000,
    0b0010001000100000,
    0b0010001000100000,
    0b0001000100010000,
    0b0000100010001000,
    0b0000000000000000,
    0b0000000000000000,
    0b0000000000000000,
    0b0000000000000000,
    0b0000000000000000
];

heat2_icon = [
    0b0000000000000000,
    0b0000000000000000,
    0b0000100010001000,
    0b0000100010001000,
    0b0001000100010000,
    0b0010001000100000,
    0b0010001000100000,
    0b0001000100010000,
    0b0000100010001000,
    0b0000100010001000,
    0b0001000100010000,
    0b0000000000000000,
    0b0000000000000000,
    0b0000000000000000,
    0b0000000000000000,
    0b0000000000000000
];

fan1_icon = [
    0b0000000000000000,
    0b0111111111111110,
    0b0111000000001110,
    0b0110001111000110,
    0b0100001111000010,
    0b0100000110000010,
    0b0101100000011010,
    0b0101110110111010,
    0b0101100000011010,
    0b0100000110000010,
    0b0100001111000010,
    0b0110001111000110,
    0b0111000000001110,
    0b0111111111111110,
    0b0000000000000000,
    0b0000000000000000
];

fan2_icon = [
    0b0000000000000000,
    0b0111111111111110,
    0b0111000000001110,
    0b0110010000100110,
    0b0100111001110010,
    0b0101111001111010,
    0b0100110000110010,
    0b0100000110000010,
    0b0100110000110010,
    0b0101111001111010,
    0b0100111001110010,
    0b0110010000100110,
    0b0111000000001110,
    0b0111111111111110,
    0b0000000000000000,
    0b0000000000000000
];

feedrate_icon = [
    0b0000000000000000,
    0b0111111000000000,
    0b0100000000000000,
    0b0100000000000000,
    0b0100000000000000,
    0b0111111011111000,
    0b0100000010000100,
    0b0100000010000100,
    0b0100000010000100,
    0b0100000011111000,
    0b0000000010001000,
    0b0000000010000100,
    0b0000000010000100,
    0b0000000010000010,
    0b0000000000000000,
    0b0000000000000000
];


######################################################################
# LCD screen updates
######################################################################

LCD_chips = { 'st7920': ST7920, 'hd44780': HD44780 }

class PrinterLCD:
    def __init__(self, config):
        self.printer = config.get_printer()
        self.lcd_chip = config.getchoice('lcd_type', LCD_chips)(config)
        # work timer
        self.reactor = self.printer.get_reactor()
        self.work_timer = self.reactor.register_timer(self.work_event)
        # glyphs
        self.fan_glyphs = self.heat_glyphs = None
        # printer objects
        self.gcode = self.toolhead = self.sdcard = None
        self.fan = self.extruder0 = self.extruder1 = self.heater_bed = None
    # Initialization
    def printer_state(self, state):
        if state == 'ready':
            self.lcd_chip.init()
            # Load printer objects
            self.gcode = self.printer.lookup_object('gcode')
            self.toolhead = self.printer.lookup_object('toolhead')
            self.sdcard = self.printer.lookup_object('virtual_sdcard', None)
            self.fan = self.printer.lookup_object('fan', None)
            self.extruder0 = self.printer.lookup_object('extruder0', None)
            self.extruder1 = self.printer.lookup_object('extruder1', None)
            self.heater_bed = self.printer.lookup_object('heater_bed', None)
            # Load glyphs
            self.fan_glyphs = [self.load_glyph(0, fan1_icon, "f*"),
                               self.load_glyph(1, fan2_icon, "f+")]
            self.heat_glyphs = [self.load_glyph(2, heat1_icon, "b_"),
                               self.load_glyph(3, heat2_icon, "b-")]
            # Start screen update timer
            self.reactor.update_timer(self.work_timer, self.reactor.NOW)
    # Glyphs
    def load_glyph(self, glyph_id, data, alt_text):
        glyph = [0x00] * (len(data) * 2)
        for i, bits in enumerate(data):
            glyph[i*2] = (bits >> 8) & 0xff
            glyph[i*2 + 1] = bits & 0xff
        return self.lcd_chip.load_glyph(glyph_id, glyph, alt_text)
    def animate_glyphs(self, eventtime, x, y, glyphs, do_animate, hide_glyph):
        if hide_glyph:
            self.lcd_chip.write_text(x, y, "  ")
        else:
            frame = do_animate and int(eventtime) & 1
            self.lcd_chip.write_text(x, y, glyphs[frame])
    # Graphics drawing
    def draw_icon(self, x, y, data):
        for i, bits in enumerate(data):
            self.lcd_chip.write_graphics(
                x, y, i, [(bits >> 8) & 0xff, bits & 0xff])
    def draw_progress_bar(self, x, y, width, value):
        data = [0x00] * width
        char_pcnt = int(100/width)
        for i in range(width):
            if (i+1)*char_pcnt <= value:
                # Draw completely filled bytes
                data[i] |= 0xFF
            elif (i*char_pcnt) < value:
                # Draw partially filled bytes
                data[i] |= (-1 << 8-((value % char_pcnt)*8/char_pcnt)) & 0xff
        data[0] |= 0x80
        data[-1] |= 0x01
        self.lcd_chip.write_graphics(x, y, 0, [0xff]*width)
        for i in range(1, 15):
            self.lcd_chip.write_graphics(x, y, i, data)
        self.lcd_chip.write_graphics(x, y, 15, [0xff]*width)
    # Screen updating
    def format_temperature(self, info):
        temperature, target = info['temperature'], info['target']
        if target and abs(temperature - target) > 2.:
            return "%3d/%-3d" % (temperature, target)
        return "%3d" % (temperature)
    def work_event(self, eventtime):
        def is_far(temp, target):
            return abs(temp - target) > 2
        def write_temperature(x, y, temperature, target):
            if target and is_far(temperature, target):
                write_text(x, y, "%3d\x1A%-3d" % (temperature, target))
            else:
                write_text(x, y, "%3d" % (temperature))
        self.lcd_chip.clear()
        write_text = self.lcd_chip.write_text
        # Heaters
        if self.extruder0 is not None:
            info = self.extruder0.get_heater().get_status(eventtime)
            self.draw_icon(0, 0, nozzle_icon)
<<<<<<< HEAD
            write_temperature(2, 0, info['temperature'], info['target'])
=======
            write_text(2, 0, self.format_temperature(info))
>>>>>>> 48a9c2f3
        extruder_count = 1
        if self.extruder1 is not None:
            info = self.extruder1.get_heater().get_status(eventtime)
            self.draw_icon(0, 1, nozzle_icon)
<<<<<<< HEAD
            write_temperature(2, 1, info['temperature'], info['target'])
=======
            write_text(2, 1, self.format_temperature(info))
>>>>>>> 48a9c2f3
            extruder_count = 2
        if self.heater_bed is not None:
            info = self.heater_bed.get_status(eventtime)
            self.draw_icon(0, extruder_count, bed_icon)
<<<<<<< HEAD
            self.animate_glyphs(eventtime, 0, extruder_count, self.heat_glyphs,True, info['target'] == 0)
            write_temperature(2, extruder_count, info['temperature'], info['target'])
=======
            if info['target']:
                self.animate_glyphs(eventtime, 0, extruder_count,
                                    self.heat_glyphs, True)
            write_text(2, extruder_count, self.format_temperature(info))
>>>>>>> 48a9c2f3
        # Fan speed
        if self.fan is not None:
            info = self.fan.get_status(eventtime)
            self.animate_glyphs(eventtime, 10, 0, self.fan_glyphs,
                                info['speed'] != 0., False)
            write_text(12, 0, "%3d%%" % (info['speed'] * 100.,))
        # SD card print progress
        if self.sdcard is not None:
            info = self.sdcard.get_status(eventtime)
            progress = int(info['progress'] * 100.)
            if extruder_count == 1:
                write_text(0, 2, " {:^9}".format(str(progress)+'%'))
                self.draw_progress_bar(0, 2, 10, progress)
            else:
                write_text(10, 1, " {:^5}".format(str(progress)+'%'))
                self.draw_progress_bar(10, 1, 6, progress)
        # G-Code speed factor
        gcode_info = self.gcode.get_status(eventtime)
        if extruder_count == 1:
            self.draw_icon(10, 1, feedrate_icon)
            write_text(12, 1, "%3d%%" % (gcode_info['speed_factor'] * 100.,))
        # Printing time
        toolhead_info = self.toolhead.get_status(eventtime)
        printing_time = int(toolhead_info['printing_time'])
        write_text(10, 2, " %02d:%02d" % (
            printing_time // (60 * 60), (printing_time // 60) % 60))
        # Printer status
        status = toolhead_info['status']
        if status == 'Printing' or gcode_info['busy']:
            pos = self.toolhead.get_position()
            status = "X%-4dY%-4dZ%-5.2f" % (pos[0], pos[1], pos[2])
        write_text(0, 3, status)
        self.lcd_chip.flush()
        return eventtime + .500

def load_config(config):
    return PrinterLCD(config)<|MERGE_RESOLUTION|>--- conflicted
+++ resolved
@@ -420,33 +420,20 @@
         if self.extruder0 is not None:
             info = self.extruder0.get_heater().get_status(eventtime)
             self.draw_icon(0, 0, nozzle_icon)
-<<<<<<< HEAD
-            write_temperature(2, 0, info['temperature'], info['target'])
-=======
             write_text(2, 0, self.format_temperature(info))
->>>>>>> 48a9c2f3
         extruder_count = 1
         if self.extruder1 is not None:
             info = self.extruder1.get_heater().get_status(eventtime)
             self.draw_icon(0, 1, nozzle_icon)
-<<<<<<< HEAD
-            write_temperature(2, 1, info['temperature'], info['target'])
-=======
             write_text(2, 1, self.format_temperature(info))
->>>>>>> 48a9c2f3
             extruder_count = 2
         if self.heater_bed is not None:
             info = self.heater_bed.get_status(eventtime)
             self.draw_icon(0, extruder_count, bed_icon)
-<<<<<<< HEAD
-            self.animate_glyphs(eventtime, 0, extruder_count, self.heat_glyphs,True, info['target'] == 0)
-            write_temperature(2, extruder_count, info['temperature'], info['target'])
-=======
             if info['target']:
                 self.animate_glyphs(eventtime, 0, extruder_count,
                                     self.heat_glyphs, True)
             write_text(2, extruder_count, self.format_temperature(info))
->>>>>>> 48a9c2f3
         # Fan speed
         if self.fan is not None:
             info = self.fan.get_status(eventtime)
