--- conflicted
+++ resolved
@@ -363,11 +363,7 @@
             self.fan_glyphs = [self.load_glyph(0, fan1_icon, "f*"),
                                self.load_glyph(1, fan2_icon, "f+")]
             self.heat_glyphs = [self.load_glyph(2, heat1_icon, "b_"),
-<<<<<<< HEAD
                                self.load_glyph(3, heat2_icon, "b-")]
-=======
-                                self.load_glyph(3, heat2_icon, "b-")]
->>>>>>> 1b56be29
             # Start screen update timer
             self.reactor.update_timer(self.work_timer, self.reactor.NOW)
     # Glyphs
@@ -427,19 +423,10 @@
             write_temperature(2, 1, info['temperature'], info['target'])
             extruder_count = 2
         if self.heater_bed is not None:
+            info = self.heater_bed.get_status(eventtime)
             self.draw_icon(0, extruder_count, bed_icon)
-            info = self.heater_bed.get_status(eventtime)
-<<<<<<< HEAD
             self.animate_glyphs(eventtime, 0, extruder_count, self.heat_glyphs,True, info['target'] == 0)
             write_temperature(2, extruder_count, info['temperature'], info['target'])
-=======
-            self.draw_icon(0, extruder_count, bed_icon)
-            if info['target']:
-                self.animate_glyphs(eventtime, 0, extruder_count,
-                                    self.heat_glyphs, True)
-            write_text(2, extruder_count, "%3d/%-3d" % (
-                info['temperature'], info['target']))
->>>>>>> 1b56be29
         # Fan speed
         if self.fan is not None:
             info = self.fan.get_status(eventtime)
