# BLTouch support
#
# Copyright (C) 2018-2019  Kevin O'Connor <kevin@koconnor.net>
#
# This file may be distributed under the terms of the GNU GPLv3 license.
import math, logging
import homing, probe

SIGNAL_PERIOD = 0.020

CMD_TIME = 0.150
DEPLOY_CMD_TIME = 0.750
STOW_CMD_TIME = 0.750
RESET_CMD_TIME = 0.500

ENDSTOP_REST_TIME = .001
ENDSTOP_SAMPLE_TIME = .000015
ENDSTOP_SAMPLE_COUNT = 3

Commands = {
    None: 0.0, 'RESET': 0.002194, 'SELFTEST': 0.001782,
    'DEPLOY': 0.000647, 'STOW': 0.001473,
    'DEPLOY_CHECK': 0.0, 'STOW_CHECK': 0.0,
    'SET_SW_MODE': 0.001162,
    'SET_5V_MODE' : 0.001988, 'SET_OD_MODE' : 0.002091, 'MODE_STORE' : 0.001884,
    'STORE_5V' : 0.0, 'STORE_OD' : 0.0
}

Times = {
    None: 0.0, 'RESET': RESET_CMD_TIME, 'SELFTEST': CMD_TIME,
    'DEPLOY': DEPLOY_CMD_TIME, 'STOW': STOW_CMD_TIME,
    'DEPLOY_CHECK': 0.0, 'STOW_CHECK': 0.0,
    'SET_SW_MODE': CMD_TIME,
    'SET_5V_MODE' : CMD_TIME, 'SET_OD_MODE' : CMD_TIME, 'MODE_STORE' : CMD_TIME,
    'STORE_5V' : 0.0, 'STORE_OD' : 0.0
}

# "BLTOUCH_DEBUG COMMAND=" commands

# BLTouch native commands:
# RESET, SELFTEST, DEPLOY, STOW, SET_SW_MODE,
# SET_5V_MODE, SET_OD_MODE, MODE_STORE

# BLTouch derived commands:
# DEPLOY_CHECK    - Perform a deploy with all the checks as in this module
# STOW_CHECK      - Perform a stow with all the checks as in this module
# STORE_5V        - Perform needed sequence to store 5V mode in a BLTouch V3.1
# STORE_OD        - Perform needed sequence to store OD mode in a BLTouch V3.1

# *** Special directives in the [bltouch] section of the printer.cfg:
#
# high_speed_mode: [2]
#   0 = no high-speed
#   1 = simultaneous stow and toolhead raise
#   2 = no intermediate deploy and stow
#
# retract_speed: [speed]
#   Retract at a faster speed than when going down
#   The maximum is the max z axis speed you have defined
#
# min_cmd_time: [0.150]
#   you can specify an absolute minimum cmd time
#
# test_sensor_before_use [False]
#   set this to false if probe does not support it
#
# heaters_off: [False]
#   turn heaters off during bltouch probing
#
# use_sw_mode: [False]
#   choose to use SW Mode if you want instead of normal mode
#
# set_mode: [none]
#   set_mode: none=do nothing, 5V=set 5V mode, OD=set OD mode
#   Only use a value other than "none" if it is a V3.0 or V3.1 probe and
#   you are SURE that you need a setting other than the BLTouch default
#   of OD mode on your printer board. If you use 5V mode, be SURE that
#   your board is 5V tolerant on the BLTouch signal pin input. If in any
#   doubt, use "none".

# *** Special directives in the [stepper_z] section of the printer.cfg:
#
# homing_retract_speed: [homing_speed]
#   Retract at a faster speed than when going down
#   The maximum is the max z axis speed you have defined

#BLTouch "endstop" wrapper
class BLTouchEndstopWrapper:
    def __init__(self, config):
        self.printer = config.get_printer()
        self.printer.register_event_handler("klippy:connect",
                                            self.handle_connect)
        self.position_endstop = config.getfloat('z_offset')
        # Create a pwm object to handle the control pin
        ppins = self.printer.lookup_object('pins')
        self.mcu_pwm = ppins.setup_pin('pwm', config.get('control_pin'))
        self.mcu_pwm.setup_max_duration(0.)
        self.mcu_pwm.setup_cycle_time(SIGNAL_PERIOD)
        self.next_cmd_time = 0.
        # Create an "endstop" object to handle the sensor pin
        pin = config.get('sensor_pin')
        pin_params = ppins.lookup_pin(pin, can_invert=True, can_pullup=True)
        mcu = pin_params['chip']
        mcu.register_config_callback(self._build_config)
        self.mcu_endstop = mcu.setup_pin('endstop', pin_params)
        # high speed mode
        self.hsmode = config.getint('high_speed_mode', 2, 0, 2)
        self.swmode = config.getboolean('use_sw_mode', False)
        self.heaters_off = config.getboolean('heaters_off', False)
        # output mode
        self.mode = config.get('set_mode', 'none')
        # Setup for sensor test
        self.test_sensor_before_use = config.getboolean(
            'test_sensor_before_use', True)
        self.start_mcu_pos = []
        # Calculate user requested minimum cmd time
        self.min_cmd_time = max(config.getfloat('min_cmd_time', 0.650),
                                CMD_TIME)
        # Wrappers
        self.get_mcu = self.mcu_endstop.get_mcu
        self.add_stepper = self.mcu_endstop.add_stepper
        self.get_steppers = self.mcu_endstop.get_steppers
        self.home_wait = self.mcu_endstop.home_wait
        self.query_endstop = self.mcu_endstop.query_endstop
        self.TimeoutError = self.mcu_endstop.TimeoutError
        # Register BLTOUCH_DEBUG command
        self.gcode = self.printer.lookup_object('gcode')
        self.gcode.register_command("BLTOUCH_DEBUG", self.cmd_BLTOUCH_DEBUG,
                                    desc=self.cmd_BLTOUCH_DEBUG_help)
    def _build_config(self):
        kin = self.printer.lookup_object('toolhead').get_kinematics()
<<<<<<< HEAD
        for stepper in kin.get_steppers():
            if stepper.is_active_axis('z'):
                self.add_stepper(stepper)
    def handle_connect(self):
        try:
            self.raise_probe()
        except homing.CommandError as e:
            logging.warning("BLTouch raise probe error: %s", str(e))
=======
        for stepper in kin.get_steppers('Z'):
            self.add_stepper(stepper)
>>>>>>> 386efb7c
    def sync_mcu_print_time(self):
        curtime = self.printer.get_reactor().monotonic()
        est_time = self.mcu_pwm.get_mcu().estimated_print_time(curtime)
        self.next_cmd_time = max(self.next_cmd_time,
                                 est_time + self.min_cmd_time)
    def sync_print_time(self):
        toolhead = self.printer.lookup_object('toolhead')
        print_time = toolhead.get_last_move_time()
        if self.next_cmd_time > print_time:
            toolhead.dwell(self.next_cmd_time - print_time)
        else:
            self.next_cmd_time = print_time
    def send_cmd(self, cmd, time_override=0):
        self.mcu_pwm.set_pwm(self.next_cmd_time, Commands[cmd] / SIGNAL_PERIOD)
        time = Times[cmd]
        if time_override > 0:
            time = time_override
        time = max(time, self.min_cmd_time)
        time = math.ceil(time / SIGNAL_PERIOD) * SIGNAL_PERIOD
        # Translate time to ticks to avoid any secondary mcu clock skew
        mcu = self.mcu_pwm.get_mcu()
        cmd_clock = mcu.print_time_to_clock(self.next_cmd_time)
        cmd_clock += mcu.seconds_to_clock(time)
        self.next_cmd_time = mcu.clock_to_print_time(cmd_clock)
        return self.next_cmd_time
    def verify_state(self, check_start_time, check_end_time, triggered, msg):
        # Perform endstop check to verify bltouch reports desired state
        self.mcu_endstop.home_start(check_start_time, ENDSTOP_SAMPLE_TIME,
                                    ENDSTOP_SAMPLE_COUNT, ENDSTOP_REST_TIME,
                                    triggered=triggered)
        try:
            self.mcu_endstop.home_wait(check_end_time)
        except self.mcu_endstop.TimeoutError as e:
            logging.warning("BLTouch probe verify status failed.")
            raise homing.EndstopError("BLTouch failed to %s" % (msg,))
    def handle_connect(self):
        if self.mode != 'none':
            logging.info("BLTouch probe set mode: %s", self.mode)
            self.set_mode(self.mode)
        self.test_sensor()
        try:
            self.stow_probe()
        except homing.CommandError as e:
            logging.warning("BLTouch probe stow error: %s", str(e))
    def test_sensor(self):
        if not self.test_sensor_before_use:
            return
        # Raise the bltouch probe and test if probe is raised
        self.sync_print_time()
        check_start_time = self.send_cmd('RESET')
        self.send_cmd('STOW')
        # SW ("switch") MODE: If the pin is up, it should be triggered
        self.send_cmd('SET_SW_MODE')
        check_end_time = self.send_cmd(None)
        try:
            self.verify_state(check_start_time, check_end_time, True,
                              "BLTouch test failed.")
        except:
            logging.error("BLTouch probe seems unusable.")
        else:
            logging.info("BLTouch probe usable.")
        self.sync_print_time()
    def stow_probe(self, nocheck=False):
        logging.info("BLTouch probe stow.")
        self.sync_print_time()
        check_start_time = self.send_cmd('STOW')
        check_end_time = self.send_cmd(None)
        self.sync_print_time()
        if nocheck:
            return
        try:
            self.verify_state(check_start_time, check_end_time,
                False, "stow probe")
        except homing.CommandError as e:
            logging.info("BLTouch probe stow failed, trying to repair.")
            self.sync_print_time()
            self.send_cmd('RESET')
            check_start_time = self.send_cmd('STOW')
            check_end_time = self.send_cmd(None)
            self.sync_print_time()
            try:
                self.verify_state(check_start_time, check_end_time,
                    False, "stow probe")
            except homing.CommandError as e:
                msg = "BLTouch probe stow failed."
                self.gcode.respond_info(msg)
                raise
            else:
                logging.info("BLTouch probe stow succeeded after fail.")
        else:
            logging.info("BLTouch probe stow succeeded.")
        self.sync_print_time()
    def deploy_probe(self):
        logging.info("BLTouch probe deploy.")
        self.sync_print_time()
        check_start_time = self.send_cmd('DEPLOY')
        check_end_time = self.send_cmd(None)
        self.sync_print_time()
        try:
            self.verify_state(check_start_time, check_end_time,
                False, "deploy probe")
        except homing.CommandError as e:
            logging.info("BLTouch probe deploy failed, trying to repair.")
            self.sync_print_time()
            self.send_cmd('RESET')
            self.send_cmd('STOW')
            self.send_cmd('DEPLOY')
            self.send_cmd('STOW')
            check_start_time = self.send_cmd('DEPLOY')
            check_end_time = self.send_cmd(None)
            self.sync_print_time()
            try:
                self.verify_state(check_start_time, check_end_time,
                    False, "deploy probe")
            except homing.CommandError as e:
                msg = "BLTouch probe deploy failed."
                self.gcode.respond_info(msg)
                raise
            else:
                logging.info("BLTouch probe deploy succeeded after fail.")
        else:
            logging.info("BLTouch probe deploy succeeded.")
        if self.swmode:
            self.sync_print_time()
            self.send_cmd('SET_SW_MODE')
            self.send_cmd(None)
        self.sync_print_time()
    def set_mode(self, mode):
        # BLTOUCH pre V3.0 and clones:
        #   No reaction at all to this sequence apart from a DEPLOY -> STOW
        # BLTOUCH V3.0:
        #   This will set the mode (twice) and sadly, a STOW is needed at
        #   the end, because of the deploy
        # BLTOUCH V3.1:
        #   This will set the mode and store it in the eeprom.
        #   The STOW is not needed but does not hurt
        self.sync_print_time()
        self.send_cmd('DEPLOY')
        if mode == '5V':
            self.send_cmd('SET_5V_MODE')
        else:
            self.send_cmd('SET_OD_MODE')
        self.send_cmd('MODE_STORE')
        if mode == '5V':
            self.send_cmd('SET_5V_MODE')
        else:
            self.send_cmd('SET_OD_MODE')
        self.send_cmd('STOW')
        self.sync_print_time()
    def home_prepare(self):
        self.mcu_endstop.home_prepare()
        toolhead = self.printer.lookup_object('toolhead')
        toolhead.flush_step_generation()
        self.start_mcu_pos = [(s, s.get_mcu_position())
                              for s in self.mcu_endstop.get_steppers()]
    def home_finalize(self):
        self.mcu_endstop.home_finalize()
    def home_start(self, print_time, sample_time, sample_count, rest_time,
                   notify=None):
        rest_time = min(rest_time, ENDSTOP_REST_TIME)
        self.mcu_endstop.home_start(print_time, sample_time, sample_count,
                                    rest_time, notify=notify)
    def get_position_endstop(self):
        return self.position_endstop
    cmd_BLTOUCH_DEBUG_help = "Send a command to the bltouch for debugging"
    def cmd_BLTOUCH_DEBUG(self, params):
        cmd = self.gcode.get_str('COMMAND', params, None)
        if cmd is None or cmd not in Commands:
            self.gcode.respond_info("BLTouch commands: %s" % (
                ", ".join(sorted([c for c in Commands if c is not None]))))
            return
        self.gcode.respond_info("Sending BLTOUCH_DEBUG COMMAND=%s" % (cmd,))
        self.sync_print_time()
        if cmd == 'STOW_CHECK':
            self.stow_probe()
        elif cmd == 'DEPLOY_CHECK':
            self.deploy_probe()
        elif cmd == 'STORE_5V':
            self.set_mode('5V')
        elif cmd == 'STORE_OD':
            self.set_mode('OD')
        else:
            self.send_cmd(cmd)
        self.send_cmd(None)
        self.sync_print_time()

def load_config(config):
    blt = BLTouchEndstopWrapper(config)
    config.get_printer().add_object('probe', probe.PrinterProbe(config, blt))
    return blt<|MERGE_RESOLUTION|>--- conflicted
+++ resolved
@@ -22,8 +22,8 @@
     'DEPLOY': 0.000647, 'STOW': 0.001473,
     'DEPLOY_CHECK': 0.0, 'STOW_CHECK': 0.0,
     'SET_SW_MODE': 0.001162,
-    'SET_5V_MODE' : 0.001988, 'SET_OD_MODE' : 0.002091, 'MODE_STORE' : 0.001884,
-    'STORE_5V' : 0.0, 'STORE_OD' : 0.0
+    'SET_5V_MODE': 0.001988, 'SET_OD_MODE': 0.002091, 'MODE_STORE': 0.001884,
+    'STORE_5V': 0.0, 'STORE_OD': 0.0
 }
 
 Times = {
@@ -31,9 +31,10 @@
     'DEPLOY': DEPLOY_CMD_TIME, 'STOW': STOW_CMD_TIME,
     'DEPLOY_CHECK': 0.0, 'STOW_CHECK': 0.0,
     'SET_SW_MODE': CMD_TIME,
-    'SET_5V_MODE' : CMD_TIME, 'SET_OD_MODE' : CMD_TIME, 'MODE_STORE' : CMD_TIME,
-    'STORE_5V' : 0.0, 'STORE_OD' : 0.0
+    'SET_5V_MODE': CMD_TIME, 'SET_OD_MODE': CMD_TIME, 'MODE_STORE': CMD_TIME,
+    'STORE_5V': 0.0, 'STORE_OD': 0.0
 }
+
 
 # "BLTOUCH_DEBUG COMMAND=" commands
 
@@ -84,7 +85,7 @@
 #   Retract at a faster speed than when going down
 #   The maximum is the max z axis speed you have defined
 
-#BLTouch "endstop" wrapper
+# BLTouch "endstop" wrapper
 class BLTouchEndstopWrapper:
     def __init__(self, config):
         self.printer = config.get_printer()
@@ -127,26 +128,24 @@
         self.gcode = self.printer.lookup_object('gcode')
         self.gcode.register_command("BLTOUCH_DEBUG", self.cmd_BLTOUCH_DEBUG,
                                     desc=self.cmd_BLTOUCH_DEBUG_help)
+
     def _build_config(self):
         kin = self.printer.lookup_object('toolhead').get_kinematics()
-<<<<<<< HEAD
-        for stepper in kin.get_steppers():
-            if stepper.is_active_axis('z'):
-                self.add_stepper(stepper)
+        for stepper in kin.get_steppers('Z'):
+            self.add_stepper(stepper)
+
     def handle_connect(self):
         try:
             self.raise_probe()
         except homing.CommandError as e:
             logging.warning("BLTouch raise probe error: %s", str(e))
-=======
-        for stepper in kin.get_steppers('Z'):
-            self.add_stepper(stepper)
->>>>>>> 386efb7c
+
     def sync_mcu_print_time(self):
         curtime = self.printer.get_reactor().monotonic()
         est_time = self.mcu_pwm.get_mcu().estimated_print_time(curtime)
         self.next_cmd_time = max(self.next_cmd_time,
                                  est_time + self.min_cmd_time)
+
     def sync_print_time(self):
         toolhead = self.printer.lookup_object('toolhead')
         print_time = toolhead.get_last_move_time()
@@ -154,6 +153,7 @@
             toolhead.dwell(self.next_cmd_time - print_time)
         else:
             self.next_cmd_time = print_time
+
     def send_cmd(self, cmd, time_override=0):
         self.mcu_pwm.set_pwm(self.next_cmd_time, Commands[cmd] / SIGNAL_PERIOD)
         time = Times[cmd]
@@ -167,6 +167,7 @@
         cmd_clock += mcu.seconds_to_clock(time)
         self.next_cmd_time = mcu.clock_to_print_time(cmd_clock)
         return self.next_cmd_time
+
     def verify_state(self, check_start_time, check_end_time, triggered, msg):
         # Perform endstop check to verify bltouch reports desired state
         self.mcu_endstop.home_start(check_start_time, ENDSTOP_SAMPLE_TIME,
@@ -177,6 +178,7 @@
         except self.mcu_endstop.TimeoutError as e:
             logging.warning("BLTouch probe verify status failed.")
             raise homing.EndstopError("BLTouch failed to %s" % (msg,))
+
     def handle_connect(self):
         if self.mode != 'none':
             logging.info("BLTouch probe set mode: %s", self.mode)
@@ -186,6 +188,7 @@
             self.stow_probe()
         except homing.CommandError as e:
             logging.warning("BLTouch probe stow error: %s", str(e))
+
     def test_sensor(self):
         if not self.test_sensor_before_use:
             return
@@ -204,6 +207,7 @@
         else:
             logging.info("BLTouch probe usable.")
         self.sync_print_time()
+
     def stow_probe(self, nocheck=False):
         logging.info("BLTouch probe stow.")
         self.sync_print_time()
@@ -214,7 +218,7 @@
             return
         try:
             self.verify_state(check_start_time, check_end_time,
-                False, "stow probe")
+                              False, "stow probe")
         except homing.CommandError as e:
             logging.info("BLTouch probe stow failed, trying to repair.")
             self.sync_print_time()
@@ -224,7 +228,7 @@
             self.sync_print_time()
             try:
                 self.verify_state(check_start_time, check_end_time,
-                    False, "stow probe")
+                                  False, "stow probe")
             except homing.CommandError as e:
                 msg = "BLTouch probe stow failed."
                 self.gcode.respond_info(msg)
@@ -234,6 +238,7 @@
         else:
             logging.info("BLTouch probe stow succeeded.")
         self.sync_print_time()
+
     def deploy_probe(self):
         logging.info("BLTouch probe deploy.")
         self.sync_print_time()
@@ -242,7 +247,7 @@
         self.sync_print_time()
         try:
             self.verify_state(check_start_time, check_end_time,
-                False, "deploy probe")
+                              False, "deploy probe")
         except homing.CommandError as e:
             logging.info("BLTouch probe deploy failed, trying to repair.")
             self.sync_print_time()
@@ -255,7 +260,7 @@
             self.sync_print_time()
             try:
                 self.verify_state(check_start_time, check_end_time,
-                    False, "deploy probe")
+                                  False, "deploy probe")
             except homing.CommandError as e:
                 msg = "BLTouch probe deploy failed."
                 self.gcode.respond_info(msg)
@@ -269,6 +274,7 @@
             self.send_cmd('SET_SW_MODE')
             self.send_cmd(None)
         self.sync_print_time()
+
     def set_mode(self, mode):
         # BLTOUCH pre V3.0 and clones:
         #   No reaction at all to this sequence apart from a DEPLOY -> STOW
@@ -291,22 +297,28 @@
             self.send_cmd('SET_OD_MODE')
         self.send_cmd('STOW')
         self.sync_print_time()
+
     def home_prepare(self):
         self.mcu_endstop.home_prepare()
         toolhead = self.printer.lookup_object('toolhead')
         toolhead.flush_step_generation()
         self.start_mcu_pos = [(s, s.get_mcu_position())
                               for s in self.mcu_endstop.get_steppers()]
+
     def home_finalize(self):
         self.mcu_endstop.home_finalize()
+
     def home_start(self, print_time, sample_time, sample_count, rest_time,
                    notify=None):
         rest_time = min(rest_time, ENDSTOP_REST_TIME)
         self.mcu_endstop.home_start(print_time, sample_time, sample_count,
                                     rest_time, notify=notify)
+
     def get_position_endstop(self):
         return self.position_endstop
+
     cmd_BLTOUCH_DEBUG_help = "Send a command to the bltouch for debugging"
+
     def cmd_BLTOUCH_DEBUG(self, params):
         cmd = self.gcode.get_str('COMMAND', params, None)
         if cmd is None or cmd not in Commands:
@@ -328,6 +340,7 @@
         self.send_cmd(None)
         self.sync_print_time()
 
+
 def load_config(config):
     blt = BLTouchEndstopWrapper(config)
     config.get_printer().add_object('probe', probe.PrinterProbe(config, blt))
