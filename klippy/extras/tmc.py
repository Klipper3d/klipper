--- conflicted
+++ resolved
@@ -144,13 +144,10 @@
         # Setup for temperature query
         self.adc_temp = None
         self.adc_temp_reg = self.fields.lookup_register("adc_temp")
-<<<<<<< HEAD
-
-=======
         if self.adc_temp_reg is not None:
-            pheaters = self.printer.load_object(config, 'heaters')
+            pheaters = self.printer.load_object(config, "heaters")
             pheaters.register_monitor(config)
->>>>>>> ed66982b
+
     def _query_register(self, reg_info, try_clear=False):
         last_value, reg_name, mask, err_mask, cs_actual_mask = reg_info
         cleared_flags = 0
