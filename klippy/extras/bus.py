# Helper code for SPI and I2C bus communication
#
# Copyright (C) 2018,2019  Kevin O'Connor <kevin@koconnor.net>
#
# This file may be distributed under the terms of the GNU GPLv3 license.
import mcu

def resolve_bus_name(mcu, param, bus):
    # Find enumerations for the given bus
    enumerations = mcu.get_enumerations()
    enums = enumerations.get(param, enumerations.get('bus'))
    if enums is None:
        if bus is None:
            return 0
        return bus
    # Verify bus is a valid enumeration
    ppins = mcu.get_printer().lookup_object("pins")
    mcu_name = mcu.get_name()
    if bus is None:
        rev_enums = {v: k for k, v in enums.items()}
        if 0 not in rev_enums:
            raise ppins.error("Must specify %s on mcu '%s'" % (param, mcu_name))
        bus = rev_enums[0]
    if bus not in enums:
        raise ppins.error("Unknown %s '%s'" % (param, bus))
    # Check for reserved bus pins
    constants = mcu.get_constants()
    reserve_pins = constants.get('BUS_PINS_%s' % (bus,), None)
    pin_resolver = ppins.get_pin_resolver(mcu_name)
    if reserve_pins is not None:
        for pin in reserve_pins.split(','):
            pin_resolver.reserve_pin(pin, bus)
    return bus


######################################################################
# SPI
######################################################################

# Helper code for working with devices connected to an MCU via an SPI bus
class MCU_SPI:
    def __init__(self, mcu, bus, pin, mode, speed, sw_pins=None,
                 cs_active_high=False):
        self.mcu = mcu
        self.bus = bus
        # Config SPI object (set all CS pins high before spi_set_bus commands)
        self.oid = mcu.create_oid()
        if pin is None:
            mcu.add_config_cmd("config_spi_without_cs oid=%d" % (self.oid,))
        else:
            mcu.add_config_cmd("config_spi oid=%d pin=%s cs_active_high=%d"
                               % (self.oid, pin, cs_active_high))
        # Generate SPI bus config message
        if sw_pins is not None:
            self.config_fmt = (
                "spi_set_software_bus oid=%d"
                " miso_pin=%s mosi_pin=%s sclk_pin=%s mode=%d rate=%d"
                % (self.oid, sw_pins[0], sw_pins[1], sw_pins[2], mode, speed))
        else:
            self.config_fmt = (
                "spi_set_bus oid=%d spi_bus=%%s mode=%d rate=%d"
                % (self.oid, mode, speed))
        self.cmd_queue = mcu.alloc_command_queue()
        mcu.register_config_callback(self.build_config)
        self.spi_send_cmd = self.spi_transfer_cmd = None
    def setup_shutdown_msg(self, shutdown_seq):
        shutdown_msg = "".join(["%02x" % (x,) for x in shutdown_seq])
        self.mcu.add_config_cmd(
            "config_spi_shutdown oid=%d spi_oid=%d shutdown_msg=%s"
            % (self.mcu.create_oid(), self.oid, shutdown_msg))
    def get_oid(self):
        return self.oid
    def get_mcu(self):
        return self.mcu
    def get_command_queue(self):
        return self.cmd_queue
    def build_config(self):
        if '%' in self.config_fmt:
            bus = resolve_bus_name(self.mcu, "spi_bus", self.bus)
            self.config_fmt = self.config_fmt % (bus,)
        self.mcu.add_config_cmd(self.config_fmt)
        self.spi_send_cmd = self.mcu.lookup_command(
            "spi_send oid=%c data=%*s", cq=self.cmd_queue)
        self.spi_transfer_cmd = self.mcu.lookup_query_command(
            "spi_transfer oid=%c data=%*s",
            "spi_transfer_response oid=%c response=%*s", oid=self.oid,
            cq=self.cmd_queue)
    def spi_send(self, data, minclock=0, reqclock=0):
        if self.spi_send_cmd is None:
            # Send setup message via mcu initialization
            data_msg = "".join(["%02x" % (x,) for x in data])
            self.mcu.add_config_cmd("spi_send oid=%d data=%s" % (
                self.oid, data_msg), is_init=True)
            return
        self.spi_send_cmd.send([self.oid, data],
                               minclock=minclock, reqclock=reqclock)
    def spi_transfer(self, data, minclock=0, reqclock=0):
        return self.spi_transfer_cmd.send([self.oid, data],
                                          minclock=minclock, reqclock=reqclock)
    def spi_transfer_with_preface(self, preface_data, data,
                                  minclock=0, reqclock=0):
        return self.spi_transfer_cmd.send_with_preface(
            self.spi_send_cmd, [self.oid, preface_data], [self.oid, data],
            minclock=minclock, reqclock=reqclock)

# Helper to setup an spi bus from settings in a config section
def MCU_SPI_from_config(config, mode, pin_option="cs_pin",
<<<<<<< HEAD
                        default_speed=100000, share_type=None, use_cs_pin=True):
=======
                        default_speed=100000, share_type=None,
                        cs_active_high=False):
>>>>>>> f123305d
    # Determine pin from config
    ppins = config.get_printer().lookup_object("pins")
    cs_pin = config.get(pin_option)
    cs_pin_params = ppins.lookup_pin(cs_pin, share_type=share_type)
    pin = cs_pin_params['pin']
    if pin == 'None' or not use_cs_pin:
        ppins.reset_pin_sharing(cs_pin_params)
        pin = None
    # Load bus parameters
    mcu = cs_pin_params['chip']
    speed = config.getint('spi_speed', default_speed, minval=100000)
    if config.get('spi_software_sclk_pin', None) is not None:
        sw_pin_names = ['spi_software_%s_pin' % (name,)
                        for name in ['miso', 'mosi', 'sclk']]
        sw_pin_params = [ppins.lookup_pin(config.get(name), share_type=name)
                         for name in sw_pin_names]
        for pin_params in sw_pin_params:
            if pin_params['chip'] != mcu:
                raise ppins.error("%s: spi pins must be on same mcu" % (
                    config.get_name(),))
        sw_pins = tuple([pin_params['pin'] for pin_params in sw_pin_params])
        bus = None
    else:
        bus = config.get('spi_bus', None)
        sw_pins = None
    # Create MCU_SPI object
    return MCU_SPI(mcu, bus, pin, mode, speed, sw_pins, cs_active_high)


######################################################################
# I2C
######################################################################

# Helper code for working with devices connected to an MCU via an I2C bus
class MCU_I2C:
    def __init__(self, mcu, bus, addr, speed):
        self.mcu = mcu
        self.bus = bus
        self.i2c_address = addr
        self.oid = self.mcu.create_oid()
        self.config_fmt = "config_i2c oid=%d i2c_bus=%%s rate=%d address=%d" % (
            self.oid, speed, addr)
        self.cmd_queue = self.mcu.alloc_command_queue()
        self.mcu.register_config_callback(self.build_config)
        self.i2c_write_cmd = self.i2c_read_cmd = self.i2c_modify_bits_cmd = None
    def get_oid(self):
        return self.oid
    def get_mcu(self):
        return self.mcu
    def get_i2c_address(self):
        return self.i2c_address
    def get_command_queue(self):
        return self.cmd_queue
    def build_config(self):
        bus = resolve_bus_name(self.mcu, "i2c_bus", self.bus)
        self.mcu.add_config_cmd(self.config_fmt % (bus,))
        self.i2c_write_cmd = self.mcu.lookup_command(
            "i2c_write oid=%c data=%*s", cq=self.cmd_queue)
        self.i2c_read_cmd = self.mcu.lookup_query_command(
            "i2c_read oid=%c reg=%*s read_len=%u",
            "i2c_read_response oid=%c response=%*s", oid=self.oid,
            cq=self.cmd_queue)
        self.i2c_modify_bits_cmd = self.mcu.lookup_command(
            "i2c_modify_bits oid=%c reg=%*s clear_set_bits=%*s",
            cq=self.cmd_queue)
    def i2c_write(self, data, minclock=0, reqclock=0):
        if self.i2c_write_cmd is None:
            # Send setup message via mcu initialization
            data_msg = "".join(["%02x" % (x,) for x in data])
            self.mcu.add_config_cmd("i2c_write oid=%d data=%s" % (
                self.oid, data_msg), is_init=True)
            return
        self.i2c_write_cmd.send([self.oid, data],
                                minclock=minclock, reqclock=reqclock)
    def i2c_read(self, write, read_len):
        return self.i2c_read_cmd.send([self.oid, write, read_len])
    def i2c_modify_bits(self, reg, clear_bits, set_bits,
                        minclock=0, reqclock=0):
        clearset = clear_bits + set_bits
        if self.i2c_modify_bits_cmd is None:
            # Send setup message via mcu initialization
            reg_msg = "".join(["%02x" % (x,) for x in reg])
            clearset_msg = "".join(["%02x" % (x,) for x in clearset])
            self.mcu.add_config_cmd(
                "i2c_modify_bits oid=%d reg=%s clear_set_bits=%s" % (
                    self.oid, reg_msg, clearset_msg), is_init=True)
            return
        self.i2c_modify_bits_cmd.send([self.oid, reg, clearset],
                                      minclock=minclock, reqclock=reqclock)

def MCU_I2C_from_config(config, default_addr=None, default_speed=100000):
    # Load bus parameters
    printer = config.get_printer()
    i2c_mcu = mcu.get_printer_mcu(printer, config.get('i2c_mcu', 'mcu'))
    speed = config.getint('i2c_speed', default_speed, minval=100000)
    bus = config.get('i2c_bus', None)
    if default_addr is None:
        addr = config.getint('i2c_address', minval=0, maxval=127)
    else:
        addr = config.getint('i2c_address', default_addr, minval=0, maxval=127)
    # Create MCU_I2C object
    return MCU_I2C(i2c_mcu, bus, addr, speed)


######################################################################
# Bus synchronized digital outputs
######################################################################

# Helper code for a gpio that updates on a cmd_queue
class MCU_bus_digital_out:
    def __init__(self, mcu, pin_desc, cmd_queue=None, value=0):
        self.mcu = mcu
        self.oid = mcu.create_oid()
        ppins = mcu.get_printer().lookup_object('pins')
        pin_params = ppins.lookup_pin(pin_desc)
        if pin_params['chip'] is not mcu:
            raise ppins.error("Pin %s must be on mcu %s" % (
                pin_desc, mcu.get_name()))
        mcu.add_config_cmd("config_digital_out oid=%d pin=%s value=%d"
                           " default_value=%d max_duration=%d"
                           % (self.oid, pin_params['pin'], value, value, 0))
        mcu.register_config_callback(self.build_config)
        if cmd_queue is None:
            cmd_queue = mcu.alloc_command_queue()
        self.cmd_queue = cmd_queue
        self.update_pin_cmd = None
    def get_oid(self):
        return self.oid
    def get_mcu(self):
        return self.mcu
    def get_command_queue(self):
        return self.cmd_queue
    def build_config(self):
        self.update_pin_cmd = self.mcu.lookup_command(
            "update_digital_out oid=%c value=%c", cq=self.cmd_queue)
    def update_digital_out(self, value, minclock=0, reqclock=0):
        if self.update_pin_cmd is None:
            # Send setup message via mcu initialization
            self.mcu.add_config_cmd("update_digital_out oid=%c value=%c"
                                    % (self.oid, not not value))
            return
        self.update_pin_cmd.send([self.oid, not not value],
                                 minclock=minclock, reqclock=reqclock)<|MERGE_RESOLUTION|>--- conflicted
+++ resolved
@@ -105,18 +105,14 @@
 
 # Helper to setup an spi bus from settings in a config section
 def MCU_SPI_from_config(config, mode, pin_option="cs_pin",
-<<<<<<< HEAD
-                        default_speed=100000, share_type=None, use_cs_pin=True):
-=======
                         default_speed=100000, share_type=None,
                         cs_active_high=False):
->>>>>>> f123305d
     # Determine pin from config
     ppins = config.get_printer().lookup_object("pins")
     cs_pin = config.get(pin_option)
     cs_pin_params = ppins.lookup_pin(cs_pin, share_type=share_type)
     pin = cs_pin_params['pin']
-    if pin == 'None' or not use_cs_pin:
+    if pin == 'None':
         ppins.reset_pin_sharing(cs_pin_params)
         pin = None
     # Load bus parameters
