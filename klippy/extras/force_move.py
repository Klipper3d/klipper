--- conflicted
+++ resolved
@@ -131,18 +131,12 @@
         x = gcmd.get_float('X', curpos[0])
         y = gcmd.get_float('Y', curpos[1])
         z = gcmd.get_float('Z', curpos[2])
-<<<<<<< HEAD
         clear = gcmd.get('CLEAR', '').lower()
         clear_axes = "".join([a for a in "xyz" if a in clear])
         logging.info("SET_KINEMATIC_POSITION pos=%.3f,%.3f,%.3f clear=%s",
                      x, y, z, clear_axes)
         toolhead.set_position([x, y, z, curpos[3]], homing_axes="xyz")
         toolhead.get_kinematics().clear_homing_state(clear_axes)
-=======
-        logging.info("SET_KINEMATIC_POSITION pos=%.3f,%.3f,%.3f", x, y, z)
-        toolhead.set_position([x, y, z, curpos[3]], homing_axes=(0, 1, 2))
-    
->>>>>>> 72f3d5bb
 
 def load_config(config):
     return ForceMove(config)