# TMC2130 configuration
#
# Copyright (C) 2018  Kevin O'Connor <kevin@koconnor.net>
#
# This file may be distributed under the terms of the GNU GPLv3 license.
import math, logging, collections
import bus
import collections

TMC_FREQUENCY=13200000.

Registers = {
    "GCONF": 0x00, "GSTAT": 0x01, "IOIN": 0x04, "IHOLD_IRUN": 0x10,
    "TPOWERDOWN": 0x11, "TSTEP": 0x12, "TPWMTHRS": 0x13, "TCOOLTHRS": 0x14,
    "THIGH": 0x15, "XDIRECT": 0x2d, "MSLUT0": 0x60, "MSLUTSEL": 0x68,
    "MSLUTSTART": 0x69, "MSCNT": 0x6a, "MSCURACT": 0x6b, "CHOPCONF": 0x6c,
    "COOLCONF": 0x6d, "DCCTRL": 0x6e, "DRV_STATUS": 0x6f, "PWMCONF": 0x70,
    "PWM_SCALE": 0x71, "ENCM_CTRL": 0x72, "LOST_STEPS": 0x73,
}

ReadRegisters = [
    "GCONF", "GSTAT", "IOIN", "TSTEP", "XDIRECT", "MSCNT", "MSCURACT",
    "CHOPCONF", "DRV_STATUS", "PWM_SCALE", "LOST_STEPS",
]

Fields = {}
Fields["GCONF"] = {
    "I_scale_analog": 1<<0, "internal_Rsense": 1<<1, "en_pwm_mode": 1<<2,
    "enc_commutation": 1<<3, "shaft": 1<<4, "diag0_error": 1<<5,
    "diag0_otpw": 1<<6, "diag0_stall": 1<<7, "diag1_stall": 1<<8,
    "diag1_index": 1<<9, "diag1_onstate": 1<<10, "diag1_steps_skipped": 1<<11,
    "diag0_int_pushpull": 1<<12, "diag1_pushpull": 1<<13,
    "small_hysteresis": 1<<14, "stop_enable": 1<<15, "direct_mode": 1<<16,
    "test_mode": 1<<17
}
Fields["GSTAT"] = { "reset": 1<<0, "drv_err": 1<<1, "uv_cp": 1<<2 }
Fields["IOIN"] = {
    "STEP": 1<<0, "DIR": 1<<1, "DCEN_CFG4": 1<<2, "DCIN_CFG5": 1<<3,
    "DRV_ENN_CFG6": 1<<4, "DCO": 1<<5, "VERSION": 0xff << 24
}
Fields["IHOLD_IRUN"] = {
    "IHOLD": 0x1f << 0, "IRUN": 0x1f << 8, "IHOLDDELAY": 0x0f << 16
}
Fields["TPOWERDOWN"] = { "TPOWERDOWN": 0xff }
Fields["TSTEP"] = { "TSTEP": 0xfffff }
Fields["TPWMTHRS"] = { "TPWMTHRS": 0xfffff }
Fields["TCOOLTHRS"] = { "TCOOLTHRS": 0xfffff }
Fields["THIGH"] = { "THIGH": 0xfffff }
Fields["MSCNT"] = { "MSCNT": 0x3ff }
Fields["MSCURACT"] = { "CUR_A": 0x1ff, "CUR_B": 0x1ff << 16 }
Fields["CHOPCONF"] = {
    "toff": 0x0f, "hstrt": 0x07 << 4, "hend": 0x0f << 7, "fd3": 1<<11,
    "disfdcc": 1<<12, "rndtf": 1<<13, "chm": 1<<14, "TBL": 0x03 << 15,
    "vsense": 1<<17, "vhighfs": 1<<18, "vhighchm": 1<<19, "sync": 0x0f << 20,
    "MRES": 0x0f << 24, "intpol": 1<<28, "dedge": 1<<29, "diss2g": 1<<30
}
Fields["COOLCONF"] = {
    "semin": 0x0f, "seup": 0x03 << 5, "semax": 0x0f << 8, "sedn": 0x03 << 13,
    "seimin": 1<<15, "sgt": 0x7f << 16, "sfilt": 1<<24
}
Fields["DRV_STATUS"] = {
    "SG_RESULT": 0x3ff, "fsactive": 1<<15, "CS_ACTUAL": 0x1f << 16,
    "stallGuard": 1<<24, "ot": 1<<25, "otpw": 1<<26, "s2ga": 1<<27,
    "s2gb": 1<<28, "ola": 1<<29, "olb": 1<<30, "stst": 1<<31
}
Fields["PWMCONF"] = {
    "PWM_AMPL": 0xff, "PWM_GRAD": 0xff << 8, "pwm_freq": 0x03 << 16,
    "pwm_autoscale": 1<<18, "pwm_symmetric": 1<<19, "freewheel": 0x03 << 20
}
Fields["PWM_SCALE"] = { "PWM_SCALE": 0xff }
Fields["LOST_STEPS"] = { "LOST_STEPS": 0xfffff }

FieldFormatters = {
    "I_scale_analog":   (lambda v: "1(ExtVREF)" if v else ""),
    "shaft":            (lambda v: "1(Reverse)" if v else ""),
    "drv_err":          (lambda v: "1(ErrorShutdown!)" if v else ""),
    "uv_cp":            (lambda v: "1(Undervoltage!)" if v else ""),
    "VERSION":          (lambda v: "%#x" % v),
    "CUR_A":            (lambda v: decode_signed_int(v, 9)),
    "CUR_B":            (lambda v: decode_signed_int(v, 9)),
    "MRES":             (lambda v: "%d(%dusteps)" % (v, 0x100 >> v)),
    "otpw":             (lambda v: "1(OvertempWarning!)" if v else ""),
    "ot":               (lambda v: "1(OvertempError!)" if v else ""),
    "s2ga":             (lambda v: "1(ShortToGND_A!)" if v else ""),
    "s2gb":             (lambda v: "1(ShortToGND_B!)" if v else ""),
    "ola":              (lambda v: "1(OpenLoad_A!)" if v else ""),
    "olb":              (lambda v: "1(OpenLoad_B!)" if v else ""),
    "sgt":              (lambda v: decode_signed_int(v, 7)),
}


######################################################################
# Field helpers
######################################################################

# Return the position of the first bit set in a mask
def ffs(mask):
    return (mask & -mask).bit_length() - 1

# Decode two's complement signed integer
def decode_signed_int(val, bits):
    if ((val >> (bits - 1)) & 1):
        return val - (1 << bits)
    return val

class FieldHelper:
    def __init__(self, all_fields, field_formatters={}, registers=None):
        self.all_fields = all_fields
        self.field_formatters = field_formatters
        self.registers = registers
        if self.registers is None:
            self.registers = {}
        self.field_to_register = { f: r for r, fields in self.all_fields.items()
                                   for f in fields }
    def get_field(self, field_name, reg_value=None, reg_name=None):
        # Returns value of the register field
        if reg_name is None:
            reg_name = self.field_to_register[field_name]
        if reg_value is None:
            reg_value = self.registers[reg_name]
        mask = self.all_fields[reg_name][field_name]
        return (reg_value & mask) >> ffs(mask)
    def set_field(self, field_name, field_value, reg_value=None, reg_name=None):
        # Returns register value with field bits filled with supplied value
        if reg_name is None:
            reg_name = self.field_to_register[field_name]
        if reg_value is None:
            reg_value = self.registers.get(reg_name, 0)
        mask = self.all_fields[reg_name][field_name]
        new_value = (reg_value & ~mask) | ((field_value << ffs(mask)) & mask)
        self.registers[reg_name] = new_value
        return new_value
    def set_config_field(self, config, field_name, default, config_name=None):
        # Allow a field to be set from the config file
        if config_name is None:
            config_name = "driver_" + field_name.upper()
        reg_name = self.field_to_register[field_name]
        mask = self.all_fields[reg_name][field_name]
        maxval = mask >> ffs(mask)
        if maxval == 1:
            val = config.getboolean(config_name, default)
        else:
            val = config.getint(config_name, default, minval=0, maxval=maxval)
        return self.set_field(field_name, val)
    def pretty_format(self, reg_name, value):
        # Provide a string description of a register
        reg_fields = self.all_fields.get(reg_name, {})
        reg_fields = sorted([(mask, name) for name, mask in reg_fields.items()])
        fields = []
        for mask, field_name in reg_fields:
            fval = (value & mask) >> ffs(mask)
            sval = self.field_formatters.get(field_name, str)(fval)
            if sval and sval != "0":
                fields.append(" %s=%s" % (field_name, sval))
        return "%-11s %08x%s" % (reg_name + ":", value, "".join(fields))


######################################################################
# Config reading helpers
######################################################################

def current_bits(current, sense_resistor, vsense_on):
    sense_resistor += 0.020
    vsense = 0.32
    if vsense_on:
        vsense = 0.18
    cs = int(32. * current * sense_resistor * math.sqrt(2.) / vsense - 1. + .5)
    return max(0, min(31, cs))

def get_config_current(config):
    vsense = False
    run_current = config.getfloat('run_current', above=0., maxval=2.)
    hold_current = config.getfloat('hold_current', run_current,
                                   above=0., maxval=2.)
    sense_resistor = config.getfloat('sense_resistor', 0.110, above=0.)
    irun = current_bits(run_current, sense_resistor, vsense)
    ihold = current_bits(hold_current, sense_resistor, vsense)
    if irun < 16 and ihold < 16:
        vsense = True
        irun = current_bits(run_current, sense_resistor, vsense)
        ihold = current_bits(hold_current, sense_resistor, vsense)
    return vsense, irun, ihold

def get_config_microsteps(config):
    steps = {'256': 0, '128': 1, '64': 2, '32': 3, '16': 4,
             '8': 5, '4': 6, '2': 7, '1': 8}
    return config.getchoice('microsteps', steps)

def get_config_stealthchop(config, tmc_freq):
    mres = get_config_microsteps(config)
    velocity = config.getfloat('stealthchop_threshold', 0., minval=0.)
    if not velocity:
        return mres, False, 0
    stepper_name = " ".join(config.get_name().split()[1:])
    stepper_config = config.getsection(stepper_name)
    step_dist = stepper_config.getfloat('step_distance')
    step_dist_256 = step_dist / (1 << mres)
    threshold = int(tmc_freq * step_dist_256 / velocity + .5)
    return mres, True, max(0, min(0xfffff, threshold))


######################################################################
# TMC2130 printer object
######################################################################

class TMC2130:
    def __init__(self, config):
        self.printer = config.get_printer()
        self.name = config.get_name().split()[-1]
        self.printer.register_event_handler("klippy:connect",
                                            self.handle_connect)
        self.spi = bus.MCU_SPI_from_config(config, 3, default_speed=4000000)
        # Allow virtual endstop to be created
        self.diag1_pin = config.get('diag1_pin', None)
        ppins = self.printer.lookup_object("pins")
        ppins.register_chip("tmc2130_" + self.name, self)
        # Add DUMP_TMC command
        gcode = self.printer.lookup_object("gcode")
        gcode.register_mux_command(
            "DUMP_TMC", "STEPPER", self.name,
            self.cmd_DUMP_TMC, desc=self.cmd_DUMP_TMC_help)
        # Setup basic register values
        self.regs = collections.OrderedDict()
        self.fields = FieldHelper(Fields, FieldFormatters, self.regs)
        vsense, irun, ihold = get_config_current(config)
<<<<<<< HEAD
        self.init_event = config.get('init_event', None)
        # build registers
        self.regs = collections.OrderedDict()
        self.regs['GCONF'] = en_pwm << 2
        self.regs['CHOPCONF'] = (
            toff | (hstrt << 4) | (hend << 7) | (blank_time_select << 15)
            | (vsense << 17) | (self.mres << 24) | (interpolate << 28))
        self.regs['IHOLD_IRUN'] = ihold | (irun << 8) | (iholddelay << 16)
        self.regs['TPOWERDOWN'] = tpowerdown
        self.regs['TPWMTHRS'] = sc_threshold
        self.regs['COOLCONF'] = sgt << 16
        self.regs['PWMCONF'] = (pwm_ampl | (pwm_grad << 8) | (pwm_freq << 16) | (pwm_scale << 18))
    def _init_registers(self):
        logging.info("TMC2130 %s initialization", self.name)
        for reg_name, val in self.regs.items():
            self.set_register(reg_name, val)
    def handle_connect(self):
        if self.init_event is not None:
            self.printer.register_event_handler(self.init_event, self.handle_init_event)
        else:
            self._init_registers()
    def handle_init_event(self, value):
        if value > 0.:
            self._init_registers()
=======
        self.fields.set_field("vsense", vsense)
        self.fields.set_field("IHOLD", ihold)
        self.fields.set_field("IRUN", irun)
        mres, en_pwm, thresh = get_config_stealthchop(config, TMC_FREQUENCY)
        self.fields.set_field("MRES", mres)
        self.fields.set_field("en_pwm_mode", en_pwm)
        self.fields.set_field("TPWMTHRS", thresh)
        # Allow other registers to be set from the config
        set_config_field = self.fields.set_config_field
        set_config_field(config, "toff", 4)
        set_config_field(config, "hstrt", 0)
        set_config_field(config, "hend", 7)
        set_config_field(config, "TBL", 1, "driver_BLANK_TIME_SELECT")
        set_config_field(config, "intpol", True, "interpolate")
        set_config_field(config, "IHOLDDELAY", 8)
        set_config_field(config, "TPOWERDOWN", 0)
        set_config_field(config, "PWM_AMPL", 128)
        set_config_field(config, "PWM_GRAD", 4)
        set_config_field(config, "pwm_freq", 1)
        set_config_field(config, "pwm_autoscale", True)
        sgt = config.getint('driver_SGT', 0, minval=-64, maxval=63) & 0x7f
        self.fields.set_field("sgt", sgt)
        # Send registers
        for reg_name, val in self.regs.items():
            self.set_register(reg_name, val)
>>>>>>> 5bc47d94
    def setup_pin(self, pin_type, pin_params):
        if pin_type != 'endstop' or pin_params['pin'] != 'virtual_endstop':
            raise pins.error("tmc2130 virtual endstop only useful as endstop")
        if pin_params['invert'] or pin_params['pullup']:
            raise pins.error("Can not pullup/invert tmc2130 virtual endstop")
        return TMC2130VirtualEndstop(self)
    def get_register(self, reg_name):
        reg = Registers[reg_name]
        self.spi.spi_send([reg, 0x00, 0x00, 0x00, 0x00])
        params = self.spi.spi_transfer([reg, 0x00, 0x00, 0x00, 0x00])
        pr = bytearray(params['response'])
        return (pr[1] << 24) | (pr[2] << 16) | (pr[3] << 8) | pr[4]
    def set_register(self, reg_name, val):
        reg = Registers[reg_name]
        data = [(reg | 0x80) & 0xff, (val >> 24) & 0xff, (val >> 16) & 0xff,
                (val >> 8) & 0xff, val & 0xff]
        self.spi.spi_send(data)
    def get_microsteps(self):
        return 256 >> self.fields.get_field("MRES")
    def get_phase(self):
        mscnt = self.fields.get_field("MSCNT", self.get_register("MSCNT"))
        return mscnt >> self.fields.get_field("MRES")
    cmd_DUMP_TMC_help = "Read and display TMC stepper driver registers"
    def cmd_DUMP_TMC(self, params):
        self.printer.lookup_object('toolhead').get_last_move_time()
        gcode = self.printer.lookup_object('gcode')
        logging.info("DUMP_TMC %s", self.name)
        for reg_name in ReadRegisters:
            val = self.get_register(reg_name)
            msg = self.fields.pretty_format(reg_name, val)
            logging.info(msg)
            gcode.respond_info(msg)

# Endstop wrapper that enables tmc2130 "sensorless homing"
class TMC2130VirtualEndstop:
    def __init__(self, tmc2130):
        self.tmc2130 = tmc2130
        if tmc2130.diag1_pin is None:
            raise pins.error("tmc2130 virtual endstop requires diag1_pin")
        ppins = tmc2130.printer.lookup_object('pins')
        self.mcu_endstop = ppins.setup_pin('endstop', tmc2130.diag1_pin)
        if self.mcu_endstop.get_mcu() is not tmc2130.spi.get_mcu():
            raise pins.error("tmc2130 virtual endstop must be on same mcu")
        self.en_pwm = tmc2130.fields.get_field("en_pwm_mode")
        # Wrappers
        self.get_mcu = self.mcu_endstop.get_mcu
        self.add_stepper = self.mcu_endstop.add_stepper
        self.get_steppers = self.mcu_endstop.get_steppers
        self.home_start = self.mcu_endstop.home_start
        self.home_wait = self.mcu_endstop.home_wait
        self.query_endstop = self.mcu_endstop.query_endstop
        self.query_endstop_wait = self.mcu_endstop.query_endstop_wait
        self.TimeoutError = self.mcu_endstop.TimeoutError
    def home_prepare(self):
<<<<<<< HEAD
        gconf = self.tmc2130.regs['GCONF']
        gconf &= ~GCONF_EN_PWM_MODE
        gconf |= GCONF_DIAG1_STALL
        self.tmc2130.set_register("GCONF", gconf)
        self.tmc2130.set_register("TCOOLTHRS", 0xfffff)
        self.mcu_endstop.home_prepare()
    def home_finalize(self):
=======
        self.tmc2130.fields.set_field("en_pwm_mode", 0)
        self.tmc2130.fields.set_field("diag1_stall", 1)
        self.tmc2130.set_register("GCONF", self.tmc2130.regs['GCONF'])
        self.tmc2130.set_register("TCOOLTHRS", 0xfffff)
        self.mcu_endstop.home_prepare()
    def home_finalize(self):
        self.tmc2130.fields.set_field("en_pwm_mode", self.en_pwm)
        self.tmc2130.fields.set_field("diag1_stall", 0)
>>>>>>> 5bc47d94
        self.tmc2130.set_register("GCONF", self.tmc2130.regs['GCONF'])
        self.tmc2130.set_register("TCOOLTHRS", 0)
        self.mcu_endstop.home_finalize()

def load_config_prefix(config):
    return TMC2130(config)<|MERGE_RESOLUTION|>--- conflicted
+++ resolved
@@ -214,6 +214,7 @@
         self.diag1_pin = config.get('diag1_pin', None)
         ppins = self.printer.lookup_object("pins")
         ppins.register_chip("tmc2130_" + self.name, self)
+        self.init_event = config.get('init_event', None)
         # Add DUMP_TMC command
         gcode = self.printer.lookup_object("gcode")
         gcode.register_mux_command(
@@ -223,32 +224,6 @@
         self.regs = collections.OrderedDict()
         self.fields = FieldHelper(Fields, FieldFormatters, self.regs)
         vsense, irun, ihold = get_config_current(config)
-<<<<<<< HEAD
-        self.init_event = config.get('init_event', None)
-        # build registers
-        self.regs = collections.OrderedDict()
-        self.regs['GCONF'] = en_pwm << 2
-        self.regs['CHOPCONF'] = (
-            toff | (hstrt << 4) | (hend << 7) | (blank_time_select << 15)
-            | (vsense << 17) | (self.mres << 24) | (interpolate << 28))
-        self.regs['IHOLD_IRUN'] = ihold | (irun << 8) | (iholddelay << 16)
-        self.regs['TPOWERDOWN'] = tpowerdown
-        self.regs['TPWMTHRS'] = sc_threshold
-        self.regs['COOLCONF'] = sgt << 16
-        self.regs['PWMCONF'] = (pwm_ampl | (pwm_grad << 8) | (pwm_freq << 16) | (pwm_scale << 18))
-    def _init_registers(self):
-        logging.info("TMC2130 %s initialization", self.name)
-        for reg_name, val in self.regs.items():
-            self.set_register(reg_name, val)
-    def handle_connect(self):
-        if self.init_event is not None:
-            self.printer.register_event_handler(self.init_event, self.handle_init_event)
-        else:
-            self._init_registers()
-    def handle_init_event(self, value):
-        if value > 0.:
-            self._init_registers()
-=======
         self.fields.set_field("vsense", vsense)
         self.fields.set_field("IHOLD", ihold)
         self.fields.set_field("IRUN", irun)
@@ -271,10 +246,19 @@
         set_config_field(config, "pwm_autoscale", True)
         sgt = config.getint('driver_SGT', 0, minval=-64, maxval=63) & 0x7f
         self.fields.set_field("sgt", sgt)
+    def _init_registers(self):
         # Send registers
+        logging.info("TMC2130 %s initialization", self.name)
         for reg_name, val in self.regs.items():
             self.set_register(reg_name, val)
->>>>>>> 5bc47d94
+    def handle_connect(self):
+        if self.init_event is not None:
+            self.printer.register_event_handler(self.init_event, self.handle_init_event)
+        else:
+            self._init_registers()
+    def handle_init_event(self, value):
+        if value > 0.:
+            self._init_registers()
     def setup_pin(self, pin_type, pin_params):
         if pin_type != 'endstop' or pin_params['pin'] != 'virtual_endstop':
             raise pins.error("tmc2130 virtual endstop only useful as endstop")
@@ -329,15 +313,6 @@
         self.query_endstop_wait = self.mcu_endstop.query_endstop_wait
         self.TimeoutError = self.mcu_endstop.TimeoutError
     def home_prepare(self):
-<<<<<<< HEAD
-        gconf = self.tmc2130.regs['GCONF']
-        gconf &= ~GCONF_EN_PWM_MODE
-        gconf |= GCONF_DIAG1_STALL
-        self.tmc2130.set_register("GCONF", gconf)
-        self.tmc2130.set_register("TCOOLTHRS", 0xfffff)
-        self.mcu_endstop.home_prepare()
-    def home_finalize(self):
-=======
         self.tmc2130.fields.set_field("en_pwm_mode", 0)
         self.tmc2130.fields.set_field("diag1_stall", 1)
         self.tmc2130.set_register("GCONF", self.tmc2130.regs['GCONF'])
@@ -346,7 +321,6 @@
     def home_finalize(self):
         self.tmc2130.fields.set_field("en_pwm_mode", self.en_pwm)
         self.tmc2130.fields.set_field("diag1_stall", 0)
->>>>>>> 5bc47d94
         self.tmc2130.set_register("GCONF", self.tmc2130.regs['GCONF'])
         self.tmc2130.set_register("TCOOLTHRS", 0)
         self.mcu_endstop.home_finalize()
