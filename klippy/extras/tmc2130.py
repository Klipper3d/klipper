--- conflicted
+++ resolved
@@ -100,12 +100,12 @@
         self.mcu_tmc = mcu_tmc
         self.fields = mcu_tmc.get_fields()
         self.run_current = config.getfloat('run_current',
-                                      above=0., maxval=MAX_CURRENT)
+                                           above=0., maxval=MAX_CURRENT)
         self.hold_current = config.getfloat('hold_current', self.run_current,
-                                       above=0., maxval=MAX_CURRENT)
+                                           above=0., maxval=MAX_CURRENT)
         self.homing_current = config.getfloat('homing_current',
-                                              self.run_current, above=0.,
-                                              maxval=MAX_CURRENT)
+                                       self.run_current, above=0.,
+                                       maxval=MAX_CURRENT)
         self.sense_resistor = config.getfloat('sense_resistor', 0.110, above=0.)
         vsense, irun, ihold = self._calc_current(self.run_current,
                                                  self.hold_current)
@@ -177,14 +177,9 @@
         else:
             hold_current = self._calc_current_from_field("IHOLD")
         if 'CURRENT' in params:
-<<<<<<< HEAD
             dumpinfo = False
             self.run_current = gcode.get_float(
                 'CURRENT', params, minval=hold_current, maxval=MAX_CURRENT)
-=======
-            run_current = gcode.get_float(
-                'CURRENT', params, minval=0., maxval=MAX_CURRENT)
->>>>>>> d6034013
         else:
             run_current = self._calc_current_from_field("IRUN")
         if dumpinfo:
