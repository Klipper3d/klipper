# Tracking of PWM controlled heaters and their temperature control
#
# Copyright (C) 2016-2020  Kevin O'Connor <kevin@koconnor.net>
#
# This file may be distributed under the terms of the GNU GPLv3 license.
import os, logging, threading


######################################################################
# Heater
######################################################################

KELVIN_TO_CELSIUS = -273.15
MAX_HEAT_TIME = 5.0
AMBIENT_TEMP = 25.
PID_PARAM_BASE = 255.

class Heater:
    def __init__(self, config, sensor):
        self.printer = config.get_printer()
        self.name = config.get_name()
        self.short_name = short_name = self.name.split()[-1]
        # Setup sensor
        self.sensor = sensor
        self.min_temp = config.getfloat('min_temp', minval=KELVIN_TO_CELSIUS)
        self.max_temp = config.getfloat('max_temp', above=self.min_temp)
        self.sensor.setup_minmax(self.min_temp, self.max_temp)
        self.sensor.setup_callback(self.temperature_callback)
        self.pwm_delay = self.sensor.get_report_time_delta()
        # Setup temperature checks
        self.min_extrude_temp = config.getfloat(
            'min_extrude_temp', 170.,
            minval=self.min_temp, maxval=self.max_temp)
        is_fileoutput = (self.printer.get_start_args().get('debugoutput')
                         is not None)
        self.can_extrude = self.min_extrude_temp <= 0. or is_fileoutput
        self.max_power = config.getfloat('max_power', 1., above=0., maxval=1.)
        self.smooth_time = config.getfloat('smooth_time', 1., above=0.)
        self.inv_smooth_time = 1. / self.smooth_time
        self.is_shutdown = False
        self.lock = threading.Lock()
        self.last_temp = self.smoothed_temp = self.target_temp = 0.
        self.last_temp_time = 0.
        # pwm caching
        self.next_pwm_time = 0.
        self.last_pwm_value = 0.
        # Setup control algorithm sub-class
        algos = {'watermark': ControlBangBang, 'pid': ControlPID}
        algo = config.getchoice('control', algos)
        self.control = algo(self, config)
        # Setup output heater pin
        heater_pin = config.get('heater_pin')

        if(heater_pin != "induction"):
            ppins = self.printer.lookup_object('pins')
            self.mcu_pwm = ppins.setup_pin('pwm', heater_pin)
            pwm_cycle_time = config.getfloat('pwm_cycle_time', 0.100, above=0.,
                                         maxval=self.pwm_delay)
            self.mcu_pwm.setup_cycle_time(pwm_cycle_time)
            self.mcu_pwm.setup_max_duration(MAX_HEAT_TIME)
        # Load additional modules
        self.printer.load_object(config, "verify_heater %s" % (short_name,))
        self.printer.load_object(config, "pid_calibrate")
        gcode = self.printer.lookup_object("gcode")
        gcode.register_mux_command("SET_HEATER_TEMPERATURE", "HEATER",
                                   short_name, self.cmd_SET_HEATER_TEMPERATURE,
                                   desc=self.cmd_SET_HEATER_TEMPERATURE_help)
        self.printer.register_event_handler("klippy:shutdown",
                                            self._handle_shutdown)
    def set_pwm(self, read_time, value):
        if self.target_temp <= 0. or self.is_shutdown:
            value = 0.
        if ((read_time < self.next_pwm_time or not self.last_pwm_value)
            and abs(value - self.last_pwm_value) < 0.05):
            # No significant change in value - can suppress update
            return
        pwm_time = read_time + self.pwm_delay
        self.next_pwm_time = pwm_time + 0.75 * MAX_HEAT_TIME
        self.last_pwm_value = value
        self.mcu_pwm.set_pwm(pwm_time, value)
        #logging.debug("%s: pwm=%.3f@%.3f (from %.3f@%.3f [%.3f])",
        #              self.name, value, pwm_time,
        #              self.last_temp, self.last_temp_time, self.target_temp)
    def temperature_callback(self, read_time, temp):
        with self.lock:
            time_diff = read_time - self.last_temp_time
            self.last_temp = temp
            self.last_temp_time = read_time
            self.control.temperature_update(read_time, temp, self.target_temp)
            temp_diff = temp - self.smoothed_temp
            adj_time = min(time_diff * self.inv_smooth_time, 1.)
            self.smoothed_temp += temp_diff * adj_time
            self.can_extrude = (self.smoothed_temp >= self.min_extrude_temp)
        #logging.debug("temp: %.3f %f = %f", read_time, temp)
    def _handle_shutdown(self):
        self.is_shutdown = True
    # External commands
    def get_name(self):
        return self.name
    def get_pwm_delay(self):
        return self.pwm_delay
    def get_max_power(self):
        return self.max_power
    def get_smooth_time(self):
        return self.smooth_time
    def set_temp(self, degrees):
        if degrees and (degrees < self.min_temp or degrees > self.max_temp):
            raise self.printer.command_error(
                "Requested temperature (%.1f) out of range (%.1f:%.1f)"
                % (degrees, self.min_temp, self.max_temp))
        with self.lock:
            self.target_temp = degrees
    def get_temp(self, eventtime):
        print_time = self.mcu_pwm.get_mcu().estimated_print_time(eventtime) - 5.
        with self.lock:
            if self.last_temp_time < print_time:
                return 0., self.target_temp
            return self.smoothed_temp, self.target_temp
    def check_busy(self, eventtime):
        with self.lock:
            return self.control.check_busy(
                eventtime, self.smoothed_temp, self.target_temp)
    def set_control(self, control):
        with self.lock:
            old_control = self.control
            self.control = control
            self.target_temp = 0.
        return old_control
    def alter_target(self, target_temp):
        if target_temp:
            target_temp = max(self.min_temp, min(self.max_temp, target_temp))
        self.target_temp = target_temp
    def stats(self, eventtime):
        with self.lock:
            target_temp = self.target_temp
            last_temp = self.last_temp
            last_pwm_value = self.last_pwm_value
        is_active = target_temp or last_temp > 50.
        return is_active, '%s: target=%.0f temp=%.1f pwm=%.3f' % (
            self.short_name, target_temp, last_temp, last_pwm_value)
    def get_status(self, eventtime):
        with self.lock:
            target_temp = self.target_temp
            smoothed_temp = self.smoothed_temp
            last_pwm_value = self.last_pwm_value
        return {'temperature': round(smoothed_temp, 2), 'target': target_temp,
                'power': last_pwm_value}
    cmd_SET_HEATER_TEMPERATURE_help = "Sets a heater temperature"
    def cmd_SET_HEATER_TEMPERATURE(self, gcmd):
        temp = gcmd.get_float('TARGET', 0.)
        pheaters = self.printer.lookup_object('heaters')
        pheaters.set_temperature(self, temp)


######################################################################
# Bang-bang control algo
######################################################################

class ControlBangBang:
    def __init__(self, heater, config):
        self.heater = heater
        self.heater_max_power = heater.get_max_power()
        self.max_delta = config.getfloat('max_delta', 2.0, above=0.)
        self.heating = False
    def temperature_update(self, read_time, temp, target_temp):
        if self.heating and temp >= target_temp+self.max_delta:
            self.heating = False
        elif not self.heating and temp <= target_temp-self.max_delta:
            self.heating = True
        if self.heating:
            self.heater.set_pwm(read_time, self.heater_max_power)
        else:
            self.heater.set_pwm(read_time, 0.)
    def check_busy(self, eventtime, smoothed_temp, target_temp):
        return smoothed_temp < target_temp-self.max_delta


######################################################################
# Proportional Integral Derivative (PID) control algo
######################################################################

PID_SETTLE_DELTA = 1.
PID_SETTLE_SLOPE = .1

class ControlPID:
    def __init__(self, heater, config):
        self.heater = heater
        self.heater_max_power = heater.get_max_power()
        self.Kp = config.getfloat('pid_Kp') / PID_PARAM_BASE
        self.Ki = config.getfloat('pid_Ki') / PID_PARAM_BASE
        self.Kd = config.getfloat('pid_Kd') / PID_PARAM_BASE
        self.min_deriv_time = heater.get_smooth_time()
        self.temp_integ_max = 0.
        if self.Ki:
            self.temp_integ_max = self.heater_max_power / self.Ki
        self.prev_temp = AMBIENT_TEMP
        self.prev_temp_time = 0.
        self.prev_temp_deriv = 0.
        self.prev_temp_integ = 0.
    def temperature_update(self, read_time, temp, target_temp):
        time_diff = read_time - self.prev_temp_time
        # Calculate change of temperature
        temp_diff = temp - self.prev_temp
        if time_diff >= self.min_deriv_time:
            temp_deriv = temp_diff / time_diff
        else:
            temp_deriv = (self.prev_temp_deriv * (self.min_deriv_time-time_diff)
                          + temp_diff) / self.min_deriv_time
        # Calculate accumulated temperature "error"
        temp_err = target_temp - temp
        temp_integ = self.prev_temp_integ + temp_err * time_diff
        temp_integ = max(0., min(self.temp_integ_max, temp_integ))
        # Calculate output
        co = self.Kp*temp_err + self.Ki*temp_integ - self.Kd*temp_deriv
        #logging.debug("pid: %f@%.3f -> diff=%f deriv=%f err=%f integ=%f co=%d",
        #    temp, read_time, temp_diff, temp_deriv, temp_err, temp_integ, co)
        bounded_co = max(0., min(self.heater_max_power, co))
        self.heater.set_pwm(read_time, bounded_co)
        # Store state for next measurement
        self.prev_temp = temp
        self.prev_temp_time = read_time
        self.prev_temp_deriv = temp_deriv
        if co == bounded_co:
            self.prev_temp_integ = temp_integ
    def check_busy(self, eventtime, smoothed_temp, target_temp):
        temp_diff = target_temp - smoothed_temp
        return (abs(temp_diff) > PID_SETTLE_DELTA
                or abs(self.prev_temp_deriv) > PID_SETTLE_SLOPE)


######################################################################
# Sensor and heater lookup
######################################################################

class PrinterHeaters:
    def __init__(self, config):
        self.printer = config.get_printer()
        self.sensor_factories = {}
        self.heaters = {}
        self.gcode_id_to_sensor = {}
        self.available_heaters = []
        self.available_sensors = []
        self.available_monitors = []
        self.has_started = self.have_load_sensors = False
        self.printer.register_event_handler("klippy:ready", self._handle_ready)
        self.printer.register_event_handler("gcode:request_restart",
                                            self.turn_off_all_heaters)
        # Register commands
        gcode = self.printer.lookup_object('gcode')
        gcode.register_command("TURN_OFF_HEATERS", self.cmd_TURN_OFF_HEATERS,
                               desc=self.cmd_TURN_OFF_HEATERS_help)
        gcode.register_command("M105", self.cmd_M105, when_not_ready=True)
        gcode.register_command("TEMPERATURE_WAIT", self.cmd_TEMPERATURE_WAIT,
                               desc=self.cmd_TEMPERATURE_WAIT_help)
    def load_config(self, config):
        self.have_load_sensors = True
        # Load default temperature sensors
        pconfig = self.printer.lookup_object('configfile')
        dir_name = os.path.dirname(__file__)
        filename = os.path.join(dir_name, 'temperature_sensors.cfg')
        try:
            dconfig = pconfig.read_config(filename)
        except Exception:
            raise config.config_error("Cannot load config '%s'" % (filename,))
        for c in dconfig.get_prefix_sections(''):
            self.printer.load_object(dconfig, c.get_name())
    def add_sensor_factory(self, sensor_type, sensor_factory):
        self.sensor_factories[sensor_type] = sensor_factory
    def setup_heater(self, config, gcode_id=None):
        heater_name = config.get_name().split()[-1]
        if heater_name in self.heaters:
            raise config.error("Heater %s already registered" % (heater_name,))
        # Setup sensor
        sensor = self.setup_sensor(config)
        # Create heater
        # TODO: read type from config
        self.heaters[heater_name] = heater = HeaterHCU(config, sensor)
        self.register_sensor(config, heater, gcode_id)
        self.available_heaters.append(config.get_name())
        return heater
    def get_all_heaters(self):
        return self.available_heaters
    def lookup_heater(self, heater_name):
        if heater_name not in self.heaters:
            raise self.printer.config_error(
                "Unknown heater '%s'" % (heater_name,))
        return self.heaters[heater_name]
    def setup_sensor(self, config):
        if not self.have_load_sensors:
            self.load_config(config)
        sensor_type = config.get('sensor_type')
        if sensor_type not in self.sensor_factories:
            raise self.printer.config_error(
                "Unknown temperature sensor '%s'" % (sensor_type,))
        return self.sensor_factories[sensor_type](config)
    def register_sensor(self, config, psensor, gcode_id=None):
        self.available_sensors.append(config.get_name())
        if gcode_id is None:
            gcode_id = config.get('gcode_id', None)
            if gcode_id is None:
                return
        if gcode_id in self.gcode_id_to_sensor:
            raise self.printer.config_error(
                "G-Code sensor id %s already registered" % (gcode_id,))
        self.gcode_id_to_sensor[gcode_id] = psensor
    def register_monitor(self, config):
        self.available_monitors.append(config.get_name())
    def get_status(self, eventtime):
        return {'available_heaters': self.available_heaters,
                'available_sensors': self.available_sensors,
                'available_monitors': self.available_monitors}
    def turn_off_all_heaters(self, print_time=0.):
        for heater in self.heaters.values():
            heater.set_temp(0.)
    cmd_TURN_OFF_HEATERS_help = "Turn off all heaters"
    def cmd_TURN_OFF_HEATERS(self, gcmd):
        self.turn_off_all_heaters()
    # G-Code M105 temperature reporting
    def _handle_ready(self):
        self.has_started = True
    def _get_temp(self, eventtime):
        # Tn:XXX /YYY B:XXX /YYY
        out = []
        if self.has_started:
            for gcode_id, sensor in sorted(self.gcode_id_to_sensor.items()):
                cur, target = sensor.get_temp(eventtime)
                out.append("%s:%.1f /%.1f" % (gcode_id, cur, target))
        if not out:
            return "T:0"
        return " ".join(out)
    def cmd_M105(self, gcmd):
        # Get Extruder Temperature
        reactor = self.printer.get_reactor()
        msg = self._get_temp(reactor.monotonic())
        did_ack = gcmd.ack(msg)
        if not did_ack:
            gcmd.respond_raw(msg)
    def _wait_for_temperature(self, heater):
        # Helper to wait on heater.check_busy() and report M105 temperatures
        if self.printer.get_start_args().get('debugoutput') is not None:
            return
        toolhead = self.printer.lookup_object("toolhead")
        gcode = self.printer.lookup_object("gcode")
        reactor = self.printer.get_reactor()
        eventtime = reactor.monotonic()
        while not self.printer.is_shutdown() and heater.check_busy(eventtime):
            print_time = toolhead.get_last_move_time()
            gcode.respond_raw(self._get_temp(eventtime))
            eventtime = reactor.pause(eventtime + 1.)
    def set_temperature(self, heater, temp, wait=False):
        toolhead = self.printer.lookup_object('toolhead')
        toolhead.register_lookahead_callback((lambda pt: None))
        heater.set_temp(temp)
        if wait and temp:
            self._wait_for_temperature(heater)
    cmd_TEMPERATURE_WAIT_help = "Wait for a temperature on a sensor"
    def cmd_TEMPERATURE_WAIT(self, gcmd):
        sensor_name = gcmd.get('SENSOR')
        if sensor_name not in self.available_sensors:
            raise gcmd.error("Unknown sensor '%s'" % (sensor_name,))
        min_temp = gcmd.get_float('MINIMUM', float('-inf'))
        max_temp = gcmd.get_float('MAXIMUM', float('inf'), above=min_temp)
        if min_temp == float('-inf') and max_temp == float('inf'):
            raise gcmd.error(
                "Error on 'TEMPERATURE_WAIT': missing MINIMUM or MAXIMUM.")
        if self.printer.get_start_args().get('debugoutput') is not None:
            return
        if sensor_name in self.heaters:
            sensor = self.heaters[sensor_name]
        else:
            sensor = self.printer.lookup_object(sensor_name)
        toolhead = self.printer.lookup_object("toolhead")
        reactor = self.printer.get_reactor()
        eventtime = reactor.monotonic()
        while not self.printer.is_shutdown():
            temp, target = sensor.get_temp(eventtime)
            if temp >= min_temp and temp <= max_temp:
                return
            print_time = toolhead.get_last_move_time()
            gcmd.respond_raw(self._get_temp(eventtime))
            eventtime = reactor.pause(eventtime + 1.)

def load_config(config):
    return PrinterHeaters(config)

class HeaterHCU(Heater):
    def __init__(self, config, sensor):
        super().__init__(config, sensor)
        self.mcu_hcu = self.printer.lookup_object("hcu")

    def set_temp(self, degrees):
        super().set_temp(degrees)
        with self.lock:
            self.mcu_hcu.set_temperature(int(degrees*10))

    def get_temp(self, eventtime):
        # print_time = self.mcu.estimated_print_time(eventtime) - 5.
        with self.lock:
<<<<<<< HEAD
            self.target_temp = self.mcu_hcu.get_temperature() / 10.0
            # if self.last_temp_time < print_time:
            #     return 0., self.target_temp
=======
            self.target_temp = self.mcu_hcu.get_temperature()/10
            if self.last_temp_time < print_time:
                return 0., self.target_temp
>>>>>>> 6312208e
            return self.target_temp, self.target_temp

    def temperature_callback(self, read_time, temp):
        pass<|MERGE_RESOLUTION|>--- conflicted
+++ resolved
@@ -396,15 +396,9 @@
     def get_temp(self, eventtime):
         # print_time = self.mcu.estimated_print_time(eventtime) - 5.
         with self.lock:
-<<<<<<< HEAD
             self.target_temp = self.mcu_hcu.get_temperature() / 10.0
             # if self.last_temp_time < print_time:
             #     return 0., self.target_temp
-=======
-            self.target_temp = self.mcu_hcu.get_temperature()/10
-            if self.last_temp_time < print_time:
-                return 0., self.target_temp
->>>>>>> 6312208e
             return self.target_temp, self.target_temp
 
     def temperature_callback(self, read_time, temp):
