--- conflicted
+++ resolved
@@ -3,13 +3,9 @@
 # Copyright (C) 2018-2024  Kevin O'Connor <kevin@koconnor.net>
 #
 # This file may be distributed under the terms of the GNU GPLv3 license.
-<<<<<<< HEAD
 import os, sys, logging, io
-=======
-import os, sys, logging
 reload(sys)
 sys.setdefaultencoding('utf-8')
->>>>>>> 72f3d5bb
 
 VALID_GCODE_EXTS = ['gcode', 'g', 'gco']
 
