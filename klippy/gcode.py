# Parse gcode commands
#
# Copyright (C) 2016-2024  Kevin O'Connor <kevin@koconnor.net>
#
# This file may be distributed under the terms of the GNU GPLv3 license.
import os, re, logging, collections, shlex

class CommandError(Exception):
    pass

Coord = collections.namedtuple('Coord', ('x', 'y', 'z', 'e'))

class GCodeCommand:
    error = CommandError
    def __init__(self, gcode, command, commandline, params, need_ack):
        self._command = command
        self._commandline = commandline
        self._params = params
        self._need_ack = need_ack
        # Method wrappers
        self.respond_info = gcode.respond_info
        self.respond_raw = gcode.respond_raw
    def get_command(self):
        return self._command
    def get_commandline(self):
        return self._commandline
    def get_command_parameters(self):
        return self._params
    def get_raw_command_parameters(self):
        command = self._command
        origline = self._commandline
        param_start = len(command)
        param_end = len(origline)
        if origline[:param_start].upper() != command:
            # Skip any gcode line-number and ignore any trailing checksum
            param_start += origline.upper().find(command)
            end = origline.rfind('*')
            if end >= 0 and origline[end+1:].isdigit():
                param_end = end
        if origline[param_start:param_start+1].isspace():
            param_start += 1
        return origline[param_start:param_end]
    def ack(self, msg=None):
        if not self._need_ack:
            return False
        ok_msg = "ok"
        if msg:
            ok_msg = "ok %s" % (msg,)
        self.respond_raw(ok_msg)
        self._need_ack = False
        return True
    # Parameter parsing helpers
    class sentinel: pass
    def get(self, name, default=sentinel, parser=str, minval=None, maxval=None,
            above=None, below=None):
        value = self._params.get(name)
        if value is None:
            if default is self.sentinel:
                raise self.error("Error on '%s': missing %s"
                                 % (self._commandline, name))
            return default
        try:
            value = parser(value)
        except:
            raise self.error("Error on '%s': unable to parse %s"
                             % (self._commandline, value))
        if minval is not None and value < minval:
            raise self.error("Error on '%s': %s must have minimum of %s"
                             % (self._commandline, name, minval))
        if maxval is not None and value > maxval:
            raise self.error("Error on '%s': %s must have maximum of %s"
                             % (self._commandline, name, maxval))
        if above is not None and value <= above:
            raise self.error("Error on '%s': %s must be above %s"
                             % (self._commandline, name, above))
        if below is not None and value >= below:
            raise self.error("Error on '%s': %s must be below %s"
                             % (self._commandline, name, below))
        return value
    def get_int(self, name, default=sentinel, minval=None, maxval=None):
        return self.get(name, default, parser=int, minval=minval, maxval=maxval)
    def get_float(self, name, default=sentinel, minval=None, maxval=None,
                  above=None, below=None):
        return self.get(name, default, parser=float, minval=minval,
                        maxval=maxval, above=above, below=below)

# Parse and dispatch G-Code commands
class GCodeDispatch:
    error = CommandError
    Coord = Coord
    def __init__(self, printer):
        self.printer = printer
        self.is_fileinput = not not printer.get_start_args().get("debuginput")
        printer.register_event_handler("klippy:ready", self._handle_ready)
        printer.register_event_handler("klippy:shutdown", self._handle_shutdown)
        printer.register_event_handler("klippy:disconnect",
                                       self._handle_disconnect)
        # Command handling
        self.is_printer_ready = False
        self.mutex = printer.get_reactor().mutex()
        self.output_callbacks = []
        self.base_gcode_handlers = self.gcode_handlers = {}
        self.ready_gcode_handlers = {}
        self.mux_commands = {}
        self.gcode_help = {}
        self.status_commands = {}
        # Register commands needed before config file is loaded
        handlers = ['M110', 'M112', 'M115',
                    'RESTART', 'FIRMWARE_RESTART', 'ECHO', 'STATUS', 'HELP', 'CLOSE_MCU_PORT']
        for cmd in handlers:
            func = getattr(self, 'cmd_' + cmd)
            desc = getattr(self, 'cmd_' + cmd + '_help', None)
            self.register_command(cmd, func, True, desc)
    def is_traditional_gcode(self, cmd):
        # A "traditional" g-code command is a letter and followed by a number
        try:
            cmd = cmd.upper().split()[0]
            val = float(cmd[1:])
            return cmd[0].isupper() and cmd[1].isdigit()
        except:
            return False
    def register_command(self, cmd, func, when_not_ready=False, desc=None):
        if func is None:
            old_cmd = self.ready_gcode_handlers.get(cmd)
            if cmd in self.ready_gcode_handlers:
                del self.ready_gcode_handlers[cmd]
            if cmd in self.base_gcode_handlers:
                del self.base_gcode_handlers[cmd]
            self._build_status_commands()
            return old_cmd
        if cmd in self.ready_gcode_handlers:
            raise self.printer.config_error(
                "gcode command %s already registered" % (cmd,))
        if not self.is_traditional_gcode(cmd):
            if (cmd.upper() != cmd or not cmd.replace('_', 'A').isalnum()
                or cmd[0].isdigit() or cmd[1:2].isdigit()):
                raise self.printer.config_error(
                    "Can't register '%s' as it is an invalid name" % (cmd,))
            origfunc = func
            func = lambda params: origfunc(self._get_extended_params(params))
        self.ready_gcode_handlers[cmd] = func
        if when_not_ready:
            self.base_gcode_handlers[cmd] = func
        if desc is not None:
            self.gcode_help[cmd] = desc
        self._build_status_commands()
    def register_mux_command(self, cmd, key, value, func, desc=None):
        prev = self.mux_commands.get(cmd)
        if prev is None:
            handler = lambda gcmd: self._cmd_mux(cmd, gcmd)
            self.register_command(cmd, handler, desc=desc)
            self.mux_commands[cmd] = prev = (key, {})
        prev_key, prev_values = prev
        if prev_key != key:
            raise self.printer.config_error(
                "mux command %s %s %s may have only one key (%s)" % (
                    cmd, key, value, prev_key))
        if value in prev_values:
            raise self.printer.config_error(
                "mux command %s %s %s already registered (%s)" % (
                    cmd, key, value, prev_values))
        prev_values[value] = func
    def get_command_help(self):
        return dict(self.gcode_help)
    def get_status(self, eventtime):
        return {'commands': self.status_commands}
    def _build_status_commands(self):
        commands = {cmd: {} for cmd in self.gcode_handlers}
        for cmd in self.gcode_help:
            if cmd in commands:
                commands[cmd]['help'] = self.gcode_help[cmd]
        self.status_commands = commands
    def register_output_handler(self, cb):
        self.output_callbacks.append(cb)
    def _handle_shutdown(self):
        if not self.is_printer_ready:
            return
        self.is_printer_ready = False
<<<<<<< HEAD
        self.gcode_handlers = self.base_gcode_handlers
        self._build_status_commands()
=======
        # self.gcode_handlers = self.base_gcode_handlers
>>>>>>> 72f3d5bb
        self._respond_state("Shutdown")
    def _handle_disconnect(self):
        self._respond_state("Disconnect")
    def _handle_ready(self):
        self.is_printer_ready = True
        self.gcode_handlers = self.ready_gcode_handlers
        self._build_status_commands()
        self._respond_state("Ready")
    # Parse input into commands
    args_r = re.compile('([A-Z_]+|[A-Z*])')
    def _process_commands(self, commands, need_ack=True):
        for line in commands:
            # Ignore comments and leading/trailing spaces
            line = origline = line.strip()
            cpos = line.find(';')
            if cpos >= 0:
                line = line[:cpos]
            # Break line into parts and determine command
            parts = self.args_r.split(line.upper())
            if ''.join(parts[:2]) == 'N':
                # Skip line number at start of command
                cmd = ''.join(parts[3:5]).strip()
            else:
                cmd = ''.join(parts[:3]).strip()
            # Build gcode "params" dictionary
            params = { parts[i]: parts[i+1].strip()
                       for i in range(1, len(parts), 2) }
            gcmd = GCodeCommand(self, cmd, origline, params, need_ack)
            # Invoke handler for command
            handler = self.gcode_handlers.get(cmd, self.cmd_default)
            try:
                handler(gcmd)
            except self.error as e:
                self._respond_error(str(e))
                self.printer.send_event("gcode:command_error")
                if not need_ack:
                    raise
            except:
                msg = 'Internal error on command:"%s"' % (cmd,)
                logging.exception(msg)
                self.printer.invoke_shutdown(msg)
                self._respond_error(msg)
                if not need_ack:
                    raise
            gcmd.ack()
    def run_script_from_command(self, script):
        self._process_commands(script.split('\n'), need_ack=False)
    def run_script(self, script):
        with self.mutex:
            self._process_commands(script.split('\n'), need_ack=False)
    def get_mutex(self):
        return self.mutex
    def create_gcode_command(self, command, commandline, params):
        return GCodeCommand(self, command, commandline, params, False)
    # Response handling
    def respond_raw(self, msg):
        for cb in self.output_callbacks:
            cb(msg)
    def respond_info(self, msg, log=True):
        if log:
            logging.info(msg)
        lines = [l.strip() for l in msg.strip().split('\n')]
        self.respond_raw("// " + "\n// ".join(lines))
    def _respond_error(self, msg):
        logging.warning(msg)
        lines = msg.strip().split('\n')
        if len(lines) > 1:
            self.respond_info("\n".join(lines), log=False)
        self.respond_raw('!! %s' % (lines[0].strip(),))
        if self.is_fileinput:
            self.printer.request_exit('error_exit')
    def _respond_state(self, state):
        self.respond_info("Klipper state: %s" % (state,), log=False)
    # Parameter parsing helpers
    def _get_extended_params(self, gcmd):
        rawparams = gcmd.get_raw_command_parameters()
        # Extract args while allowing shell style quoting
        s = shlex.shlex(rawparams, posix=True)
        s.whitespace_split = True
        s.commenters = '#;'
        try:
            eparams = [earg.split('=', 1) for earg in s]
            eparams = { k.upper(): v for k, v in eparams }
        except ValueError as e:
            raise self.error("Malformed command '%s'"
                             % (gcmd.get_commandline(),))
        # Update gcmd with new parameters
        gcmd._params.clear()
        gcmd._params.update(eparams)
        return gcmd
    # G-Code special command handlers
    def cmd_default(self, gcmd):
        cmd = gcmd.get_command()
        if cmd == 'M105':
            # Don't warn about temperature requests when not ready
            gcmd.ack("T:0")
            return
        if cmd == 'M21':
            # Don't warn about sd card init when not ready
            return
        if not self.is_printer_ready:
            raise gcmd.error(self.printer.get_state_message()[0])
            return
        if not cmd:
            cmdline = gcmd.get_commandline()
            if cmdline:
                logging.debug(cmdline)
            return
        if ' ' in cmd:
            # Handle M117/M118 gcode with numeric and special characters
            realcmd = cmd.split()[0]
            if realcmd in ["M117", "M118", "M23"]:
                handler = self.gcode_handlers.get(realcmd, None)
                if handler is not None:
                    gcmd._command = realcmd
                    handler(gcmd)
                    return
        elif cmd in ['M140', 'M104'] and not gcmd.get_float('S', 0.):
            # Don't warn about requests to turn off heaters when not present
            return
        elif cmd == 'M107' or (cmd == 'M106' and (
                not gcmd.get_float('S', 1.) or self.is_fileinput)):
            # Don't warn about requests to turn off fan when fan not present
            return
        gcmd.respond_info('Unknown command:"%s"' % (cmd,))
    def _cmd_mux(self, command, gcmd):
        key, values = self.mux_commands[command]
        if None in values:
            key_param = gcmd.get(key, None)
        else:
            key_param = gcmd.get(key)
        if key_param not in values:
            raise gcmd.error("The value '%s' is not valid for %s"
                             % (key_param, key))
        values[key_param](gcmd)
    # Low-level G-Code commands that are needed before the config file is loaded
    def cmd_M110(self, gcmd):
        # Set Current Line Number
        pass
    def cmd_M112(self, gcmd):
        # Emergency Stop
        self.printer.invoke_shutdown("Shutdown due to M112 command")
    def cmd_M115(self, gcmd):
        # Get Firmware Version and Capabilities
        software_version = self.printer.get_start_args().get('software_version')
        kw = {"FIRMWARE_NAME": "Klipper", "FIRMWARE_VERSION": software_version}
        msg = " ".join(["%s:%s" % (k, v) for k, v in kw.items()])
        did_ack = gcmd.ack(msg)
        if not did_ack:
            gcmd.respond_info(msg)
    def request_restart(self, result):
        if self.is_printer_ready:
            toolhead = self.printer.lookup_object('toolhead')
            print_time = toolhead.get_last_move_time()
            if result == 'exit':
                logging.info("Exiting (print time %.3fs)" % (print_time,))
            self.printer.send_event("gcode:request_restart", print_time)
            toolhead.dwell(0.500)
            toolhead.wait_moves()
        self.printer.request_exit(result)
    cmd_RESTART_help = "Reload config file and restart host software"
    def cmd_RESTART(self, gcmd):
        self.request_restart('restart')
    cmd_FIRMWARE_RESTART_help = "Restart firmware, host, and reload config"
    def cmd_CLOSE_MCU_PORT(self, gcmd):
        self.request_restart('close_mcu_port')
    cmd_CLOSE_MCU_PORT_help = "Close the port of mcu"
    def cmd_FIRMWARE_RESTART(self, gcmd):
        self.request_restart('firmware_restart')
    def cmd_ECHO(self, gcmd):
        gcmd.respond_info(gcmd.get_commandline(), log=False)
    cmd_STATUS_help = "Report the printer status"
    def cmd_STATUS(self, gcmd):
        if self.is_printer_ready:
            self._respond_state("Ready")
            return
        msg = self.printer.get_state_message()[0]
        msg = msg.rstrip() + "\nKlipper state: Not ready"
        raise gcmd.error(msg)
    cmd_HELP_help = "Report the list of available extended G-Code commands"
    def cmd_HELP(self, gcmd):
        cmdhelp = []
        if not self.is_printer_ready:
            cmdhelp.append("Printer is not ready - not all commands available.")
        cmdhelp.append("Available extended commands:")
        for cmd in sorted(self.gcode_handlers):
            if cmd in self.gcode_help:
                cmdhelp.append("%-10s: %s" % (cmd, self.gcode_help[cmd]))
        gcmd.respond_info("\n".join(cmdhelp), log=False)

# Support reading gcode from a pseudo-tty interface
class GCodeIO:
    def __init__(self, printer):
        self.printer = printer
        printer.register_event_handler("klippy:ready", self._handle_ready)
        printer.register_event_handler("klippy:shutdown", self._handle_shutdown)
        self.gcode = printer.lookup_object('gcode')
        self.gcode_mutex = self.gcode.get_mutex()
        self.fd = printer.get_start_args().get("gcode_fd")
        self.reactor = printer.get_reactor()
        self.is_printer_ready = False
        self.is_processing_data = False
        self.is_fileinput = not not printer.get_start_args().get("debuginput")
        self.pipe_is_active = True
        self.fd_handle = None
        if not self.is_fileinput:
            self.gcode.register_output_handler(self._respond_raw)
            self.fd_handle = self.reactor.register_fd(self.fd,
                                                      self._process_data)
        self.partial_input = ""
        self.pending_commands = []
        self.bytes_read = 0
        self.input_log = collections.deque([], 50)
    def _handle_ready(self):
        self.is_printer_ready = True
        if self.is_fileinput and self.fd_handle is None:
            self.fd_handle = self.reactor.register_fd(self.fd,
                                                      self._process_data)
    def _dump_debug(self):
        out = []
        out.append("Dumping gcode input %d blocks" % (len(self.input_log),))
        for eventtime, data in self.input_log:
            out.append("Read %f: %s" % (eventtime, repr(data)))
        logging.info("\n".join(out))
    def _handle_shutdown(self):
        if not self.is_printer_ready:
            return
        self.is_printer_ready = False
        self._dump_debug()
        if self.is_fileinput:
            self.printer.request_exit('error_exit')
    m112_r = re.compile(r'^(?:[nN][0-9]+)?\s*[mM]112(?:\s|$)')
    def _process_data(self, eventtime):
        # Read input, separate by newline, and add to pending_commands
        try:
            data = str(os.read(self.fd, 4096).decode())
        except (os.error, UnicodeDecodeError):
            logging.exception("Read g-code")
            return
        self.input_log.append((eventtime, data))
        self.bytes_read += len(data)
        lines = data.split('\n')
        lines[0] = self.partial_input + lines[0]
        self.partial_input = lines.pop()
        pending_commands = self.pending_commands
        pending_commands.extend(lines)
        self.pipe_is_active = True
        # Special handling for debug file input EOF
        if not data and self.is_fileinput:
            if not self.is_processing_data:
                self.reactor.unregister_fd(self.fd_handle)
                self.fd_handle = None
                self.gcode.request_restart('exit')
            pending_commands.append("")
        # Handle case where multiple commands pending
        if self.is_processing_data or len(pending_commands) > 1:
            if len(pending_commands) < 20:
                # Check for M112 out-of-order
                for line in lines:
                    if self.m112_r.match(line) is not None:
                        self.gcode.cmd_M112(None)
            if self.is_processing_data:
                if len(pending_commands) >= 20:
                    # Stop reading input
                    self.reactor.unregister_fd(self.fd_handle)
                    self.fd_handle = None
                return
        # Process commands
        self.is_processing_data = True
        while pending_commands:
            self.pending_commands = []
            with self.gcode_mutex:
                self.gcode._process_commands(pending_commands)
            pending_commands = self.pending_commands
        self.is_processing_data = False
        if self.fd_handle is None:
            self.fd_handle = self.reactor.register_fd(self.fd,
                                                      self._process_data)
    def _respond_raw(self, msg):
        if self.pipe_is_active:
            try:
                os.write(self.fd, (msg+"\n").encode())
            except os.error:
                logging.exception("Write g-code response")
                self.pipe_is_active = False
    def stats(self, eventtime):
        return False, "gcodein=%d" % (self.bytes_read,)

def add_early_printer_objects(printer):
    printer.add_object('gcode', GCodeDispatch(printer))
    printer.add_object('gcode_io', GCodeIO(printer))<|MERGE_RESOLUTION|>--- conflicted
+++ resolved
@@ -176,12 +176,8 @@
         if not self.is_printer_ready:
             return
         self.is_printer_ready = False
-<<<<<<< HEAD
         self.gcode_handlers = self.base_gcode_handlers
         self._build_status_commands()
-=======
-        # self.gcode_handlers = self.base_gcode_handlers
->>>>>>> 72f3d5bb
         self._respond_state("Shutdown")
     def _handle_disconnect(self):
         self._respond_state("Disconnect")
