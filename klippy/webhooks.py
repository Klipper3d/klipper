--- conflicted
+++ resolved
@@ -294,19 +294,14 @@
         self.send(result)
 
     def send(self, data):
-<<<<<<< HEAD
-        jmsg = json.dumps(data, separators=(",", ":"))
-        self.send_buffer += jmsg.encode() + b"\x03"
-=======
         try:
-            jmsg = json.dumps(data, separators=(',', ':'))
+            jmsg = json.dumps(data, separators=(",", ":"))
             self.send_buffer += jmsg.encode() + b"\x03"
         except (TypeError, ValueError) as e:
-            msg = ("json encoding error: %s" % (str(e),))
+            msg = "json encoding error: %s" % (str(e),)
             logging.exception(msg)
             self.printer.invoke_shutdown(msg)
             return
->>>>>>> 645a1b83
         if not self.is_blocking:
             self._do_send()
 
