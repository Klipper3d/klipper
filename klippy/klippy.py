#!/usr/bin/env python2
# Main code for host side printer firmware
#
# Copyright (C) 2016-2024  Kevin O'Connor <kevin@koconnor.net>
#
# This file may be distributed under the terms of the GNU GPLv3 license.
import sys, os, gc, optparse, logging, time, collections, importlib
import util, reactor, queuelogger, msgproto
import gcode, configfile, pins, mcu, toolhead, webhooks

message_ready = "Printer is ready"

message_startup = """
Printer is not ready
The klippy host software is attempting to connect.  Please
retry in a few moments.
"""

message_restart = """
Once the underlying issue is corrected, use the "RESTART"
command to reload the config and restart the host software.
Printer is halted
"""

class Printer:
    config_error = configfile.error
    command_error = gcode.CommandError
    def __init__(self, main_reactor, bglogger, start_args):
        self.bglogger = bglogger
        self.start_args = start_args
        self.reactor = main_reactor
        self.reactor.register_callback(self._connect)
        self.state_message = message_startup
        self.in_shutdown_state = False
        self.run_result = None
        self.event_handlers = {}
        self.objects = collections.OrderedDict()
        # Init printer components that must be setup prior to config
        for m in [gcode, webhooks]:
            m.add_early_printer_objects(self)
    def get_start_args(self):
        return self.start_args
    def get_reactor(self):
        return self.reactor
    def get_state_message(self):
        if self.state_message == message_ready:
            category = "ready"
        elif self.state_message == message_startup:
            category = "startup"
        elif self.in_shutdown_state:
            category = "shutdown"
        else:
            category = "error"
        return self.state_message, category
    def is_shutdown(self):
        return self.in_shutdown_state
    def _set_state(self, msg):
        if self.state_message in (message_ready, message_startup):
            self.state_message = msg
        if (msg != message_ready
            and self.start_args.get('debuginput') is not None):
            self.request_exit('error_exit')
    def update_error_msg(self, oldmsg, newmsg):
        if (self.state_message != oldmsg
            or self.state_message in (message_ready, message_startup)
            or newmsg in (message_ready, message_startup)):
            return
        self.state_message = newmsg
        logging.error(newmsg)
    def add_object(self, name, obj):
        if name in self.objects:
            raise self.config_error(
                "Printer object '%s' already created" % (name,))
        self.objects[name] = obj
    def lookup_object(self, name, default=configfile.sentinel):
        if name in self.objects:
            return self.objects[name]
        if default is configfile.sentinel:
            raise self.config_error("Unknown config object '%s'" % (name,))
        return default
    def lookup_objects(self, module=None):
        if module is None:
            return list(self.objects.items())
        prefix = module + ' '
        objs = [(n, self.objects[n])
                for n in self.objects if n.startswith(prefix)]
        if module in self.objects:
            return [(module, self.objects[module])] + objs
        return objs
    def load_object(self, config, section, default=configfile.sentinel):
        if section in self.objects:
            return self.objects[section]
        module_parts = section.split()
        module_name = module_parts[0]
        py_name = os.path.join(os.path.dirname(__file__),
                               'extras', module_name + '.py')
        py_dirname = os.path.join(os.path.dirname(__file__),
                                  'extras', module_name, '__init__.py')
        if not os.path.exists(py_name) and not os.path.exists(py_dirname):
            if default is not configfile.sentinel:
                return default
            raise self.config_error("Unable to load module '%s'" % (section,))
        mod = importlib.import_module('extras.' + module_name)
        init_func = 'load_config'
        if len(module_parts) > 1:
            init_func = 'load_config_prefix'
        init_func = getattr(mod, init_func, None)
        if init_func is None:
            if default is not configfile.sentinel:
                return default
            raise self.config_error("Unable to load module '%s'" % (section,))
        self.objects[section] = init_func(config.getsection(section))
        return self.objects[section]
    def _read_config(self):
        self.objects['configfile'] = pconfig = configfile.PrinterConfig(self)
        config = pconfig.read_main_config()
        if self.bglogger is not None:
            pconfig.log_config(config)
        # Create printer components
        for m in [pins, mcu]:
            m.add_printer_objects(config)
        for section_config in config.get_prefix_sections(''):
            self.load_object(config, section_config.get_name(), None)
        for m in [toolhead]:
            m.add_printer_objects(config)
        # Validate that there are no undefined parameters in the config file
        pconfig.check_unused_options(config)
    def _connect(self, eventtime):
        try:
            self._read_config()
            self.send_event("klippy:mcu_identify")
            for cb in self.event_handlers.get("klippy:connect", []):
                if self.state_message is not message_startup:
                    return
                cb()
        except (self.config_error, pins.error) as e:
            logging.exception("Config error")
            self._set_state("%s\n%s" % (str(e), message_restart))
            return
        except msgproto.error as e:
            msg = "Protocol error"
            logging.exception(msg)
            self._set_state(msg)
            self.send_event("klippy:notify_mcu_error", msg, {"error": str(e)})
            util.dump_mcu_build()
            return
        except mcu.error as e:
            msg = "MCU error during connect"
            logging.exception(msg)
            self._set_state(msg)
            self.send_event("klippy:notify_mcu_error", msg, {"error": str(e)})
            util.dump_mcu_build()
            return
        except Exception as e:
            logging.exception("Unhandled exception during connect")
            self._set_state("Internal error during connect: %s\n%s"
                            % (str(e), message_restart,))
            return
        try:
            self._set_state(message_ready)
            for cb in self.event_handlers.get("klippy:ready", []):
                if self.state_message is not message_ready:
                    return
                cb()
        except Exception as e:
            logging.exception("Unhandled exception during ready callback")
            self.invoke_shutdown("Internal error during ready callback: %s"
                                 % (str(e),))
    def run(self):
        systime = time.time()
        monotime = self.reactor.monotonic()
        logging.info("Start printer at %s (%.1f %.1f)",
                     time.asctime(time.localtime(systime)), systime, monotime)
        # Enter main reactor loop
        try:
            self.reactor.run()
        except:
            msg = "Unhandled exception during run"
            logging.exception(msg)
            # Exception from a reactor callback - try to shutdown
            try:
                self.reactor.register_callback((lambda e:
                                                self.invoke_shutdown(msg)))
                self.reactor.run()
            except:
                logging.exception("Repeat unhandled exception during run")
                # Another exception - try to exit
                self.run_result = "error_exit"
        # Check restart flags
        run_result = self.run_result
        try:
            if run_result == 'firmware_restart':
<<<<<<< HEAD
                self.send_event("klippy:firmware_restart")
=======
                for n, m in self.lookup_objects(module='mcu'):
                    m.microcontroller_restart()
            if run_result == 'close_mcu_port':
                for n, m in self.lookup_objects(module='mcu'):
                    m.microcontroller_close_port()
>>>>>>> 72f3d5bb
            self.send_event("klippy:disconnect")
        except:
            logging.exception("Unhandled exception during post run")
        return run_result
    def set_rollover_info(self, name, info, log=True):
        if log:
            logging.info(info)
        if self.bglogger is not None:
            self.bglogger.set_rollover_info(name, info)
    def invoke_shutdown(self, msg, details={}):
        if self.in_shutdown_state:
            return
        logging.error("Transition to shutdown state: %s", msg)
        self.in_shutdown_state = True
        self._set_state(msg)
        for cb in self.event_handlers.get("klippy:shutdown", []):
            try:
                cb()
            except:
                logging.exception("Exception during shutdown handler")
        logging.info("Reactor garbage collection: %s",
                     self.reactor.get_gc_stats())
        self.send_event("klippy:notify_mcu_shutdown", msg, details)
    def invoke_async_shutdown(self, msg, details={}):
        self.reactor.register_async_callback(
            (lambda e: self.invoke_shutdown(msg, details)))
    def register_event_handler(self, event, callback):
        self.event_handlers.setdefault(event, []).append(callback)
    def send_event(self, event, *params):
        return [cb(*params) for cb in self.event_handlers.get(event, [])]
    def request_exit(self, result):
        if self.run_result is None:
            self.run_result = result
        self.reactor.end()


######################################################################
# Startup
######################################################################

def import_test():
    # Import all optional modules (used as a build test)
    dname = os.path.dirname(__file__)
    for mname in ['extras', 'kinematics']:
        for fname in os.listdir(os.path.join(dname, mname)):
            if fname.endswith('.py') and fname != '__init__.py':
                module_name = fname[:-3]
            else:
                iname = os.path.join(dname, mname, fname, '__init__.py')
                if not os.path.exists(iname):
                    continue
                module_name = fname
            importlib.import_module(mname + '.' + module_name)
    sys.exit(0)

def arg_dictionary(option, opt_str, value, parser):
    key, fname = "dictionary", value
    if '=' in value:
        mcu_name, fname = value.split('=', 1)
        key = "dictionary_" + mcu_name
    if parser.values.dictionary is None:
        parser.values.dictionary = {}
    parser.values.dictionary[key] = fname

def main():
    usage = "%prog [options] <config file>"
    opts = optparse.OptionParser(usage)
    opts.add_option("-i", "--debuginput", dest="debuginput",
                    help="read commands from file instead of from tty port")
    opts.add_option("-I", "--input-tty", dest="inputtty",
                    default='/tmp/printer',
                    help="input tty name (default is /tmp/printer)")
    opts.add_option("-a", "--api-server", dest="apiserver",
                    help="api server unix domain socket filename")
    opts.add_option("-l", "--logfile", dest="logfile",
                    help="write log to file instead of stderr")
    opts.add_option("-v", action="store_true", dest="verbose",
                    help="enable debug messages")
    opts.add_option("-o", "--debugoutput", dest="debugoutput",
                    help="write output to file instead of to serial port")
    opts.add_option("-d", "--dictionary", dest="dictionary", type="string",
                    action="callback", callback=arg_dictionary,
                    help="file to read for mcu protocol dictionary")
    opts.add_option("--import-test", action="store_true",
                    help="perform an import module test")
    options, args = opts.parse_args()
    if options.import_test:
        import_test()
    if len(args) != 1:
        opts.error("Incorrect number of arguments")
    start_args = {'config_file': args[0], 'apiserver': options.apiserver,
                  'start_reason': 'startup'}

    debuglevel = logging.INFO
    if options.verbose:
        debuglevel = logging.DEBUG
    if options.debuginput:
        start_args['debuginput'] = options.debuginput
        debuginput = open(options.debuginput, 'rb')
        start_args['gcode_fd'] = debuginput.fileno()
    else:
        start_args['gcode_fd'] = util.create_pty(options.inputtty)
    if options.debugoutput:
        start_args['debugoutput'] = options.debugoutput
        start_args.update(options.dictionary)
    bglogger = None
    if options.logfile:
        start_args['log_file'] = options.logfile
        bglogger = queuelogger.setup_bg_logging(options.logfile, debuglevel)
    else:
        logging.getLogger().setLevel(debuglevel)
    logging.info("Starting Klippy...")
    git_info = util.get_git_version()
    git_vers = git_info["version"]
    extra_files = [fname for code, fname in git_info["file_status"]
                   if (code in ('??', '!!') and fname.endswith('.py')
                       and (fname.startswith('klippy/kinematics/')
                            or fname.startswith('klippy/extras/')))]
    modified_files = [fname for code, fname in git_info["file_status"]
                      if code == 'M']
    extra_git_desc = ""
    if extra_files:
        if not git_vers.endswith('-dirty'):
            git_vers = git_vers + '-dirty'
        if len(extra_files) > 10:
            extra_files[10:] = ["(+%d files)" % (len(extra_files) - 10,)]
        extra_git_desc += "\nUntracked files: %s" % (', '.join(extra_files),)
    if modified_files:
        if len(modified_files) > 10:
            modified_files[10:] = ["(+%d files)" % (len(modified_files) - 10,)]
        extra_git_desc += "\nModified files: %s" % (', '.join(modified_files),)
    extra_git_desc += "\nBranch: %s" % (git_info["branch"])
    extra_git_desc += "\nRemote: %s" % (git_info["remote"])
    extra_git_desc += "\nTracked URL: %s" % (git_info["url"])
    start_args['software_version'] = git_vers
    start_args['cpu_info'] = util.get_cpu_info()
    if bglogger is not None:
        versions = "\n".join([
            "Args: %s" % (sys.argv,),
            "Git version: %s%s" % (repr(start_args['software_version']),
                                   extra_git_desc),
            "CPU: %s" % (start_args['cpu_info'],),
            "Python: %s" % (repr(sys.version),)])
        logging.info(versions)
    elif not options.debugoutput:
        logging.warning("No log file specified!"
                        " Severe timing issues may result!")
    gc.disable()

    # Start Printer() class
    while 1:
        if bglogger is not None:
            bglogger.clear_rollover_info()
            bglogger.set_rollover_info('versions', versions)
        gc.collect()
        main_reactor = reactor.Reactor(gc_checking=True)
        printer = Printer(main_reactor, bglogger, start_args)
        res = printer.run()
        if res in ['exit', 'error_exit']:
            break
        time.sleep(1.)
        main_reactor.finalize()
        main_reactor = printer = None
        logging.info("Restarting printer")
        start_args['start_reason'] = res

    if bglogger is not None:
        bglogger.stop()

    if res == 'error_exit':
        sys.exit(-1)

if __name__ == '__main__':
    main()<|MERGE_RESOLUTION|>--- conflicted
+++ resolved
@@ -190,15 +190,12 @@
         run_result = self.run_result
         try:
             if run_result == 'firmware_restart':
-<<<<<<< HEAD
                 self.send_event("klippy:firmware_restart")
-=======
                 for n, m in self.lookup_objects(module='mcu'):
                     m.microcontroller_restart()
             if run_result == 'close_mcu_port':
                 for n, m in self.lookup_objects(module='mcu'):
                     m.microcontroller_close_port()
->>>>>>> 72f3d5bb
             self.send_event("klippy:disconnect")
         except:
             logging.exception("Unhandled exception during post run")
