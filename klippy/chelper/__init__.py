# Wrapper around C helper code
#
# Copyright (C) 2016-2021  Kevin O'Connor <kevin@koconnor.net>
#
# This file may be distributed under the terms of the GNU GPLv3 license.
import os, logging
import cffi


######################################################################
# c_helper.so compiling
######################################################################

GCC_CMD = "gcc"
COMPILE_ARGS = ("-Wall -g -O3 -shared -fPIC"
                " -flto -fwhole-program -fno-use-linker-plugin"
                " -march=native -mcpu=native -mtune=native"
                " -o %s %s")
SSE_FLAGS = "-mfpmath=sse -msse2"
NEON_FLAGS = "-mfpu=neon"
SOURCE_FILES = [
    'pyhelper.c', 'serialqueue.c', 'stepcompress.c', 'stepcompress_hp.c',
    'itersolve.c', 'trapq.c', 'pollreactor.c', 'msgblock.c', 'trdispatch.c',
    'kin_cartesian.c', 'kin_corexy.c', 'kin_corexz.c', 'kin_delta.c',
    'kin_deltesian.c', 'kin_polar.c', 'kin_rotary_delta.c', 'kin_winch.c',
<<<<<<< HEAD
    'kin_extruder.c', 'kin_shaper.c', 'integrate.c',
=======
    'kin_extruder.c', 'kin_shaper.c', 'kin_idex.c', 'integrate.c',
>>>>>>> 7ee1f245
]
DEST_LIB = "c_helper.so"
OTHER_FILES = [
    'list.h', 'serialqueue.h', 'stepcompress.h', 'itersolve.h', 'pyhelper.h',
    'trapq.h', 'pollreactor.h', 'msgblock.h', 'kin_shaper.h', 'integrate.h',
]

defs_stepcompress = """
    struct pull_history_steps {
        uint64_t first_clock, last_clock;
        int64_t start_position;
        int step_count, interval, add, add2, shift;
    };

    struct stepcompress *stepcompress_alloc(uint32_t oid);
    struct stepcompress *stepcompress_hp_alloc(uint32_t oid);
    void stepcompress_fill(struct stepcompress *sc, uint32_t max_error
        , int32_t queue_step_msgtag, int32_t set_next_step_dir_msgtag);
    void stepcompress_set_invert_sdir(struct stepcompress *sc
        , uint32_t invert_sdir);
    void stepcompress_free(struct stepcompress *sc);
    int stepcompress_reset(struct stepcompress *sc, uint64_t last_step_clock);
    int stepcompress_set_last_position(struct stepcompress *sc
        , uint64_t clock, int64_t last_position);
    int64_t stepcompress_find_past_position(struct stepcompress *sc
        , uint64_t clock);
    int stepcompress_queue_msg(struct stepcompress *sc
        , uint32_t *data, int len);
    int stepcompress_extract_old(struct stepcompress *sc
        , struct pull_history_steps *p, int max
        , uint64_t start_clock, uint64_t end_clock);

    struct steppersync *steppersync_alloc(struct serialqueue *sq
        , struct stepcompress **sc_list, int sc_num, int move_num);
    void steppersync_free(struct steppersync *ss);
    void steppersync_set_time(struct steppersync *ss
        , double time_offset, double mcu_freq);
    int steppersync_flush(struct steppersync *ss, uint64_t move_clock);
"""

defs_itersolve = """
    int32_t itersolve_generate_steps(struct stepper_kinematics *sk
        , double flush_time);
    double itersolve_check_active(struct stepper_kinematics *sk
        , double flush_time);
    int32_t itersolve_is_active_axis(struct stepper_kinematics *sk, char axis);
    void itersolve_set_trapq(struct stepper_kinematics *sk, struct trapq *tq);
    void itersolve_set_stepcompress(struct stepper_kinematics *sk
        , struct stepcompress *sc, double step_dist);
    double itersolve_calc_position_from_coord(struct stepper_kinematics *sk
        , double x, double y, double z);
    void itersolve_set_position(struct stepper_kinematics *sk
        , double x, double y, double z);
    double itersolve_get_commanded_pos(struct stepper_kinematics *sk);
"""

defs_trapq = """
    struct pull_move {
        double print_time, move_t;
        double start_v, accel;
        double start_x, start_y, start_z;
        double x_r, y_r, z_r;
    };

    struct trapq *trapq_alloc(void);
    void trapq_free(struct trapq *tq);
    void trapq_append(struct trapq *tq, double print_time
        , double accel_t, double cruise_t, double decel_t
        , double start_pos_x, double start_pos_y, double start_pos_z
        , double axes_r_x, double axes_r_y, double axes_r_z
        , double start_v, double cruise_v, double accel);
    void trapq_finalize_moves(struct trapq *tq, double print_time);
    void trapq_set_position(struct trapq *tq, double print_time
        , double pos_x, double pos_y, double pos_z);
    int trapq_extract_old(struct trapq *tq, struct pull_move *p, int max
        , double start_time, double end_time);
"""

defs_kin_cartesian = """
    struct stepper_kinematics *cartesian_stepper_alloc(char axis);
    struct stepper_kinematics *cartesian_reverse_stepper_alloc(char axis);
"""

defs_kin_corexy = """
    struct stepper_kinematics *corexy_stepper_alloc(char type);
"""

defs_kin_corexz = """
    struct stepper_kinematics *corexz_stepper_alloc(char type);
"""

defs_kin_delta = """
    struct stepper_kinematics *delta_stepper_alloc(double arm2
        , double tower_x, double tower_y);
"""

defs_kin_deltesian = """
    struct stepper_kinematics *deltesian_stepper_alloc(double arm2
        , double arm_x);
"""

defs_kin_polar = """
    struct stepper_kinematics *polar_stepper_alloc(char type);
"""

defs_kin_rotary_delta = """
    struct stepper_kinematics *rotary_delta_stepper_alloc(
        double shoulder_radius, double shoulder_height
        , double angle, double upper_arm, double lower_arm);
"""

defs_kin_winch = """
    struct stepper_kinematics *winch_stepper_alloc(double anchor_x
        , double anchor_y, double anchor_z);
"""

defs_kin_extruder = """
    struct stepper_kinematics *extruder_stepper_alloc(void);
    void extruder_set_pressure_advance(struct stepper_kinematics *sk
        , int n_params, double params[], double time_offset);
    struct pressure_advance_params;
    double pressure_advance_linear_model_func(double position
        , double pa_velocity, struct pressure_advance_params *pa_params);
    double pressure_advance_tanh_model_func(double position
        , double pa_velocity, struct pressure_advance_params *pa_params);
    double pressure_advance_recipr_model_func(double position
        , double pa_velocity, struct pressure_advance_params *pa_params);
    void extruder_set_pressure_advance_model_func(struct stepper_kinematics *sk
        , double (*func)(double, double, struct pressure_advance_params *));
    int extruder_set_shaper_params(struct stepper_kinematics *sk, char axis
        , int n, double a[], double t[]);
    int extruder_set_smoothing_params(struct stepper_kinematics *sk, char axis
        , int n, double a[], double t_sm, double t_offs);
    double extruder_get_step_gen_window(struct stepper_kinematics *sk);
"""

defs_kin_shaper = """
    double input_shaper_get_step_gen_window(struct stepper_kinematics *sk);
    int input_shaper_set_shaper_params(struct stepper_kinematics *sk, char axis
        , int n, double a[], double t[]);
    int input_shaper_set_smoother_params(struct stepper_kinematics *sk
        , char axis, int n, double a[], double t_sm);
    int input_shaper_set_sk(struct stepper_kinematics *sk
        , struct stepper_kinematics *orig_sk);
    struct stepper_kinematics * input_shaper_alloc(void);
"""

defs_serialqueue = """
    #define MESSAGE_MAX 64
    struct pull_queue_message {
        uint8_t msg[MESSAGE_MAX];
        int len;
        double sent_time, receive_time;
        uint64_t notify_id;
    };

    struct serialqueue *serialqueue_alloc(int serial_fd, char serial_fd_type
        , int client_id);
    void serialqueue_exit(struct serialqueue *sq);
    void serialqueue_free(struct serialqueue *sq);
    struct command_queue *serialqueue_alloc_commandqueue(void);
    void serialqueue_free_commandqueue(struct command_queue *cq);
    void serialqueue_send(struct serialqueue *sq, struct command_queue *cq
        , uint8_t *msg, int len, uint64_t min_clock, uint64_t req_clock
        , uint64_t notify_id);
    void serialqueue_pull(struct serialqueue *sq
        , struct pull_queue_message *pqm);
    void serialqueue_set_wire_frequency(struct serialqueue *sq
        , double frequency);
    void serialqueue_set_receive_window(struct serialqueue *sq
        , int receive_window);
    void serialqueue_set_clock_est(struct serialqueue *sq, double est_freq
        , double conv_time, uint64_t conv_clock, uint64_t last_clock);
    void serialqueue_get_stats(struct serialqueue *sq, char *buf, int len);
    int serialqueue_extract_old(struct serialqueue *sq, int sentq
        , struct pull_queue_message *q, int max);
"""

defs_trdispatch = """
    void trdispatch_start(struct trdispatch *td, uint32_t dispatch_reason);
    void trdispatch_stop(struct trdispatch *td);
    struct trdispatch *trdispatch_alloc(void);
    struct trdispatch_mcu *trdispatch_mcu_alloc(struct trdispatch *td
        , struct serialqueue *sq, struct command_queue *cq, uint32_t trsync_oid
        , uint32_t set_timeout_msgtag, uint32_t trigger_msgtag
        , uint32_t state_msgtag);
    void trdispatch_mcu_setup(struct trdispatch_mcu *tdm
        , uint64_t last_status_clock, uint64_t expire_clock
        , uint64_t expire_ticks, uint64_t min_extend_ticks);
"""

defs_pyhelper = """
    void set_python_logging_callback(void (*func)(const char *));
    double get_monotonic(void);
"""

defs_std = """
    void free(void*);
"""

defs_all = [
    defs_pyhelper, defs_serialqueue, defs_std, defs_stepcompress,
    defs_itersolve, defs_trapq, defs_trdispatch,
    defs_kin_cartesian, defs_kin_corexy, defs_kin_corexz, defs_kin_delta,
    defs_kin_deltesian, defs_kin_polar, defs_kin_rotary_delta, defs_kin_winch,
    defs_kin_extruder, defs_kin_shaper,
]

# Update filenames to an absolute path
def get_abs_files(srcdir, filelist):
    return [os.path.join(srcdir, fname) for fname in filelist]

# Return the list of file modification times
def get_mtimes(filelist):
    out = []
    for filename in filelist:
        try:
            t = os.path.getmtime(filename)
        except os.error:
            continue
        out.append(t)
    return out

# Check if the code needs to be compiled
def check_build_code(sources, target):
    src_times = get_mtimes(sources)
    obj_times = get_mtimes([target])
    return not obj_times or max(src_times) > min(obj_times)

# Check if the current gcc version supports a particular command-line option
def check_gcc_option(option):
    cmd = "%s %s -S -o /dev/null -xc /dev/null > /dev/null 2>&1" % (
        GCC_CMD, option)
    res = os.system(cmd)
    return res == 0

# Check if the current gcc version supports a particular command-line option
def do_build_code(cmd):
    res = os.system(cmd)
    if res:
        msg = "Unable to build C code module (error=%s)" % (res,)
        logging.error(msg)
        raise Exception(msg)

FFI_main = None
FFI_lib = None
pyhelper_logging_callback = None

# Hepler invoked from C errorf() code to log errors
def logging_callback(msg):
    logging.error(FFI_main.string(msg))

# Return the Foreign Function Interface api to the caller
def get_ffi():
    global FFI_main, FFI_lib, pyhelper_logging_callback
    if FFI_lib is None:
        srcdir = os.path.dirname(os.path.realpath(__file__))
        srcfiles = get_abs_files(srcdir, SOURCE_FILES)
        ofiles = get_abs_files(srcdir, OTHER_FILES)
        destlib = get_abs_files(srcdir, [DEST_LIB])[0]
        if check_build_code(srcfiles+ofiles+[__file__], destlib):
            if check_gcc_option(SSE_FLAGS):
                cmd = "%s %s %s" % (GCC_CMD, SSE_FLAGS, COMPILE_ARGS)
            elif check_gcc_option(NEON_FLAGS):
                cmd = "%s %s %s" % (GCC_CMD, NEON_FLAGS, COMPILE_ARGS)
            else:
                cmd = "%s %s" % (GCC_CMD, COMPILE_ARGS)
            logging.info("Building C code module %s", DEST_LIB)
            do_build_code(cmd % (destlib, ' '.join(srcfiles)))
        FFI_main = cffi.FFI()
        for d in defs_all:
            FFI_main.cdef(d)
        FFI_lib = FFI_main.dlopen(destlib)
        # Setup error logging
        pyhelper_logging_callback = FFI_main.callback("void func(const char *)",
                                                      logging_callback)
        FFI_lib.set_python_logging_callback(pyhelper_logging_callback)
    return FFI_main, FFI_lib


######################################################################
# hub-ctrl hub power controller
######################################################################

HC_COMPILE_CMD = "gcc -Wall -g -O2 -o %s %s -lusb"
HC_SOURCE_FILES = ['hub-ctrl.c']
HC_SOURCE_DIR = '../../lib/hub-ctrl'
HC_TARGET = "hub-ctrl"
HC_CMD = "sudo %s/hub-ctrl -h 0 -P 2 -p %d"

def run_hub_ctrl(enable_power):
    srcdir = os.path.dirname(os.path.realpath(__file__))
    hubdir = os.path.join(srcdir, HC_SOURCE_DIR)
    srcfiles = get_abs_files(hubdir, HC_SOURCE_FILES)
    destlib = get_abs_files(hubdir, [HC_TARGET])[0]
    if check_build_code(srcfiles, destlib):
        logging.info("Building C code module %s", HC_TARGET)
        do_build_code(HC_COMPILE_CMD % (destlib, ' '.join(srcfiles)))
    os.system(HC_CMD % (hubdir, enable_power))


if __name__ == '__main__':
    get_ffi()<|MERGE_RESOLUTION|>--- conflicted
+++ resolved
@@ -23,11 +23,7 @@
     'itersolve.c', 'trapq.c', 'pollreactor.c', 'msgblock.c', 'trdispatch.c',
     'kin_cartesian.c', 'kin_corexy.c', 'kin_corexz.c', 'kin_delta.c',
     'kin_deltesian.c', 'kin_polar.c', 'kin_rotary_delta.c', 'kin_winch.c',
-<<<<<<< HEAD
-    'kin_extruder.c', 'kin_shaper.c', 'integrate.c',
-=======
     'kin_extruder.c', 'kin_shaper.c', 'kin_idex.c', 'integrate.c',
->>>>>>> 7ee1f245
 ]
 DEST_LIB = "c_helper.so"
 OTHER_FILES = [
@@ -108,7 +104,6 @@
 
 defs_kin_cartesian = """
     struct stepper_kinematics *cartesian_stepper_alloc(char axis);
-    struct stepper_kinematics *cartesian_reverse_stepper_alloc(char axis);
 """
 
 defs_kin_corexy = """
@@ -173,6 +168,14 @@
     int input_shaper_set_sk(struct stepper_kinematics *sk
         , struct stepper_kinematics *orig_sk);
     struct stepper_kinematics * input_shaper_alloc(void);
+"""
+
+defs_kin_idex = """
+    void dual_carriage_set_sk(struct stepper_kinematics *sk
+        , struct stepper_kinematics *orig_sk);
+    int dual_carriage_set_transform(struct stepper_kinematics *sk
+        , char axis, double scale, double offs);
+    struct stepper_kinematics * dual_carriage_alloc(void);
 """
 
 defs_serialqueue = """
@@ -233,7 +236,7 @@
     defs_itersolve, defs_trapq, defs_trdispatch,
     defs_kin_cartesian, defs_kin_corexy, defs_kin_corexz, defs_kin_delta,
     defs_kin_deltesian, defs_kin_polar, defs_kin_rotary_delta, defs_kin_winch,
-    defs_kin_extruder, defs_kin_shaper,
+    defs_kin_extruder, defs_kin_shaper, defs_kin_idex,
 ]
 
 # Update filenames to an absolute path
