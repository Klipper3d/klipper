--- conflicted
+++ resolved
@@ -955,7 +955,6 @@
             self._restart_cheetah()
         else:
             self._restart_arduino()
-<<<<<<< HEAD
     def _firmware_restart_bridge(self):
         self._firmware_restart(True)
     # Move queue tracking
@@ -966,19 +965,6 @@
     def register_flush_callback(self, callback):
         self._flush_callbacks.append(callback)
     def flush_moves(self, print_time, clear_history_time):
-=======
-    def microcontroller_close_port(self):
-        logging.info("Self define cmd: close Port ")
-        self._disconnect()
-    # Misc external commands
-    def is_fileoutput(self):
-        return self._printer.get_start_args().get('debugoutput') is not None
-    def is_shutdown(self):
-        return self._is_shutdown
-    def get_shutdown_clock(self):
-        return self._shutdown_clock
-    def flush_moves(self, print_time):
->>>>>>> 72f3d5bb
         if self._steppersync is None:
             return
         clock = self.print_time_to_clock(print_time)
@@ -1006,6 +992,10 @@
                      self._name, eventtime)
         self._printer.invoke_shutdown("Lost communication with MCU '%s'" % (
             self._name,))
+    def microcontroller_close_port(self):
+        logging.info("Self define cmd: close Port ")
+        self._disconnect()
+        
     # Misc external commands
     def is_fileoutput(self):
         return self._printer.get_start_args().get('debugoutput') is not None
