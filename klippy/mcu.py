--- conflicted
+++ resolved
@@ -205,13 +205,10 @@
         self._shutdown_value = max(0., min(1., shutdown_value))
         self._is_static = is_static
     def _build_config(self):
-<<<<<<< HEAD
-=======
         cmd_queue = self._mcu.alloc_command_queue()
         curtime = self._mcu.get_printer().get_reactor().monotonic()
         printtime = self._mcu.estimated_print_time(curtime)
         self._last_clock = self._mcu.print_time_to_clock(printtime + 0.200)
->>>>>>> f8cb1e30
         cycle_ticks = self._mcu.seconds_to_clock(self._cycle_time)
         if self._hardware_pwm:
             self._pwm_max = self._mcu.get_constant_float("PWM_MAX")
@@ -251,57 +248,35 @@
                self._mcu.seconds_to_clock(self._max_duration)))
         svalue = int(self._start_value * self._pwm_max + 0.5)
         self._mcu.add_config_cmd(
-<<<<<<< HEAD
-            "schedule_soft_pwm_out oid=%d clock=%d on_ticks=%d"
-            % (self._oid, self._last_clock, svalue), is_init=True)
-        self._set_cmd_if_soft_pwm = self._mcu.lookup_command(
-            "schedule_soft_pwm_out oid=%c clock=%u on_ticks=%u",
-            cq=self._mcu.alloc_command_queue())
-    def set_pwm(self, print_time, value):
-=======
             "schedule_soft_pwm_out oid=%d clock=%d on_ticks=%d off_ticks=%d"
             % (self._oid, self._last_clock, svalue, cycle_ticks - svalue),
             is_init=True)
-        self._set_cmd = self._mcu.lookup_command(
+        self._set_cmd_if_soft_pwm = self._mcu.lookup_command(
             "schedule_soft_pwm_out oid=%c clock=%u on_ticks=%u off_ticks=%u",
             cq=cmd_queue)
     def set_pwm(self, print_time, value, cycle_time=None):
->>>>>>> f8cb1e30
         clock = self._mcu.print_time_to_clock(print_time)
         minclock = self._last_clock
         self._last_clock = clock
         if self._invert:
             value = 1. - value
-<<<<<<< HEAD
-        value = int(max(0., min(1., value)) * self._pwm_max + 0.5)
-
-        # FIXME: Dirty hack to slow down soft-pwm
+
         if self._hardware_pwm:
-            data = (self._set_cmd_id, self._oid, clock & 0xFFFFFFFF, value)
+            v = int(max(0., min(1., value)) * self._pwm_max + 0.5)
+            data = (self._set_cmd_id, self._oid, clock & 0xFFFFFFFF, v)
             ret = self._ffi_lib.pwmchannel_queue_msg(
                 self._pwmqueue, data, len(data), clock)
             if ret:
                 raise error("Internal error in pwm send")
             self._mcu.flush_moves(print_time)
-        else:
-            self._set_cmd_if_soft_pwm.send([self._oid, clock, value],
-                               minclock=self._last_clock, reqclock=clock)
-
-        self._last_clock = clock
-=======
-        if self._hardware_pwm:
-            v = int(max(0., min(1., value)) * self._pwm_max + 0.5)
-            self._set_cmd.send([self._oid, clock, v],
-                               minclock=minclock, reqclock=clock)
             return
         # Soft pwm update
         if cycle_time is None:
             cycle_time = self._cycle_time
         cycle_ticks = self._mcu.seconds_to_clock(cycle_time)
         on_ticks = int(max(0., min(1., value)) * float(cycle_ticks) + 0.5)
-        self._set_cmd.send([self._oid, clock, on_ticks, cycle_ticks - on_ticks],
+        self._set_cmd_if_soft_pwm.send([self._oid, clock, on_ticks, cycle_ticks - on_ticks],
                            minclock=minclock, reqclock=clock)
->>>>>>> f8cb1e30
 
 
 class MCU_adc:
