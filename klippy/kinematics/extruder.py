# Code for handling printer nozzle extruders
#
# Copyright (C) 2016-2022  Kevin O'Connor <kevin@koconnor.net>
#
# This file may be distributed under the terms of the GNU GPLv3 license.
import math, logging
import stepper, chelper

class ExtruderStepper:
    def __init__(self, config):
        self.printer = config.get_printer()
        self.name = config.get_name().split()[-1]
        self.pressure_advance = self.pressure_advance_smooth_time = 0.
        self.config_pa = config.getfloat('pressure_advance', 0., minval=0.)
        self.config_smooth_time = config.getfloat(
                'pressure_advance_smooth_time', 0.040, above=0., maxval=.200)
        # Setup stepper
        self.stepper = stepper.PrinterStepper(config)
        ffi_main, ffi_lib = chelper.get_ffi()
        self.sk_extruder = ffi_main.gc(ffi_lib.extruder_stepper_alloc(),
                                       ffi_lib.free)
        self.stepper.set_stepper_kinematics(self.sk_extruder)
        self.motion_queue = None
        # Register commands
        self.printer.register_event_handler("klippy:connect",
                                            self._handle_connect)
        gcode = self.printer.lookup_object('gcode')
        if self.name == 'extruder':
            gcode.register_mux_command("SET_PRESSURE_ADVANCE", "EXTRUDER", None,
                                       self.cmd_default_SET_PRESSURE_ADVANCE,
                                       desc=self.cmd_SET_PRESSURE_ADVANCE_help)
        gcode.register_mux_command("SET_PRESSURE_ADVANCE", "EXTRUDER",
                                   self.name, self.cmd_SET_PRESSURE_ADVANCE,
                                   desc=self.cmd_SET_PRESSURE_ADVANCE_help)
        gcode.register_mux_command("SET_EXTRUDER_ROTATION_DISTANCE", "EXTRUDER",
                                   self.name, self.cmd_SET_E_ROTATION_DISTANCE,
                                   desc=self.cmd_SET_E_ROTATION_DISTANCE_help)
        gcode.register_mux_command("SYNC_EXTRUDER_MOTION", "EXTRUDER",
                                   self.name, self.cmd_SYNC_EXTRUDER_MOTION,
                                   desc=self.cmd_SYNC_EXTRUDER_MOTION_help)
        gcode.register_mux_command("SET_EXTRUDER_STEP_DISTANCE", "EXTRUDER",
                                   self.name, self.cmd_SET_E_STEP_DISTANCE,
                                   desc=self.cmd_SET_E_STEP_DISTANCE_help)
        gcode.register_mux_command("SYNC_STEPPER_TO_EXTRUDER", "STEPPER",
                                   self.name, self.cmd_SYNC_STEPPER_TO_EXTRUDER,
                                   desc=self.cmd_SYNC_STEPPER_TO_EXTRUDER_help)
    def _handle_connect(self):
        toolhead = self.printer.lookup_object('toolhead')
        toolhead.register_step_generator(self.stepper.generate_steps)
        self._set_pressure_advance(self.config_pa, self.config_smooth_time)
    def get_status(self, eventtime):
        return {'pressure_advance': self.pressure_advance,
                'smooth_time': self.pressure_advance_smooth_time,
                'motion_queue': self.motion_queue}
    def find_past_position(self, print_time):
        mcu_pos = self.stepper.get_past_mcu_position(print_time)
        return self.stepper.mcu_to_commanded_position(mcu_pos)
    def sync_to_extruder(self, extruder_name):
        toolhead = self.printer.lookup_object('toolhead')
        toolhead.flush_step_generation()
        if not extruder_name:
            self.stepper.set_trapq(None)
            self.motion_queue = None
            return
        extruder = self.printer.lookup_object(extruder_name, None)
        if extruder is None or not isinstance(extruder, PrinterExtruder):
            raise self.printer.command_error("'%s' is not a valid extruder."
                                             % (extruder_name,))
        self.stepper.set_position([extruder.last_position, 0., 0.])
        self.stepper.set_trapq(extruder.get_trapq())
<<<<<<< HEAD
    def set_rotation_distance(self, rotation_dist):
        toolhead = self.printer.lookup_object('toolhead')
        toolhead.flush_step_generation()
        self.stepper.set_rotation_distance(rotation_dist)
    def get_rotation_distance(self):
        rotation_dist, spr = self.stepper.get_rotation_distance()
        return rotation_dist
=======
        self.motion_queue = extruder_name
>>>>>>> 0a645e49
    def _set_pressure_advance(self, pressure_advance, smooth_time):
        old_smooth_time = self.pressure_advance_smooth_time
        if not self.pressure_advance:
            old_smooth_time = 0.
        new_smooth_time = smooth_time
        if not pressure_advance:
            new_smooth_time = 0.
        toolhead = self.printer.lookup_object("toolhead")
        toolhead.note_step_generation_scan_time(new_smooth_time * .5,
                                                old_delay=old_smooth_time * .5)
        ffi_main, ffi_lib = chelper.get_ffi()
        espa = ffi_lib.extruder_set_pressure_advance
        espa(self.sk_extruder, pressure_advance, new_smooth_time)
        self.pressure_advance = pressure_advance
        self.pressure_advance_smooth_time = smooth_time
    cmd_SET_PRESSURE_ADVANCE_help = "Set pressure advance parameters"
    def cmd_default_SET_PRESSURE_ADVANCE(self, gcmd):
        extruder = self.printer.lookup_object('toolhead').get_extruder()
        if extruder.extruder_stepper is None:
            raise gcmd.error("Active extruder does not have a stepper")
        strapq = extruder.extruder_stepper.stepper.get_trapq()
        if strapq is not extruder.get_trapq():
            raise gcmd.error("Unable to infer active extruder stepper")
        extruder.extruder_stepper.cmd_SET_PRESSURE_ADVANCE(gcmd)
    def cmd_SET_PRESSURE_ADVANCE(self, gcmd):
        pressure_advance = gcmd.get_float('ADVANCE', self.pressure_advance,
                                          minval=0.)
        smooth_time = gcmd.get_float('SMOOTH_TIME',
                                     self.pressure_advance_smooth_time,
                                     minval=0., maxval=.200)
        self._set_pressure_advance(pressure_advance, smooth_time)
        msg = ("pressure_advance: %.6f\n"
               "pressure_advance_smooth_time: %.6f"
               % (pressure_advance, smooth_time))
        self.printer.set_rollover_info(self.name, "%s: %s" % (self.name, msg))
        gcmd.respond_info(msg, log=False)
    cmd_SET_E_ROTATION_DISTANCE_help = "Set extruder rotation distance"
    def cmd_SET_E_ROTATION_DISTANCE(self, gcmd):
        rotation_dist = gcmd.get_float('DISTANCE', None)
        if rotation_dist is not None:
            if not rotation_dist:
                raise gcmd.error("Rotation distance can not be zero")
            invert_dir, orig_invert_dir = self.stepper.get_dir_inverted()
            next_invert_dir = orig_invert_dir
            if rotation_dist < 0.:
                next_invert_dir = not orig_invert_dir
                rotation_dist = -rotation_dist
            self.set_rotation_distance(rotation_dist)
            self.stepper.set_dir_inverted(next_invert_dir)
        else:
            rotation_dist = self.get_rotation_distance()
        invert_dir, orig_invert_dir = self.stepper.get_dir_inverted()
        if invert_dir != orig_invert_dir:
            rotation_dist = -rotation_dist
        gcmd.respond_info("Extruder '%s' rotation distance set to %0.6f"
                          % (self.name, rotation_dist))
    cmd_SYNC_EXTRUDER_MOTION_help = "Set extruder stepper motion queue"
    def cmd_SYNC_EXTRUDER_MOTION(self, gcmd):
        ename = gcmd.get('MOTION_QUEUE')
        self.sync_to_extruder(ename)
        gcmd.respond_info("Extruder '%s' now syncing with '%s'"
                          % (self.name, ename))
    cmd_SET_E_STEP_DISTANCE_help = "Set extruder step distance"
    def cmd_SET_E_STEP_DISTANCE(self, gcmd):
        step_dist = gcmd.get_float('DISTANCE', None, above=0.)
        if step_dist is not None:
            rd, steps_per_rotation = self.stepper.get_rotation_distance()
            self.set_rotation_distance(step_dist * steps_per_rotation)
        else:
            step_dist = self.stepper.get_step_dist()
        gcmd.respond_info("Extruder '%s' step distance set to %0.6f"
                          % (self.name, step_dist))
    cmd_SYNC_STEPPER_TO_EXTRUDER_help = "Set extruder stepper"
    def cmd_SYNC_STEPPER_TO_EXTRUDER(self, gcmd):
        ename = gcmd.get('EXTRUDER')
        self.sync_to_extruder(ename)
        gcmd.respond_info("Extruder '%s' now syncing with '%s'"
                          % (self.name, ename))

# Tracking for hotend heater, extrusion motion queue, and extruder stepper
class PrinterExtruder:
    def __init__(self, config, extruder_num):
        self.printer = config.get_printer()
        self.name = config.get_name()
        self.last_position = 0.
        # Setup hotend heater
        shared_heater = config.get('shared_heater', None)
        pheaters = self.printer.load_object(config, 'heaters')
        gcode_id = 'T%d' % (extruder_num,)
        if shared_heater is None:
            self.heater = pheaters.setup_heater(config, gcode_id)
        else:
            config.deprecate('shared_heater')
            self.heater = pheaters.lookup_heater(shared_heater)
        # Setup kinematic checks
        self.nozzle_diameter = config.getfloat('nozzle_diameter', above=0.)
        filament_diameter = config.getfloat(
            'filament_diameter', minval=self.nozzle_diameter)
        self.filament_area = math.pi * (filament_diameter * .5)**2
        def_max_cross_section = 4. * self.nozzle_diameter**2
        def_max_extrude_ratio = def_max_cross_section / self.filament_area
        max_cross_section = config.getfloat(
            'max_extrude_cross_section', def_max_cross_section, above=0.)
        self.max_extrude_ratio = max_cross_section / self.filament_area
        logging.info("Extruder max_extrude_ratio=%.6f", self.max_extrude_ratio)
        toolhead = self.printer.lookup_object('toolhead')
        max_velocity, max_accel = toolhead.get_max_velocity()
        self.max_e_velocity = config.getfloat(
            'max_extrude_only_velocity', max_velocity * def_max_extrude_ratio
            , above=0.)
        self.max_e_accel = config.getfloat(
            'max_extrude_only_accel', max_accel * def_max_extrude_ratio
            , above=0.)
        self.max_e_dist = config.getfloat(
            'max_extrude_only_distance', 50., minval=0.)
        self.instant_corner_v = config.getfloat(
            'instantaneous_corner_velocity', 1., minval=0.)
        # Setup extruder trapq (trapezoidal motion queue)
        ffi_main, ffi_lib = chelper.get_ffi()
        self.trapq = ffi_main.gc(ffi_lib.trapq_alloc(), ffi_lib.trapq_free)
        self.trapq_append = ffi_lib.trapq_append
        self.trapq_finalize_moves = ffi_lib.trapq_finalize_moves
        # Setup extruder stepper
        self.extruder_stepper = None
        if (config.get('step_pin', None) is not None
            or config.get('dir_pin', None) is not None
            or config.get('rotation_distance', None) is not None):
            self.extruder_stepper = ExtruderStepper(config)
            self.extruder_stepper.stepper.set_trapq(self.trapq)
        # Register commands
        gcode = self.printer.lookup_object('gcode')
        if self.name == 'extruder':
            toolhead.set_extruder(self, 0.)
            gcode.register_command("M104", self.cmd_M104)
            gcode.register_command("M109", self.cmd_M109)
        gcode.register_mux_command("ACTIVATE_EXTRUDER", "EXTRUDER",
                                   self.name, self.cmd_ACTIVATE_EXTRUDER,
                                   desc=self.cmd_ACTIVATE_EXTRUDER_help)
    def update_move_time(self, flush_time):
        self.trapq_finalize_moves(self.trapq, flush_time)
    def get_status(self, eventtime):
        sts = self.heater.get_status(eventtime)
        sts['can_extrude'] = self.heater.can_extrude
        if self.extruder_stepper is not None:
            sts.update(self.extruder_stepper.get_status(eventtime))
        return sts
    def get_name(self):
        return self.name
    def get_heater(self):
        return self.heater
    def get_trapq(self):
        return self.trapq
    def stats(self, eventtime):
        return self.heater.stats(eventtime)
    def check_move(self, move):
        axis_r = move.axes_r[3]
        if not self.heater.can_extrude:
            raise self.printer.command_error(
                "Extrude below minimum temp\n"
                "See the 'min_extrude_temp' config option for details")
        if (not move.axes_d[0] and not move.axes_d[1]) or axis_r < 0.:
            # Extrude only move (or retraction move) - limit accel and velocity
            if abs(move.axes_d[3]) > self.max_e_dist:
                raise self.printer.command_error(
                    "Extrude only move too long (%.3fmm vs %.3fmm)\n"
                    "See the 'max_extrude_only_distance' config"
                    " option for details" % (move.axes_d[3], self.max_e_dist))
            inv_extrude_r = 1. / abs(axis_r)
            move.limit_speed(self.max_e_velocity * inv_extrude_r,
                             self.max_e_accel * inv_extrude_r)
        elif axis_r > self.max_extrude_ratio:
            if move.axes_d[3] <= self.nozzle_diameter * self.max_extrude_ratio:
                # Permit extrusion if amount extruded is tiny
                return
            area = axis_r * self.filament_area
            logging.debug("Overextrude: %s vs %s (area=%.3f dist=%.3f)",
                          axis_r, self.max_extrude_ratio, area, move.move_d)
            raise self.printer.command_error(
                "Move exceeds maximum extrusion (%.3fmm^2 vs %.3fmm^2)\n"
                "See the 'max_extrude_cross_section' config option for details"
                % (area, self.max_extrude_ratio * self.filament_area))
    def calc_junction(self, prev_move, move):
        diff_r = move.axes_r[3] - prev_move.axes_r[3]
        if diff_r:
            return (self.instant_corner_v / abs(diff_r))**2
        return move.max_cruise_v2
    def move(self, print_time, move):
        axis_r = move.axes_r[3]
        accel = move.accel * axis_r
        start_v = move.start_v * axis_r
        cruise_v = move.cruise_v * axis_r
        can_pressure_advance = False
        if axis_r > 0. and (move.axes_d[0] or move.axes_d[1]):
            can_pressure_advance = True
        # Queue movement (x is extruder movement, y is pressure advance flag)
        self.trapq_append(self.trapq, print_time,
                          move.accel_t, move.cruise_t, move.decel_t,
                          move.start_pos[3], 0., 0.,
                          1., can_pressure_advance, 0.,
                          start_v, cruise_v, accel)
        self.last_position = move.end_pos[3]
    def find_past_position(self, print_time):
        if self.extruder_stepper is None:
            return 0.
        return self.extruder_stepper.find_past_position(print_time)
    def cmd_M104(self, gcmd, wait=False):
        # Set Extruder Temperature
        temp = gcmd.get_float('S', 0.)
        index = gcmd.get_int('T', None, minval=0)
        if index is not None:
            section = 'extruder'
            if index:
                section = 'extruder%d' % (index,)
            extruder = self.printer.lookup_object(section, None)
            if extruder is None:
                if temp <= 0.:
                    return
                raise gcmd.error("Extruder not configured")
        else:
            extruder = self.printer.lookup_object('toolhead').get_extruder()
        pheaters = self.printer.lookup_object('heaters')
        pheaters.set_temperature(extruder.get_heater(), temp, wait)
    def cmd_M109(self, gcmd):
        # Set Extruder Temperature and Wait
        self.cmd_M104(gcmd, wait=True)
    cmd_ACTIVATE_EXTRUDER_help = "Change the active extruder"
    def cmd_ACTIVATE_EXTRUDER(self, gcmd):
        toolhead = self.printer.lookup_object('toolhead')
        if toolhead.get_extruder() is self:
            gcmd.respond_info("Extruder %s already active" % (self.name,))
            return
        gcmd.respond_info("Activating extruder %s" % (self.name,))
        toolhead.flush_step_generation()
        toolhead.set_extruder(self, self.last_position)
        self.printer.send_event("extruder:activate_extruder")

# Dummy extruder class used when a printer has no extruder at all
class DummyExtruder:
    def __init__(self, printer):
        self.printer = printer
    def update_move_time(self, flush_time):
        pass
    def check_move(self, move):
        raise move.move_error("Extrude when no extruder present")
    def find_past_position(self, print_time):
        return 0.
    def calc_junction(self, prev_move, move):
        return move.max_cruise_v2
    def get_name(self):
        return ""
    def get_heater(self):
        raise self.printer.command_error("Extruder not configured")
    def get_trapq(self):
        raise self.printer.command_error("Extruder not configured")

def add_printer_objects(config):
    printer = config.get_printer()
    for i in range(99):
        section = 'extruder'
        if i:
            section = 'extruder%d' % (i,)
        if not config.has_section(section):
            break
        pe = PrinterExtruder(config.getsection(section), i)
        printer.add_object(section, pe)<|MERGE_RESOLUTION|>--- conflicted
+++ resolved
@@ -68,7 +68,7 @@
                                              % (extruder_name,))
         self.stepper.set_position([extruder.last_position, 0., 0.])
         self.stepper.set_trapq(extruder.get_trapq())
-<<<<<<< HEAD
+        self.motion_queue = extruder_name
     def set_rotation_distance(self, rotation_dist):
         toolhead = self.printer.lookup_object('toolhead')
         toolhead.flush_step_generation()
@@ -76,9 +76,6 @@
     def get_rotation_distance(self):
         rotation_dist, spr = self.stepper.get_rotation_distance()
         return rotation_dist
-=======
-        self.motion_queue = extruder_name
->>>>>>> 0a645e49
     def _set_pressure_advance(self, pressure_advance, smooth_time):
         old_smooth_time = self.pressure_advance_smooth_time
         if not self.pressure_advance:
