--- conflicted
+++ resolved
@@ -39,14 +39,9 @@
                 stepper_alloc_inactive=('cartesian_reverse_stepper_alloc',b'z'))
             dc_rail_1 = idex_modes.DualCarriagesRail(
                 self.printer, self.rails[3], axis=0, active=False,
-<<<<<<< HEAD
-                stepper_alloc_active=('corexz_stepper_alloc','+'),
-                stepper_alloc_inactive=('cartesian_stepper_alloc','z'),
-                stepper_alloc_reverse=('corexz_reverse_stepper_alloc', '-'))
-=======
                 stepper_alloc_active=('corexz_stepper_alloc', b'+'),
-                stepper_alloc_inactive=('cartesian_stepper_alloc', b'z'))
->>>>>>> 6e6ad7b5
+                stepper_alloc_inactive=('cartesian_stepper_alloc', b'z'),
+                stepper_alloc_reverse=('corexz_reverse_stepper_alloc', b'-'))
             self.dc_module = idex_modes.DualCarriages(self.printer,
                         dc_rail_0, dc_rail_1, axis=0)
         for s in self.get_steppers():
