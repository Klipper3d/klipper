--- conflicted
+++ resolved
@@ -165,11 +165,7 @@
         ('smooth(<dataset>)', 'Generate moving weighted average of a dataset'),
         ('smooth(<dataset>,<smooth_time>)',
          'Generate moving weighted average of a dataset with a given'
-<<<<<<< HEAD
-         ' smoothing time that defines window size'),
-=======
          ' smoothing time that defines the window size'),
->>>>>>> d725dfd3
     ]
     def __init__(self, amanager, name_parts):
         self.amanager = amanager
@@ -211,7 +207,6 @@
         stepper = name_parts[1]
         status = self.amanager.get_initial_status()
         kin = status['configfile']['settings']['printer']['kinematics']
-        kin = kin.removeprefix('limited_')
         if kin not in ['cartesian', 'corexy']:
             raise amanager.error("Unsupported kinematics '%s'" % (kin,))
         if stepper not in ['stepper_x', 'stepper_y', 'stepper_z']:
