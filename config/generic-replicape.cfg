# This file contains an example configuration for the Replicape rev B3
# board. To use this config, one must compile and install the
# micro-controller code for the "Beaglebone PRU", and then compile and
# install the micro-controller code a second time for a "Linux
# process".

# NOTE: Klipper does not alter the input/output state of the
# Beaglebone pins and it does not control their pull-up resistors.
# Typically the correct settings are automatically applied when the
# Beaglebone detects the Replicape board, but if changes are needed
# they must be specified in a "device tree overlay" or via the
# config-pin program.

# See the example.cfg file for a description of available parameters.

[mcu]
serial: /dev/rpmsg_pru30
pin_map: beaglebone

[mcu host]
serial: /tmp/klipper_host_mcu

# The "replicape" config section adds "replicape:stepper_x_enable"
# virtual stepper enable pins (for steppers x, y, z, e, and h) and
# "replicape:power_x" PWM output pins (for hotbed, e, h, fan0, fan1,
# fan2, and fan3) that may then be used elsewhere in the config file.
[replicape]
revision: B3
#   The replicape hardware revision. Currently only revision "B3" is
#   supported. This parameter must be provided.
#enable_pin: !P9_41
#   The replicape global enable pin. The default is !P9_41.
host_mcu: host
#   The name of the mcu config section that communicates with the
#   Klipper "linux process" mcu instance. This parameter must be
#   provided.
#standstill_power_down: False
#   This parameter controls the CFG6_ENN line on all stepper
#   motors. True sets the enable lines to "open". The default is
#   False.
stepper_x_microstep_mode: spread16
#   This parameter controls the CFG1 and CFG2 pins of the given
#   stepper motor driver. Available options are: disable, 1, 2,
#   spread2, 4, 16, spread4, spread16, stealth4, and stealth16. The
#   default is disable.
stepper_x_current: 0.5
#   The configured maximum current (in Amps) of the stepper motor
#   driver. This parameter must be provided if the stepper is not in a
#   disable mode.
#stepper_x_chopper_off_time_high: False
#   This parameter controls the CFG0 pin of the stepper motor driver
#   (True sets CFG0 high, False sets it low). The default is False.
#stepper_x_chopper_hysteresis_high: False
#   This parameter controls the CFG4 pin of the stepper motor driver
#   (True sets CFG4 high, False sets it low). The default is False.
#stepper_x_chopper_blank_time_high: True
#   This parameter controls the CFG5 pin of the stepper motor driver
#   (True sets CFG5 high, False sets it low). The default is True.
stepper_y_microstep_mode: spread16
stepper_y_current: 0.5
stepper_z_microstep_mode: spread16
stepper_z_current: 0.5
stepper_e_microstep_mode: 16
stepper_e_current: 0.5

[stepper_x]
step_pin: P8_17
dir_pin: P8_26
enable_pin: replicape:stepper_x_enable
step_distance: .0125
endstop_pin: ^P9_25
position_endstop: 0
position_max: 200
homing_speed: 50

[stepper_y]
step_pin: P8_12
dir_pin: P8_19
enable_pin: replicape:stepper_y_enable
step_distance: .0125
endstop_pin: ^P9_23
position_endstop: 0
position_max: 200
homing_speed: 50

[stepper_z]
step_pin: P8_13
dir_pin: P8_14
enable_pin: replicape:stepper_z_enable
step_distance: .0025
endstop_pin: ^P9_13
position_endstop: 0
position_max: 200

[printer]
kinematics: cartesian
max_velocity: 300
max_accel: 3000
max_z_velocity: 25
max_z_accel: 30

[extruder]
step_pin: P9_12
dir_pin: P8_15
enable_pin: replicape:stepper_e_enable
step_distance: .002
nozzle_diameter: 0.400
filament_diameter: 1.750
heater_pin: replicape:power_e
sensor_type: EPCOS 100K B57560G104F
sensor_pin: host:analog4
control: pid
pid_Kp: 22.2
pid_Ki: 1.08
pid_Kd: 114
min_temp: 0
max_temp: 250

[heater_bed]
heater_pin: replicape:power_hotbed
sensor_type: EPCOS 100K B57560G104F
sensor_pin: host:analog6
control: watermark
min_temp: 0
max_temp: 130

[fan]
pin: replicape:power_fan0

# The alternative servo pins channels on the endstops x2 and y2 can be used
# via the special relicape pins servo0 (P9_14) and servo1 (P9_16).
#[servo servo_x2]
#pin: replicape:servo0
#   PWM output pin controlling the servo. This parameter must be
#   provided.
#...

# Providing an example of a switch filament sensor using the Linux MCU for replicape, instead of the PRU which does not have enough memory:
#[filament_switch_sensor switch_sensor]
#switch_pin: HOST_X2_STOP

<<<<<<< HEAD
# providing board pin aliases for PRU firmware
=======
# providing board pin aliases
>>>>>>> 930317fa
[board_pins]
aliases:
   # step/dir pins
   X_DIR=P8_26, X_STEP=P8_17, Y_DIR=P8_19, Y_STEP=P8_12, Z_DIR=P8_14, Z_STEP=P8_13,
   E_DIR=P8_15, E_STEP=P9_12, H_DIR=P8_16, H_STEP=P8_11,
   # stepper fault pins
   FAULT_X=P8_10, FAULT_Y=P8_9, FAULT_Z=P9_24, FAULT_E=P8_18, FAULT_H=P8_8,
   # endstops
   STOP_X1=P9_25, STOP_X2=P9_11, STOP_Y1=P9_23, STOP_Y2=P9_28, STOP_Z1=P9_13, STOP_Z2=P9_18,
   # enable steppers (all on one pin)
   STEPPER_ENABLE=P9_41,
   # servos
   SERVO_0=P9_14, SERVO_1=P9_16,
<<<<<<< HEAD
=======
   # Thermistors
   THERM_E=P9_33, THERM_H=P9_36, THERM_BED=P9_35,
>>>>>>> 930317fa
   # D1W pin
   DALLAS=P9_22

[board_pins host]
aliases:
   # Host aliases for Linux MCU
<<<<<<< HEAD
   HOST_X2_STOP=gpio30, HOST_Y2_STOP=gpio113, HOST_Z2_STOP=gpio4
   # Thermistors
   THERM_E=analog4, THERM_H=analog5, THERM_BED=analog6
=======
   HOST_X2_STOP=gpio30, HOST_Y2_STOP=gpio113, HOST_Z2_STOP=gpio4
>>>>>>> 930317fa
<|MERGE_RESOLUTION|>--- conflicted
+++ resolved
@@ -139,11 +139,7 @@
 #[filament_switch_sensor switch_sensor]
 #switch_pin: HOST_X2_STOP
 
-<<<<<<< HEAD
 # providing board pin aliases for PRU firmware
-=======
-# providing board pin aliases
->>>>>>> 930317fa
 [board_pins]
 aliases:
    # step/dir pins
@@ -157,21 +153,12 @@
    STEPPER_ENABLE=P9_41,
    # servos
    SERVO_0=P9_14, SERVO_1=P9_16,
-<<<<<<< HEAD
-=======
-   # Thermistors
-   THERM_E=P9_33, THERM_H=P9_36, THERM_BED=P9_35,
->>>>>>> 930317fa
    # D1W pin
    DALLAS=P9_22
 
 [board_pins host]
 aliases:
    # Host aliases for Linux MCU
-<<<<<<< HEAD
    HOST_X2_STOP=gpio30, HOST_Y2_STOP=gpio113, HOST_Z2_STOP=gpio4
    # Thermistors
-   THERM_E=analog4, THERM_H=analog5, THERM_BED=analog6
-=======
-   HOST_X2_STOP=gpio30, HOST_Y2_STOP=gpio113, HOST_Z2_STOP=gpio4
->>>>>>> 930317fa
+   THERM_E=analog4, THERM_H=analog5, THERM_BED=analog6