--- conflicted
+++ resolved
@@ -1838,46 +1838,4 @@
 
 # Replicape support - see the generic-replicape.cfg file for further
 # details.
-<<<<<<< HEAD
-#[replicape]
-
-
-# Execute gcode when a button is pressed or released (or when a pin changes
-# state). You can check the state of the button my using
-# QUERY_BUTTON button=my_gcode_button
-#[gcode_button my_gcode_button]
-#pin:
-#   The pin on which the button is connected. This parameter must be
-#   provided.
-#press_gcode:
-#   A list of G-Code commands to execute when the button is pressed.
-#   G-Code templates are supported.
-#release_gcode:
-#   A list of G-Code commands to execute when the button is released.
-#   G-Code templates are supported.
-
-# Execute a gcode on a set delay.
-#[delayed_gcode my_delayed_gcode]
-#initial_duration: 0.
-#   The duration of the initial delay (in seconds).  If set to a non-zero
-#   value the delayed_gcode will execute the specified number of seconds
-#   after the printer enters the "ready" state.  This can be useful for
-#   initialization procedures or a repeating delayed_gcode.  If set to 0
-#   the delayed_gcode will not execute on startup.  Default is 0.
-#gcode:
-#   A list of G-Code commands to execute when the delay duration has
-#   elapsed.  G-Code templates are supported.  This parameter must be
-#   provided.
-
-
-# enables arc (G2/G3) commands. Only IJ version is supported
-# example: "G2 X125 Y32 Z10 E5 I10.5 J10.5"
-#[arc_support]
-#resolution: 1.0
-#   An Arc will be split in segments. Each segment will in x mm set here.
-#   Lower values will producse a finer arc, but also more to do for
-#   your machine. This also means that arcs smaller then this value
-#   will be a line only
-=======
-#[replicape]
->>>>>>> c780537c
+#[replicape]