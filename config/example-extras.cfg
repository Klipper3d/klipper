# This file serves as documentation for config parameters of
# additional devices that may be configured on a printer. The snippets
# in this file may be copied into the main printer.cfg file. See the
# "example.cfg" file for description of common config parameters.
#
# Note, where an extra config section creates additional pins, the
# section defining the pins must be listed in the config file before
# any sections using those pins.


######################################################################
# Bed leveling support
######################################################################

# Mesh Bed Leveling. One may define a [bed_mesh] config section
# to enable move transformations that offset the z axis based
# on a mesh generated from probed points. Note that bed_mesh
# and bed_tilt are incompatible, both cannot be defined.  When
# using a probe to home the z-axis, it is recommended to define
# a [homing_override] section in printer.cfg to home toward the
# center of the print area.
#
#  Visual Examples:
#   rectangular bed, probe_count = 3,3:
#               x---x---x (max_point)
#               |
#               x---x---x
#                       |
#   (min_point) x---x---x
#
#   round bed, round_probe_count = 5, bed_radius = r:
#                  x (0,r) end
#                /
#              x---x---x
#                        \
#   (-r,0) x---x---x---x---x (r,0)
#            \
#              x---x---x
#                    /
#                  x  (0,-r) start
#
#[bed_mesh]
#speed: 50
#   The speed (in mm/s) of non-probing moves during the
#   calibration. The default is 50.
#horizontal_move_z: 5
#   The height (in mm) that the head should be commanded to move to
#   just prior to starting a probe operation. The default is 5.
#mesh_radius:
#   Defines the radius of the mesh to probe for round beds.  Note that the
#   radius is relative to the coordinate specified by the mesh_origin option.
#   This parameter must be provided for round beds and omitted for rectangular
#   beds.
#mesh_origin:
#   Defines the center x,y coordinate of the mesh for round beds.  This
#   coordinate is relative to the probe's location.  It may be useful
#   to adjust the mesh_origin in an effort to maximize the size of the
#   mesh radius.  Default is 0,0.  This parameter must be omitted for
#   rectangular beds.
#mesh_min:
#   Defines the minimum x,y coodinate of the mesh for rectangular beds.  This
#   coordinate is relative to the probe's location. This will be the first
#   point probed, nearest to the origin. This parameter must be provided for
#   rectangular beds.
#mesh_max:
#   Defines the maximum x,y coordinate of the mesh for rectangular beds.
#   Adheres to the same principle as mesh_min, however this will be the
#   furthest point probed from the bed's origin. This parameter must be
#   provided for rectangular beds.
#probe_count: 3,3
#   For rectangular beds, this is a comma separate pair of integer
#   values (X,Y) defining the number of points to probe along each axis.
#   A single value is also valid, in which case that value will be applied
#   to both axes.  Default is 3,3.
#round_probe_count: 5
#   For round beds, this integer value defines the maximum number of
#   points to probe along each axis. This value must be an odd number.
#   Default is 5.
#fade_start: 1.0
#   The gcode z position in which to start phasing out z-adjustment
#   when fade is enabled.  Default is 1.0.
#fade_end: 0.0
#   The gcode z position in which phasing out completes.  When set
#   to a value below fade_start, fade is disabled. It should be
#   noted that fade may add unwanted scaling along the z-axis of a
#   print.  If a user wishes to enable fade, a value of 10.0 is
#   recommended. Default is 0.0, which disables fade.
#fade_target:
#   The z position in which fade should converge. When this value is set
#   to a non-zero value it must be within the range of z-values in the mesh.
#   Users that wish to converge to the z homing position should set this to 0.
#   Default is the average z value of the mesh.
#split_delta_z: .025
#   The amount of Z difference (in mm) along a move that will
#   trigger a split. Default is .025.
#move_check_distance: 5.0
#   The distance (in mm) along a move to check for split_delta_z.
#   This is also the minimum length that a move can be split. Default
#   is 5.0.
#mesh_pps: 2,2
#   A comma separated pair of integers (X,Y) defining the number of
#   points per segment to interpolate in the mesh along each axis. A
#   "segment" can be defined as the space between each probed
#   point. The user may enter a single value which will be applied
#   to both axes.  Default is 2,2.
#algorithm: lagrange
#   The interpolation algorithm to use. May be either "lagrange"
#   or "bicubic". This option will not affect 3x3 grids, which
#   are forced to use lagrange sampling.  Default is lagrange.
#bicubic_tension: .2
#   When using the bicubic algorithm the tension parameter above
#   may be applied to change the amount of slope interpolated.
#   Larger numbers will increase the amount of slope, which
#   results in more curvature in the mesh. Default is .2.
#relative_reference_index:
#   A point index in the mesh to reference all z values to. Enabling
#   this parameter produces a mesh relative to the probed z position
#   at the provided index.

# Bed tilt compensation. One may define a [bed_tilt] config section to
# enable move transformations that account for a tilted bed.
#[bed_tilt]
#x_adjust: 0
#   The amount to add to each move's Z height for each mm on the X
#   axis. The default is 0.
#y_adjust: 0
#   The amount to add to each move's Z height for each mm on the Y
#   axis. The default is 0.
#z_adjust: 0
#   The amount to add to the Z height when the nozzle is nominally at
#   0,0. The default is 0.
# The remaining parameters control a BED_TILT_CALIBRATE extended
# g-code command that may be used to calibrate appropriate x and y
# adjustment parameters.
#points:
#   A list of X,Y coordinates (one per line; subsequent lines
#   indented) that should be probed during a BED_TILT_CALIBRATE
#   command. Specify coordinates of the nozzle and be sure the probe
#   is above the bed at the given nozzle coordinates. The default is
#   to not enable the command.
#speed: 50
#   The speed (in mm/s) of non-probing moves during the calibration.
#   The default is 50.
#horizontal_move_z: 5
#   The height (in mm) that the head should be commanded to move to
#   just prior to starting a probe operation. The default is 5.

# Tool to help adjust bed leveling screws. One may define a
# [bed_screws] config section to enable a BED_SCREWS_ADJUST g-code
# command.
#[bed_screws]
#screw1: 100,100
#   The X,Y coordinate of the first bed leveling screw. This is a
#   position to command the nozzle to that is directly above the bed
#   screw (or as close as possible while still being above the bed).
#   This parameter must be provided.
#screw1_name: front screw
#   An arbitrary name for the given screw. This name is displayed when
#   the helper script runs. The default is to use a name based upon
#   the screw XY location.
#screw1_fine_adjust:
#   An X,Y coordinate to command the nozzle to so that one can fine
#   tune the bed leveling screw. The default is to not perform fine
#   adjustments on the bed screw.
#screw2:
#screw2_name:
#screw2_fine_adjust:
#...
#   Additional bed leveling screws. At least three screws must be
#   defined.
#horizontal_move_z: 5
#   The height (in mm) that the head should be commanded to move to
#   when moving from one screw location to the next. The default is 5.
#probe_height: 0
#   The height of the probe (in mm) after adjusting for the thermal
#   expansion of bed and nozzle. The default is zero.
#speed: 50
#   The speed (in mm/s) of non-probing moves during the calibration.
#   The default is 50.
#probe_speed: 5
#   The speed (in mm/s) when moving from a horizontal_move_z position
#   to a probe_height position. The default is 5.

# Tool to help adjust bed screws tilt using Z probe. One may define a
# [screws_tilt_adjust] config section to enable a SCREWS_TILT_CALCULATE
# g-code command.
#[screws_tilt_adjust]
#screw1: 100,100
#   The X,Y coordinate of the first bed leveling screw. This is a
#   position to command the nozzle to that is directly above the bed
#   screw (or as close as possible while still being above the bed).
#   This is the base screw used in calculations.
#   This parameter must be provided.
#screw1_name: front screw
#   An arbitrary name for the given screw. This name is displayed when
#   the helper script runs. The default is to use a name based upon
#   the screw XY location.
#screw2:
#screw2_name:
#...
#   Additional bed leveling screws. At least two screws must be
#   defined.
#speed: 50
#   The speed (in mm/s) of non-probing moves during the calibration.
#   The default is 50.
#horizontal_move_z: 5
#   The height (in mm) that the head should be commanded to move to
#   just prior to starting a probe operation. The default is 5.
#screw_thread: CW-M3
#   The type of screw used for bed level, M3, M4 or M5 and the
#   direction of the knob used to level the bed, clockwise decrease
#   counter-clockwise decrease.
#   Accepted values: CW-M3, CCW-M3, CW-M4, CCW-M4, CW-M5, CCW-M5.
#   Default value is CW-M3, most printers use an M3 screw and
#   turning the knob clockwise decrease distance.

# Multiple Z stepper tilt adjustment. This feature enables independent
# adjustment of multiple z steppers (see stepper_z1 section below) to
# adjust for tilt. If this section is present then a Z_TILT_ADJUST
# extended G-Code command becomes available.
#[z_tilt]
#z_positions:
#   A list of X,Y coordinates (one per line; subsequent lines
#   indented) describing the location of each bed "pivot point". The
#   "pivot point" is the point where the bed attaches to the given Z
#   stepper. It is described using nozzle coordinates (the XY position
#   of the nozzle if it could move directly above the point). The
#   first entry corresponds to stepper_z, the second to stepper_z1,
#   the third to stepper_z2, etc. This parameter must be provided.
#points:
#   A list of X,Y coordinates (one per line; subsequent lines
#   indented) that should be probed during a Z_TILT_ADJUST command.
#   Specify coordinates of the nozzle and be sure the probe is above
#   the bed at the given nozzle coordinates. This parameter must be
#   provided.
#speed: 50
#   The speed (in mm/s) of non-probing moves during the calibration.
#   The default is 50.
#horizontal_move_z: 5
#   The height (in mm) that the head should be commanded to move to
#   just prior to starting a probe operation. The default is 5.
#retries: 0
#   Number of times to retry if the probed points aren't within tolerance
#retry_tolerance: 0
#   If retries are enabled then retry if largest and smallest probed
#   points differ more than retry_tolerance. Note the smallest unit of
#   change here would be a single step. However if you are probing
#   more points than steppers then you will likely have a fixed
#   minimum value for the range of probed points which you can learn
#   by observing command output.

# Moving gantry leveling using 4 independently controlled Z motors.
# Corrects hyperbolic parabola effects (potato chip) on moving gantry
# which is more flexible.
# WARNING: Using this on a moving bed may lead to undesirable results.
# If this section is present then a QUAD_GANTRY_LEVEL extended G-Code
# command becomes available. This routine assumes the following Z motor
# configuration:
# ----------------
# |Z1          Z2|
# |  ---------   |
# |  |       |   |
# |  |       |   |
# |  x--------   |
# |Z           Z3|
# ----------------
# Where x is the (0,0) point on the bed
#[quad_gantry_level]
#gantry_corners:
#   A newline separated list of X,Y coordinates describing the
#   two opposing corners of the gantry. The first entry corresponds to
#   Z, the second to Z2.
#   This parameter must be provided.
#points:
#   A newline separated list of four X,Y points that should be probed
#   during a QUAD_GANTRY_LEVEL command.
#   Order of the locations is important, and should correspond to Z,Z1
#   Z2, and Z3 location in order.
#   This parameter must be provided.
#   For maximum accuracy, ensure your probe offsets are configured.
#speed: 50
#   The speed (in mm/s) of non-probing moves during the calibration.
#   The default is 50.
#horizontal_move_z: 5
#   The height (in mm) that the head should be commanded to move to
#   just prior to starting a probe operation. The default is 5
#max_adjust: 4
#   Safety limit if an ajustment greater than this value is requested
#   quad_gantry_level will abort.
#retries: 0
#   number of times to retry if the probed points aren't within tolerance
#retry_tolerance: 0
#   if retries are enabled then retry if largest and smallest probed points
#   differ more than retry_tolerance

# Printer Skew Correction.  It is possible to use software to correct
# printer skew across 3 planes, xy, xz, yz.  This is done by printing
# a calibration model along a plane and measuring three lengths.  Due
# to the nature of skew correction these lengths are set via gcode. See
# skew_correction.md and G-Codes.md in the docs directory for details.
#[skew_correction]


######################################################################
# Customized homing
######################################################################

# Safe Z homing. One may use this mechanism to home the Z axis at a
# specific XY coordinate. This is useful if the toolhead, for example
# has to move to the center of the bed before Z can be homed.
#[safe_z_home]
#home_xy_position:
#   A X,Y coordinate (e.g. 100,100) where the Z homing should be
#   performed. This parameter must be provided.
#speed: 50.0
#   Speed at which the toolhead is moved to the safe Z home coordinate.
#   The default is 50 mm/s
#z_hop:
#   Lift the Z axis prior to homing. This is applied to any homing
#   command, even if it doesn't home the Z axis. If the Z axis is
#   already homed and the current Z position is less than z_hop, then
#   this will lift the head to a height of z_hop. If the Z axis is not
#   already homed, then prior to any XY homing movement the Z axis
#   boundary checks are disabled and the head is lifted by z_hop. If
#   z_hop is specified, be sure to home the Z immediately after any XY
#   home requests so that the Z boundary checks are accurate. The
#   default is to not implement Z hop.
#z_hop_speed: 20.0
#   Speed at which the Z axis is lifted prior to homing. The default is 20mm/s.
#move_to_previous: False
#   When set to True, xy are reset to their previous positions after z homing.
#   The default is False.


# Homing override. One may use this mechanism to run a series of
# g-code commands in place of a G28 found in the normal g-code input.
# This may be useful on printers that require a specific procedure to
# home the machine.
#[homing_override]
#gcode:
#   A list of G-Code commands to execute in place of G28 commands
#   found in the normal g-code input. See docs/Command_Templates.md
#   for G-Code format. If a G28 is contained in this list of commands
#   then it will invoke the normal homing procedure for the printer.
#   The commands listed here must home all axes. This parameter must
#   be provided.
#axes: xyz
#   The axes to override. For example, if this is set to "z" then the
#   override script will only be run when the z axis is homed (eg, via
#   a "G28" or "G28 Z0" command). Note, the override script should
#   still home all axes. The default is "xyz" which causes the
#   override script to be run in place of all G28 commands.
#set_position_x:
#set_position_y:
#set_position_z:
#   If specified, the printer will assume the axis is at the specified
#   position prior to running the above g-code commands. Setting this
#   disables homing checks for that axis. This may be useful if the
#   head must move prior to invoking the normal G28 mechanism for an
#   axis. The default is to not force a position for an axis.

# Stepper phase adjusted endstops. To use this feature, define a
# config section with an "endstop_phase" prefix followed by the name
# of the corresponding stepper config section (for example,
# "[endstop_phase stepper_z]"). This feature can improve the accuracy
# of endstop switches. Add a bare "[endstop_phase]" declaration to
# enable the ENDSTOP_PHASE_CALIBRATE command.
#[endstop_phase stepper_z]
#phases:
#   This specifies the number of phases of the given stepper motor
#   driver (which is the number of micro-steps multiplied by four).
#   This setting is automatically determined if one uses a TMC driver
#   with run-time configuration. Otherwise, this parameter must be
#   provided.
#endstop_accuracy: 0.200
#   Sets the expected accuracy (in mm) of the endstop. This represents
#   the maximum error distance the endstop may trigger (eg, if an
#   endstop may occasionally trigger 100um early or up to 100um late
#   then set this to 0.200 for 200um). The default is
#   phases*step_distance.
#endstop_phase:
#   This specifies the phase of the stepper motor driver to expect
#   when hitting the endstop. Only set this value if one is sure the
#   stepper motor driver is reset every time the mcu is reset. If this
#   is not set, then the stepper phase will be detected on the first
#   home and that phase will be used on all subsequent homes.
#endstop_align_zero: False
#   If true then the position_endstop of the axis will effectively be
#   modified so that the zero position for the axis occurs at a full
#   step on the stepper motor. (If used on the Z axis and the print
#   layer height is a multiple of a full step distance then every
#   layer will occur on a full step.) The default is False.


######################################################################
# G-Code macros and events
######################################################################

# G-Code macros (one may define any number of sections with a
# "gcode_macro" prefix).
#[gcode_macro my_cmd]
#gcode:
#   A list of G-Code commands to execute in place of "my_cmd". See
#   docs/Command_Templates.md for G-Code format. This parameter must
#   be provided.
#default_parameter_<parameter>:
#   One may define any number of options with a "default_parameter_"
#   prefix. Use this to define default values for g-code parameters.
#   For example, if one were to define the macro MY_DELAY with gcode
#   "G4 P{DELAY}" along with "default_parameter_DELAY = 50" then the
#   command "MY_DELAY" would evaluate to "G4 P50". To override the
#   default parameter when calling the command then using
#   "MY_DELAY DELAY=30" would evaluate to "G4 P30". The default is
#   to require that all parameters used in the gcode script be
#   present in the command invoking the macro.
#variable_<name>:
#   One may specify any number of options with a "variable_" prefix.
#   The given variable name will be assigned the given value (parsed
#   as a Python literal) and will be available during macro expansion.
#   For example, a config with "variable_fan_speed = 75" might have
#   gcode commands containing "M106 S{ fan_speed * 255 }". Variables
#   can be changed at run-time using the SET_GCODE_VARIABLE command
#   (see docs/Command_Templates.md for details). Variable names may
#   not use upper case characters.
#rename_existing:
#   This option will cause the macro to override an existing G-Code
#   command and provide the previous definition of the command via the
#   name provided here. This can be used to override builtin G-Code
#   commands. Care should be taken when overriding commands as it can
#   cause complex and unexpected results. The default is to not
#   override an existing G-Code command.

# Execute a gcode on a set delay.
#[delayed_gcode my_delayed_gcode]
#initial_duration: 0.
#   The duration of the initial delay (in seconds).  If set to a non-zero
#   value the delayed_gcode will execute the specified number of seconds
#   after the printer enters the "ready" state.  This can be useful for
#   initialization procedures or a repeating delayed_gcode.  If set to 0
#   the delayed_gcode will not execute on startup.  Default is 0.
#gcode:
#   A list of G-Code commands to execute when the delay duration has
#   elapsed.  G-Code templates are supported.  This parameter must be
#   provided.

# Idle timeout. An idle timeout is automatically enabled - add an
# explicit idle_timeout config section to change the default settings.
#[idle_timeout]
#gcode:
#   A list of G-Code commands to execute on an idle timeout. See
#   docs/Command_Templates.md for G-Code format. The default is to run
#   "TURN_OFF_HEATERS" and "M84".
#timeout: 600
#   Idle time (in seconds) to wait before running the above G-Code
#   commands. The default is 600 seconds.


######################################################################
# Optional G-Code features
######################################################################

# A virtual sdcard may be useful if the host machine is not fast
# enough to run OctoPrint well. It allows the Klipper host software to
# directly print gcode files stored in a directory on the host using
# standard sdcard G-Code commands (eg, M24).
#[virtual_sdcard]
#path: ~/.octoprint/uploads/
#   The path of the local directory on the host machine to look for
#   g-code files. This is a read-only directory (sdcard file writes
#   are not supported). One may point this to OctoPrint's upload
#   directory (generally ~/.octoprint/uploads/ ). This parameter must
#   be provided.

# Support manually moving stepper motors for diagnostic purposes.
# Note, using this feature may place the printer in an invalid state -
# see docs/G-Codes.md for important details.
#[force_move]
#enable_force_move: False
#   Set to true to enable FORCE_MOVE and SET_KINEMATIC_POSITION
#   extended G-Code commands. The default is false.

# Pause/Resume functionality with support of position capture and restore
#[pause_resume]
#recover_velocity: 50.
#   When capture/restore is enabled, the speed at which to return to
#   the captured position (in mm/s).  Default is 50.0 mm/s.

# Firmware filament retraction. This enables G10 (retract) and G11
# (unretract) GCODE commands issued by many slicers. The parameters
# below provide startup defaults, although the values can be adjusted
# via the SET_RETRACTION command, allowing per-filament settings and
# runtime tuning.
#[firmware_retraction]
#retract_length: 0
#   The length of filament (in mm) to retract when G10 is activated, and to
#   unretract when G11 is activated (but see unretract_extra_length below).
#   The default is 0 mm.
#retract_speed: 20
#   The speed of retraction, in mm/s. The default is 20 mm/s.
#unretract_extra_length: 0
#   The length (in mm) of *additional* filament to add when unretracting.
#unretract_speed: 10
#   The speed of unretraction, in mm/s. The default is 10 mm/s.

# enables arc (G2/G3) commands. Only IJ version is supported
# example: "G2 X125 Y32 Z10 E5 I10.5 J10.5"
#[gcode_arcs]
#resolution: 1.0
#   An arc will be split into segments. Each segment's length will equal
#   the resolution in mm set above. Lower values will produce a finer arc,
#   but also more work for your machine. Arcs smaller than the configured
#   value will become straight lines.

# Enable the "M118" and "RESPOND" extended commands.
# [respond]
# default_type: echo
#    Sets the default prefix of the "M118" and "RESPOND" output to one of
#    the following:
#        echo: "echo: " (This is the default)
#        command: "// "
#        error: "!! "
# default_prefix: echo:
#    Directly sets the default prefix. If present, this value will override
#    the "default_type".


######################################################################
# Config file helpers
######################################################################

# Board pin aliases. One may define aliases for the pins on a
# micro-controller. (If a micro-controller name is omitted in the
# board_pins config section name then it defaults to "mcu".)
#[board_pins mcu]
#aliases:
#   A comma separated list of "name=value" aliases to create for the
#   given micro-controller. For example, "EXP1_1=PE6" would create an
#   "EXP1_1" alias for the "PE6" pin. However, if "value" is enclosed
#   in "<>" then "name" is created as a reserved pin (for example,
#   "EXP1_9=<GND>" would reserve "EXP1_9"). This parameter must be
#   provided.

# Include file support. One may include additional config file from
# the main printer config file. Wildcards may also be used (eg,
# "configs/*.cfg").
#[include my_other_config.cfg]


######################################################################
# Bed probing hardware
######################################################################

# Z height probe. One may define this section to enable Z height
# probing hardware. When this section is enabled, PROBE and
# QUERY_PROBE extended g-code commands become available. The probe
# section also creates a virtual "probe:z_virtual_endstop" pin. One
# may set the stepper_z endstop_pin to this virtual pin on cartesian
# style printers that use the probe in place of a z endstop. If using
# "probe:z_virtual_endstop" then do not define a position_endstop in
# the stepper_z config section.
#[probe]
#pin: ar15
#   Probe detection pin. This parameter must be provided.
#x_offset: 0.0
#   The distance (in mm) between the probe and the nozzle along the
#   x-axis. The default is 0.
#y_offset: 0.0
#   The distance (in mm) between the probe and the nozzle along the
#   y-axis. The default is 0.
#z_offset:
#   The distance (in mm) between the bed and the nozzle when the probe
#   triggers. This parameter must be provided.
#speed: 5.0
#   Speed (in mm/s) of the Z axis when probing. The default is 5mm/s.
#samples: 1
#   The number of times to probe each point. The probed z-values will
#   be averaged. The default is to probe 1 time.
#sample_retract_dist: 2.0
#   The distance (in mm) to lift the toolhead between each sample (if
#   sampling more than once). The default is 2mm.
#lift_speed: 5.0
#   Speed (in mm/s) of the Z axis when lifting the probe between
#   samples. The default is to use the same value as the 'speed'
#   parameter.
#samples_result: average
#   The calculation method when sampling more than once - either
#   "median" or "average". The default is average.
#samples_tolerance: 0.100
#   The maximum Z distance (in mm) that a sample may differ from other
#   samples. If this tolerance is exceeded then either an error is
#   reported or the attempt is restarted (see
#   samples_tolerance_retries). The default is 0.100mm.
#samples_tolerance_retries: 0
#   The number of times to retry if a sample is found that exceeds
#   samples_tolerance. On a retry, all current samples are discarded
#   and the probe attempt is restarted. If a valid set of samples are
#   not obtained in the given number of retries then an error is
#   reported. The default is zero which causes an error to be reported
#   on the first sample that exceeds samples_tolerance.
#activate_gcode:
#   A list of G-Code commands to execute prior to each probe attempt.
#   See docs/Command_Templates.md for G-Code format. This may be
#   useful if the probe needs to be activated in some way. Do not
#   issue any commands here that move the toolhead (eg, G1). The
#   default is to not run any special G-Code commands on activation.
#deactivate_gcode:
#   A list of G-Code commands to execute after each probe attempt
#   completes. See docs/Command_Templates.md for G-Code format. Do not
#   issue any commands here that move the toolhead. The default is to
#   not run any special G-Code commands on deactivation.

# BLTouch probe. One may define this section (instead of a probe
# section) to enable a BLTouch probe. (Note! This bltouch module may
# not work correctly with some BLTouch "clones"!) A virtual
# "probe:z_virtual_endstop" pin is also created (see the "probe"
# section above for the details).
#[bltouch]
#sensor_pin:
#   Pin connected to the BLTouch sensor pin. This parameter must be
#   provided.
#control_pin:
#   Pin connected to the BLTouch control pin. This parameter must be
#   provided.
#pin_move_time: 0.675
#   The amount of time (in seconds) to wait for the BLTouch pin to
#   move up or down. The default is 0.675 seconds.
#pin_up_reports_not_triggered: True
#   Set if the BLTouch consistently reports the probe in a "not
#   triggered" state after a successful "pin_up" command. This should
#   be True for a genuine BLTouch; some BLTouch clones may require
#   False. The default is True.
#pin_up_touch_mode_reports_triggered: True
#   Set if the BLTouch consistently reports a "triggered" state after
#   the commands "pin_up" followed by "touch_mode". This should be
#   True for a genuine BLTouch v2 and earlier; the BLTouch v3 and some
#   BLTouch clones require False. The default is True.
#x_offset:
#y_offset:
#z_offset:
#speed:
#samples:
#sample_retract_dist:
#samples_result:
#samples_tolerance:
#samples_tolerance_retries:
#   See the "probe" section for information on these parameters.


######################################################################
# Additional micro-controllers
######################################################################

# Additional micro-controllers (one may define any number of sections
# with an "mcu" prefix). Additional micro-controllers introduce
# additional pins that may be configured as heaters, steppers, fans,
# etc.. For example, if an "[mcu extra_mcu]" section is introduced,
# then pins such as "extra_mcu:ar9" may then be used elsewhere in the
# config (where "ar9" is a hardware pin name or alias name on the
# given mcu).
#[mcu my_extra_mcu]
# See the "mcu" section in example.cfg for configuration parameters.


######################################################################
# Additional stepper motors and extruders
######################################################################

# Multi-stepper axes. On a cartesian style printer, the stepper
# controlling a given axis may have additional config blocks defining
# steppers that should be stepped in concert with the primary
# stepper. One may define any number of sections with a numeric suffix
# starting at 1 (for example, "stepper_z1", "stepper_z2", etc.).
#[stepper_z1]
#step_pin: ar36
#dir_pin: ar34
#enable_pin: !ar30
#step_distance: .005
#   See example.cfg for the definition of the above parameters.
#endstop_pin: ^ar19
#   If an endstop_pin is defined for the additional stepper then the
#   stepper will home until the endstop is triggered. Otherwise, the
#   stepper will home until the endstop on the primary stepper for the
#   axis is triggered.

# In a multi-extruder printer add an additional extruder section for
# each additional extruder. The additional extruder sections should be
# named "extruder1", "extruder2", "extruder3", and so on. See the
# "extruder" section in example.cfg for a description of available
# parameters.
#[extruder1]
#step_pin: ar36
#dir_pin: ar34
#...
#shared_heater:
#   If this extruder uses the same heater already defined for another
#   extruder then place the name of that extruder here.  For example,
#   should extruder3 and extruder4 share a heater then the extruder3
#   config section should define the heater and the extruder4 section
#   should specify "shared_heater: extruder3". The default is to not
#   reuse an existing heater.

# Support for cartesian printers with dual carriages on a single
# axis. The active carriage is set via the SET_DUAL_CARRIAGE extended
# g-code command. The "SET_DUAL_CARRIAGE CARRIAGE=1" command will
# activate the carriage defined in this section (CARRIAGE=0 will
# return activation to the primary carriage). Dual carriage support is
# typically combined with extra extruders - the SET_DUAL_CARRIAGE
# command is often called at the same time as the ACTIVATE_EXTRUDER
# command. Be sure to park the carriages during deactivation.
#[dual_carriage]
#axis:
#   The axis this extra carriage is on (either x or y). This parameter
#   must be provided.
#step_pin:
#dir_pin:
#enable_pin:
#step_distance:
#endstop_pin:
#position_endstop:
#position_min:
#position_max:
#   See the example.cfg for the definition of the above parameters.

# Support for additional steppers synchronized to the movement of an
# extruder (one may define any number of sections with an
# "extruder_stepper" prefix).
#[extruder_stepper my_extra_stepper]
#extruder: extruder
#   The extruder this stepper is synchronized to. The default is
#   "extruder".
#step_pin:
#dir_pin:
#enable_pin:
#step_distance:
#   See the "extruder" section in example.cfg for the definition of
#   the above parameters.

# Manual steppers (one may define any number of sections with a
# "manual_stepper" prefix). These are steppers that are controlled by
# the MANUAL_STEPPER g-code command. For example: "MANUAL_STEPPER
# STEPPER=my_stepper MOVE=10 SPEED=5". See the docs/G-Codes.md file
# for a description of the MANUAL_STEPPER command. The steppers are
# not connected to the normal printer kinematics.
#[manual_stepper my_stepper]
#step_pin:
#dir_pin:
#enable_pin:
#step_distance:
#   See the "[stepper_x]" section in example.cfg for a description of
#   these parameters.
#velocity:
#   Set the default velocity (in mm/s) for the stepper. This value
#   will be used if a MANUAL_STEPPER command does not specify a SPEED
#   parameter. The default is 5mm/s.
#accel:
#   Set the default acceleration (in mm/s^2) for the stepper. An
#   acceleration of zero will result in no acceleration. This value
#   will be used if a MANUAL_STEPPER command does not specify an ACCEL
#   parameter. The default is zero.
#endstop_pin:
#   Endstop switch detection pin. If specified, then one may perform
#   "homing moves" by adding a STOP_ON_ENDSTOP parameter to
#   MANUAL_STEPPER movement commands.


######################################################################
# Heaters and temperature sensors
######################################################################

# Heater and temperature sensor verification. Heater verification is
# automatically enabled for each heater that is configured on the
# printer. Use verify_heater sections to change the default settings.
#[verify_heater heater_config_name]
#max_error: 120
#   The maximum "cumulative temperature error" before raising an
#   error. Smaller values result in stricter checking and larger
#   values allow for more time before an error is reported.
#   Specifically, the temperature is inspected once a second and if it
#   is close to the target temperature then an internal "error
#   counter" is reset; otherwise, if the temperature is below the
#   target range then the counter is increased by the amount the
#   reported temperature differs from that range. Should the counter
#   exceed this "max_error" then an error is raised. The default is
#   120.
#check_gain_time:
#   This controls heater verification during initial heating. Smaller
#   values result in stricter checking and larger values allow for
#   more time before an error is reported. Specifically, during
#   initial heating, as long as the heater increases in temperature
#   within this time frame (specified in seconds) then the internal
#   "error counter" is reset. The default is 20 seconds for extruders
#   and 60 seconds for heater_bed.
#hysteresis: 5
#   The maximum temperature difference (in Celsius) to a target
#   temperature that is considered in range of the target. This
#   controls the max_error range check. It is rare to customize this
#   value. The default is 5.
#heating_gain: 2
#   The minimum temperature (in Celsius) that the heater must increase
#   by during the check_gain_time check. It is rare to customize this
#   value. The default is 2.

# Tool to disable heaters when homing or probing an axis
#[homing_heaters]
#steppers:
#   A comma separated list of steppers that should cause heaters to be
#   disabled. The default is to disable heaters for any homing/probing
#   move.
#   Typical example: stepper_z
#heaters:
#   A comma separated list of heaters to disable during homing/probing
#   moves. The default is to disable all heaters.
#   Typical example: extruder, heater_bed

# MAXxxxxx serial peripheral interface (SPI) temperature based
# sensors. The following parameters are available in heater sections
# that use one of these sensor types.
#[extruder]
# See the "extruder" section in example.cfg for a description of
# heater parameters. The parameters below describe sensor parameters.
#sensor_type:
#   One of "MAX6675", "MAX31855", "MAX31856", or "MAX31865".
#spi_speed: 4000000
#   The SPI speed (in hz) to use when communicating with the chip.
#   The default is 4000000.
#spi_bus:
#spi_software_sclk_pin:
#spi_software_mosi_pin:
#spi_software_miso_pin:
#   These optional parameters allow one to customize the SPI settings
#   used to communicate with the chip.
#sensor_pin:
#   The chip select line for the sensor chip. This parameter must be
#   provided.
#tc_type: K
#tc_use_50Hz_filter: False
#tc_averaging_count: 1
#   The above parameters control the sensor parameters of MAX31856
#   chips. The defaults for each parameter are next to the parameter
#   name in the above list.
#rtd_nominal_r: 100
#rtd_reference_r: 430
#rtd_num_of_wires: 2
#rtd_use_50Hz_filter: False
#   The above parameters control the sensor parameters of MAX31865
#   chips. The defaults for each parameter are next to the parameter
#   name in the above list.

# BME280 two wire interface (I2C) environmental sensor.  Note that this
# sensor is not intended for use with extruders and heater beds, but rather
# for montitoring ambient temperature (C), pressure (hPa), and relative
# humidity. See sample-macros.cfg for a gcode_macro that may be used to report
# pressure and humidity in addition to temperature.
#[temperature_sensor my_sensor]
# See the "temperature_sensor" section below for a description of its
# parameters. The parameters below describe BME280 sensor parameters.
#sensor_type:
#   Must be "BME280"
#i2c_address:
#  Default is 118 (0x76).  Some BME280 sensors have an address of 119 (0x77).
#i2c_mcu:
#  MCU the sensor is connected to.  Default is the primary mcu.
#i2c_bus:
#  The I2C bus the sensor is connected to.  On some MCU platforms the default
#  is bus 0.  On platforms without bus 0 this parameter is required.
#i2c_speed:
#  The I2C speed (in Hz) to use when communicating with the sensor.  Default
#  is 100000.  On some MCUs changing this value has no effect.

# Common temperature amplifiers. The following parameters are
# available in heater sections that use one of these sensors.
#[extruder]
# See the "extruder" section in example.cfg for a description of
# heater parameters. The parameters below describe sensor parameters.
#sensor_type:
#   One of "PT100 INA826", "AD595", "AD8494", "AD8495", "AD8496", or
#   "AD8497".
#sensor_pin:
#   Analog input pin connected to the sensor. This parameter must be
#   provided.
#adc_voltage: 5.0
#   The ADC comparison voltage (in Volts). The default is 5 volts.
#voltage_offset: 0
#   The ADC voltage offset (in Volts). The default is 0.

# Custom thermistors (one may define any number of sections with a
# "thermistor" prefix). A custom thermistor may be used in the
# sensor_type field of a heater config section. (For example, if one
# defines a "[thermistor my_thermistor]" section then one may use a
# "sensor_type: my_thermistor" when defining a heater.) Be sure to
# place the thermistor section in the config file above its first use
# in a heater section.
#[thermistor my_thermistor]
#temperature1:
#resistance1:
#temperature2:
#resistance2:
#temperature3:
#resistance3:
#   Three resistance measurements (in Ohms) at the given temperatures
#   (in Celsius). The three measurements will be used to calculate the
#   Steinhart-Hart coefficients for the thermistor. These parameters
#   must be provided when using Steinhart-Hart to define the
#   thermistor.
#beta:
#   Alternatively, one may define temperature1, resistance1, and beta
#   to define the thermistor parameters. This parameter must be
#   provided when using "beta" to define the thermistor.

# Custom ADC temperature sensors (one may define any number of
# sections with an "adc_temperature" prefix). This allows one to
# define a custom temperature sensor that measures a voltage on an
# Analog to Digital Converter (ADC) pin and uses linear interpolation
# between a set of configured temperature/voltage (or
# temperature/resistance) measurements to determine the temperature.
# The resulting sensor can be used as a sensor_type in a heater
# section. (For example, if one defines a "[adc_temperature
# my_sensor]" section then one may use a "sensor_type: my_sensor" when
# defining a heater.) Be sure to place the sensor section in the
# config file above its first use in a heater section.
#[adc_temperature my_sensor]
#temperature1:
#voltage1:
#temperature2:
#voltage2:
#...
#   A set of temperatures (in Celsius) and voltages (in Volts) to use
#   as reference when converting a temperature. A heater section using
#   this sensor may also specify adc_voltage and voltage_offset
#   parameters to define the ADC voltage (see "Common temperature
#   amplifiers" section above for details). At least two measurements
#   must be provided.
#temperature1:
#resistance1:
#temperature2:
#resistance2:
#...
#   Alternatively one may specify a set of temperatures (in Celsius)
#   and resistance (in Ohms) to use as reference when converting a
#   temperature. A heater section using this sensor may also specify a
#   pullup_resistor parameter (see example.cfg for details). At least
#   two measurements must be provided.

# Generic heaters (one may define any number of sections with a
# "heater_generic" prefix). These heaters behave similarly to standard
# heaters (extruders, heated beds). Use the SET_HEATER_TEMPERATURE
# command (see docs/G-Codes.md for details) to set the target
# temperature.
#[heater_generic my_generic_heater]
#gcode_id: C
#   The id to use when reporting the temperature in the M105 command.
#   This parameter must be provided.
#heater_pin:
#max_power:
#sensor_type:
#sensor_pin:
#smooth_time:
#control:
#pid_Kp:
#pid_Ki:
#pid_Kd:
#pid_integral_max:
#pwm_cycle_time:
#min_temp:
#max_temp:
#   See the heater section in example.cfg for the definition of the
#   above parameters.

# Generic temperature sensors. One can define any number of additional
# temperature sensors that are reported via the M105 command.
#[temperature_sensor my_sensor]
#sensor_type:
#sensor_pin:
#min_temp:
#max_temp:
#   See the heater section in example.cfg for the definition of the
#   above parameters.
#gcode_id:
#   See the heater_generic section above for the definition of this
#   parameter.


######################################################################
# Additional fans
######################################################################

# Heater cooling fans (one may define any number of sections with a
# "heater_fan" prefix). A "heater fan" is a fan that will be enabled
# whenever its associated heater is active. By default, a heater_fan
# has a shutdown_speed equal to max_power.
#[heater_fan my_nozzle_fan]
#pin:
#max_power:
#shutdown_speed:
#cycle_time:
#hardware_pwm:
#kick_start_time:
#   See the "fan" section in example.cfg for a description of the
#   above parameters.
#heater: extruder
#   Name of the config section defining the heater that this fan is
#   associated with. If a comma separated list of heater names is
#   provided here, then the fan will be enabled when any of the given
#   heaters are enabled. The default is "extruder".
#heater_temp: 50.0
#   A temperature (in Celsius) that the heater must drop below before
#   the fan is disabled. The default is 50 Celsius.
#fan_speed: 1.0
#   The fan speed (expressed as a value from 0.0 to 1.0) that the fan
#   will be set to when its associated heater is enabled. The default
#   is 1.0

# Controller cooling fan (one may define any number of sections with a
# "controller_fan" prefix). A "controller fan" is a fan that will be
# enabled whenever its associated heater or any configured stepper
# driver is active. The fan will stop, whenever an idle_timeout is
# reached to ensure no overheating will occur after deactivating a
# watched component.
#[controller_fan my_controller_fan]
#pin:
#max_power:
#shutdown_speed:
#cycle_time:
#hardware_pwm:
#kick_start_time:
#   See the "fan" section in example.cfg for a description of the
#   above parameters.
#idle_timeout:
#   The ammount of time (in seconds) after a stepper driver or heater
#   was active and the fan should be kept running. The default
#   is 30 seconds.
#idle_speed:
#   The fan speed (expressed as a value from 0.0 to 1.0) that the fan
#   will be set to when a heater or stepper driver was active and before
#   the idle_timeout is reached. This must be greater or equal
#   max_power. The default is max_power
#heater:
#   Name of the config section defining the heater that this fan is
#   associated with. If a comma separated list of heater names is
#   provided here, then the fan will be enabled when any of the given
#   heaters are enabled. The default is "extruder".

# Temperature-triggered cooling fans (one may define any number of
# sections with a "temperature_fan" prefix). A "temperature fan" is a
# fan that will be enabled whenever its associated sensor is above a
# set temperature. By default, a temperature_fan has a shutdown_speed
# equal to max_power.
#[temperature_fan my_temp_fan]
#pin:
#max_power:
#shutdown_speed:
#cycle_time:
#hardware_pwm:
#kick_start_time:
#   See the "fan" section in example.cfg for a description of the
#   above parameters.
#sensor_type: EPCOS 100K B57560G104F
#sensor_pin: analog13
#   See the "heater" section for details about the sensor_type and
#   sensor_pin parameters.
#min_temp: 0
#max_temp: 100
#   The maximum range of valid temperatures (in Celsius) that the
#   sensor must remain within. This controls a safety feature
#   implemented in the micro-controller code - should the measured
#   temperature ever fall outside this range then the micro-controller
#   will go into a shutdown state. Set this range just wide enough so
#   that reasonable temperatures do not result in an error. These
#   parameters must be provided.
#target_temp: 40.0
#   A temperature (in Celsius) that will be the target temperature.
#   The default is 40 degrees.
#max_speed: 1.0
#   The fan speed (expressed as a value from 0.0 to 1.0) that the fan
#   will be set to when the sensor temperature exceeds the set value.
#   The default is 1.0.
#min_speed: 0.3
#   The minimum fan speed (expressed as a value from 0.0 to 1.0) that
#   the fan will be set to for PID temperature fans.
#   The default is 0.3.
#control: watermark
#   Control algorithm (either watermark or pid). This parameter must
#   be provided.
#pid_Kp: 40
#   Kp is the "proportional" constant for the pid. This parameter must
#   be provided for PID temperature fans.
#pid_Ki: 0.2
#   Ki is the "integral" constant for the pid. This parameter must be
#   provided for PID temperature fans.
#pid_Kd: 0.1
#   Kd is the "derivative" constant for the pid. This parameter must
#   be provided for PID temperature fans.
#pid_deriv_time: 2.0
#   A time value (in seconds) over which the derivative in the pid
#   will be smoothed to reduce the impact of measurement noise. The
#   default is 2 seconds.
#pid_integral_max:
#   The maximum "windup" the integral term may accumulate. The default
#   is to use the same value as max_power.
#gcode_id:
#   If set, the temperature will be reported in M105 queries using the
#   given id. The default is to not report the temperature via M105.


######################################################################
# Additional servos, LEDs, buttons, and other pins
######################################################################

# Servos (one may define any number of sections with a "servo"
# prefix). The servos may be controlled using the SET_SERVO g-code
# command. For example: SET_SERVO SERVO=my_servo ANGLE=180
#[servo my_servo]
#pin: ar7
#   PWM output pin controlling the servo. This parameter must be
#   provided.
#maximum_servo_angle: 180
#   The maximum angle (in degrees) that this servo can be set to. The
#   default is 180 degrees.
#minimum_pulse_width: 0.001
#   The minimum pulse width time (in seconds). This should correspond
#   with an angle of 0 degrees. The default is 0.001 seconds.
#maximum_pulse_width: 0.002
#   The maximum pulse width time (in seconds). This should correspond
#   with an angle of maximum_servo_angle. The default is 0.002
#   seconds.
#initial_angle: 70
#   Initial angle to set the servo to when the mcu resets.  Must be between
#   0 and maximum_servo_angle  This parameter is optional.  If both
#   initial_angle and initial_pulse_width are set initial_angle will be used.
#initial_pulse_width: 0.0015
#   Initial pulse width time (in seconds) to set the servo to when
#   the mcu resets.  Must be between minimum_pulse_width and maximum_pulse_width.
#   This parameter is optional.  If both initial_angle and initial_pulse_width
#   are set initial_angle will be used
#enable: True
#   Enable or disable servo. It can be enabled or disabled later using
#   SET_SERVO SERVO=my_servo ENABLE=<0|1> g-command. The default is True (=enabled)

# Neopixel (aka WS2812) LED support (one may define any number of
# sections with a "neopixel" prefix). One may set the LED color via
# "SET_LED LED=my_neopixel RED=0.1 GREEN=0.1 BLUE=0.1" type extended
# g-code commands.
#[neopixel my_neopixel]
#pin:
#   The pin connected to the neopixel. This parameter must be
#   provided.
#chain_count:
#   The number of Neopixel chips that are "daisy chained" to the
#   provided pin. The default is 1 (which indicates only a single
#   Neopixel is connected to the pin).
#color_order_GRB: True
#   Set the pixel order to green, red, blue. If using the WS2811 chip
#   (in 800Khz mode) then set this to False. The default is True.
#initial_RED: 0.0
#initial_GREEN: 0.0
#initial_BLUE: 0.0
#   Sets the initial LED color of the Neopixel. Each value should be
#   between 0.0 and 1.0. The default for each color is 0.

# Dotstar (aka APA102) LED support (one may define any number of
# sections with a "dotstar" prefix). One may set the LED color via
# "SET_LED LED=my_dotstar RED=0.1 GREEN=0.1 BLUE=0.1" type extended
# g-code commands.
#[dotstar my_dotstar]
#data_pin:
#   The pin connected to the data line of the dotstar. This parameter
#   must be provided.
#clock_pin:
#   The pin connected to the clock line of the dotstar. This parameter
#   must be provided.
#chain_count:
#initial_RED: 0.0
#initial_GREEN: 0.0
#initial_BLUE: 0.0
#   See the "neopixel" section for information on these parameters.

# Execute gcode when a button is pressed or released (or when a pin
# changes state). You can check the state of the button by using
# QUERY_BUTTON button=my_gcode_button
#[gcode_button my_gcode_button]
#pin:
#   The pin on which the button is connected. This parameter must be
#   provided.
#press_gcode:
#   A list of G-Code commands to execute when the button is pressed.
#   G-Code templates are supported.
#release_gcode:
#   A list of G-Code commands to execute when the button is released.
#   G-Code templates are supported.

# Run-time configurable output pins (one may define any number of
# sections with an "output_pin" prefix). Pins configured here will be
# setup as output pins and one may modify them at run-time using
# "SET_PIN PIN=my_pin VALUE=.1" type extended g-code commands.
#[output_pin my_pin]
#pin:
#   The pin to configure as an output. This parameter must be
#   provided.
#pwm: False
#   Set if the output pin should be capable of pulse-width-modulation.
#   If this is true, the value fields should be between 0 and 1; if it
#   is false the value fields should be either 0 or 1. The default is
#   False.
#static_value:
#   If this is set, then the pin is assigned to this value at startup
#   and the pin can not be changed during runtime. A static pin uses
#   slightly less ram in the micro-controller. The default is to use
#   runtime configuration of pins.
#value:
#   The value to initially set the pin to during MCU configuration.
#   The default is 0 (for low voltage).
#shutdown_value:
#   The value to set the pin to on an MCU shutdown event. The default
#   is 0 (for low voltage).
#cycle_time: 0.100
#   The amount of time (in seconds) per PWM cycle. It is recommended
#   this be 10 milliseconds or greater when using software based PWM.
#   The default is 0.100 seconds for pwm pins.
#hardware_pwm: False
#   Enable this to use hardware PWM instead of software PWM. When
#   using hardware PWM the actual cycle time is constrained by the
#   implementation and may be significantly different than the
#   requested cycle_time. The default is False.
#scale:
#   This parameter can be used to alter how the 'value' and
#   'shutdown_value' parameters are interpreted for pwm pins. If
#   provided, then the 'value' parameter should be between 0.0 and
#   'scale'. This may be useful when configuring a PWM pin that
#   controls a stepper voltage reference. The 'scale' can be set to
#   the equivalent stepper amperage if the PWM were fully enabled, and
#   then the 'value' parameter can be specified using the desired
#   amperage for the stepper. The default is to not scale the 'value'
#   parameter.

# Statically configured digital output pins (one may define any number
# of sections with a "static_digital_output" prefix). Pins configured
# here will be setup as a GPIO output during MCU configuration. They
# can not be changed at run-time.
#[static_digital_output my_output_pins]
#pins:
#   A comma separated list of pins to be set as GPIO output pins. The
#   pin will be set to a high level unless the pin name is prefaced
#   with "!". This parameter must be provided.

# Multiple pin outputs (one may define any number of sections with a
# "multi_pin" prefix). A multi_pin output creates an internal pin
# alias that can modify multiple output pins each time the alias pin
# is set. For example, one could define a "[multi_pin my_fan]" object
# containing two pins and then set "pin=multi_pin:my_fan" in the
# "[fan]" section - on each fan change both output pins would be
# updated. These aliases may not be used with stepper motor pins.
#[multi_pin my_multi_pin]
#pins:
#   A comma separated list of pins associated with this alias. This
#   parameter must be provided.


######################################################################
# TMC stepper driver configuration
######################################################################

# Configure a TMC2130 stepper motor driver via SPI bus. To use this
# feature, define a config section with a "tmc2130" prefix followed by
# the name of the corresponding stepper config section (for example,
# "[tmc2130 stepper_x]").
#[tmc2130 stepper_x]
#cs_pin:
#   The pin corresponding to the TMC2130 chip select line. This pin
#   will be set to low at the start of SPI messages and raised to high
#   after the message completes. This parameter must be provided.
#spi_bus:
#spi_speed:
#spi_software_sclk_pin:
#spi_software_mosi_pin:
#spi_software_miso_pin:
#   These optional parameters allow one to customize the SPI settings
#   used to communicate with the chip.
#microsteps:
#   The number of microsteps to configure the driver to use. Valid
#   values are 1, 2, 4, 8, 16, 32, 64, 128, 256. This parameter must
#   be provided.
#interpolate: True
#   If true, enable step interpolation (the driver will internally
#   step at a rate of 256 micro-steps). The default is True.
#run_current:
#   The amount of current (in amps) to configure the driver to use
#   during stepper movement. This parameter must be provided.
#hold_current:
#   The amount of current (in amps) to configure the driver to use
#   when the stepper is not moving. The default is to use the same
#   value as run_current.
#sense_resistor: 0.110
#   The resistance (in ohms) of the motor sense resistor. The default
#   is 0.110 ohms.
#stealthchop_threshold: 0
#   The velocity (in mm/s) to set the "stealthChop" threshold to. When
#   set, "stealthChop" mode will be enabled if the stepper motor
#   velocity is below this value. The default is 0, which disables
#   "stealthChop" mode.
#driver_IHOLDDELAY: 8
#driver_TPOWERDOWN: 0
#driver_TBL: 1
#driver_TOFF: 4
#driver_HEND: 7
#driver_HSTRT: 0
#driver_PWM_AUTOSCALE: True
#driver_PWM_FREQ: 1
#driver_PWM_GRAD: 4
#driver_PWM_AMPL: 128
#driver_SGT: 0
#   Set the given register during the configuration of the TMC2130
#   chip. This may be used to set custom motor parameters. The
#   defaults for each parameter are next to the parameter name in the
#   above list.
#diag1_pin:
#   The micro-controller pin attached to the DIAG1 line of the TMC2130
#   chip. Setting this creates a "tmc2130_stepper_x:virtual_endstop"
#   virtual pin which may be used as the stepper's endstop_pin. Doing
#   this enables "sensorless homing". (Be sure to also set driver_SGT
#   to an appropriate sensitivity value.) The default is to not enable
#   sensorless homing. See docs/Sensorless_Homing.md for details on how
#   to configure this.

# Configure a TMC2208 (or TMC2224) stepper motor driver via single
# wire UART. To use this feature, define a config section with a
# "tmc2208" prefix followed by the name of the corresponding stepper
# config section (for example, "[tmc2208 stepper_x]").
#[tmc2208 stepper_x]
#uart_pin:
#   The pin connected to the TMC2208 PDN_UART line. This parameter
#   must be provided.
#tx_pin:
#   If using separate receive and transmit lines to communicate with
#   the driver then set uart_pin to the receive pin and tx_pin to the
#   transmit pin. The default is to use uart_pin for both reading and
#   writing.
#select_pins:
#   A comma separated list of pins to set prior to accessing the
#   tmc2208 UART. This may be useful for configuring an analog mux for
#   UART communication. The default is to not configure any pins.
#microsteps:
#   The number of microsteps to configure the driver to use. Valid
#   values are 1, 2, 4, 8, 16, 32, 64, 128, 256. This parameter must
#   be provided.
#interpolate: True
#   If true, enable step interpolation (the driver will internally
#   step at a rate of 256 micro-steps). The default is True.
#run_current:
#   The amount of current (in amps) to configure the driver to use
#   during stepper movement. This parameter must be provided.
#hold_current:
#   The amount of current (in amps) to configure the driver to use
#   when the stepper is not moving. The default is to use the same
#   value as run_current.
#sense_resistor: 0.110
#   The resistance (in ohms) of the motor sense resistor. The default
#   is 0.110 ohms.
#stealthchop_threshold: 0
#   The velocity (in mm/s) to set the "stealthChop" threshold to. When
#   set, "stealthChop" mode will be enabled if the stepper motor
#   velocity is below this value. The default is 0, which disables
#   "stealthChop" mode.
#driver_IHOLDDELAY: 8
#driver_TPOWERDOWN: 20
#driver_TBL: 2
#driver_TOFF: 3
#driver_HEND: 0
#driver_HSTRT: 5
#driver_PWM_AUTOGRAD: True
#driver_PWM_AUTOSCALE: True
#driver_PWM_LIM: 12
#driver_PWM_REG: 8
#driver_PWM_FREQ: 1
#driver_PWM_GRAD: 14
#driver_PWM_OFS: 36
#   Set the given register during the configuration of the TMC2208
#   chip. This may be used to set custom motor parameters. The
#   defaults for each parameter are next to the parameter name in the
#   above list.

# Configure a TMC2209 stepper motor driver via single wire UART. To
# use this feature, define a config section with a "tmc2209" prefix
# followed by the name of the corresponding stepper config section
# (for example, "[tmc2209 stepper_x]").
#[tmc2209 stepper_x]
#uart_pin:
#tx_pin:
#select_pins:
#microsteps:
#interpolate: True
#run_current:
#hold_current:
#sense_resistor: 0.110
#stealthchop_threshold: 0
#   See the tmc2208 section above for the definition of these
#   parameters.
#uart_address:
#   The address of the TMC2209 chip for UART messages (an integer
#   between 0 and 3). This is typically used when multiple TMC2209
#   chips are connected to the same UART pin. The default is zero.
#driver_IHOLDDELAY: 8
#driver_TPOWERDOWN: 20
#driver_TBL: 2
#driver_TOFF: 3
#driver_HEND: 0
#driver_HSTRT: 5
#driver_PWM_AUTOGRAD: True
#driver_PWM_AUTOSCALE: True
#driver_PWM_LIM: 12
#driver_PWM_REG: 8
#driver_PWM_FREQ: 1
#driver_PWM_GRAD: 14
#driver_PWM_OFS: 36
#driver_SGTHRS: 0
#   Set the given register during the configuration of the TMC2209
#   chip. This may be used to set custom motor parameters. The
#   defaults for each parameter are next to the parameter name in the
#   above list.
#diag_pin:
#   The micro-controller pin attached to the DIAG line of the TMC2209
#   chip. Setting this creates a "tmc2209_stepper_x:virtual_endstop"
#   virtual pin which may be used as the stepper's endstop_pin. Doing
#   this enables "sensorless homing". (Be sure to also set
#   driver_SGTHRS to an appropriate sensitivity value.) The default is
#   to not enable sensorless homing.

# Configure a TMC2660 stepper motor driver via SPI bus. To use this
# feature, define a config section with a tmc2660 prefix followed by
# the name of the corresponding stepper config section (for example,
# "[tmc2660 stepper_x]").
#[tmc2660 stepper_x]
#cs_pin:
#   The pin corresponding to the TMC2660 chip select line. This pin
#   will be set to low at the start of SPI messages and set to high
#   after the message transfer completes. This parameter must be provided.
#spi_bus:
#   Select the SPI bus the TMC2660 stepper driver is connected to.
#   This depends on the physical connections on your board, as well as
#   the SPI implementation of your particular micro-controller. The
#   default is to use the default micro-controller spi bus.
#spi_speed: 4000000
#   SPI bus frequency used to communicate with the TMC2660 stepper
#   driver. The default is 4000000.
#spi_software_sclk_pin:
#spi_software_mosi_pin:
#spi_software_miso_pin:
#   These optional parameters allow one to customize the SPI settings
#   used to communicate with the chip.
#microsteps:
#   The number of microsteps to configure the driver to use. Valid
#   values are 1, 2, 4, 8, 16, 32, 64, 128, 256. This parameter must
#   be provided.
#interpolate: True
#   If true, enable step interpolation (the driver will internally
#   step at a rate of 256 micro-steps). This only works if microsteps
#   is set to 16. The default is True.
#run_current:
#   The amount of current (in ampere) used by the driver during stepper
#   movement. This parameter must be provided.
#sense_resistor:
#   The resistance (in ohms) of the motor sense resistor. This parameter
#   must be provided.
#idle_current_percent: 100
#   The percentage of the run_current the stepper driver will be
#   lowered to when the idle timeout expires (you need to set up the
#   timeout using a [idle_timeout] config section). The current will
#   be raised again once the stepper has to move again. Make sure to
#   set this to a high enough value such that the steppers do not lose
#   their position. There is also small delay until the  current is
#   raised again, so take this into account when commanding fast moves
#   while the stepper is idling. The default is 100 (no reduction).
#driver_TBL: 2
#driver_RNDTF: 0
#driver_HDEC: 0
#driver_CHM: 0
#driver_HEND: 3
#driver_HSTRT: 3
#driver_TOFF: 4
#driver_SEIMIN: 0
#driver_SEDN: 0
#driver_SEMAX: 0
#driver_SEUP: 0
#driver_SEMIN: 0
#driver_SFILT: 1
#driver_SGT: 0
#driver_SLPH: 0
#driver_SLPL: 0
#driver_DISS2G: 0
#driver_TS2G: 3
#   Set the given parameter during the configuration of the TMC2660
#   chip. This may be used to set custom driver parameters. The
#   defaults for each parameter are next to the parameter name in the
#   list above. See the TMC2660 datasheet about what each parameter
#   does and what the restrictions on parameter combinations are.
#   Be especially aware of the CHOPCONF register, where setting CHM to
#   either 0 or one will lead to layout changes (the first bit of HDEC)
#   is interpreted as the MSB of HSTRT in this case).

# Configure a TMC5160 stepper motor driver via SPI bus. To use this
# feature, define a config section with a "tmc5160" prefix followed by
# the name of the corresponding stepper config section (for example,
# "[tmc5160 stepper_x]").
#[tmc5160 stepper_x]
#cs_pin:
#   The pin corresponding to the TMC5160 chip select line. This pin
#   will be set to low at the start of SPI messages and raised to high
#   after the message completes. This parameter must be provided.
#spi_bus:
#spi_speed:
#spi_software_sclk_pin:
#spi_software_mosi_pin:
#spi_software_miso_pin:
#   These optional parameters allow one to customize the SPI settings
#   used to communicate with the chip.
#microsteps:
#   The number of microsteps to configure the driver to use. Valid
#   values are 1, 2, 4, 8, 16, 32, 64, 128, 256. This parameter must
#   be provided.
#interpolate: True
#   If true, enable step interpolation (the driver will internally
#   step at a rate of 256 micro-steps). The default is True.
#run_current:
#   The amount of current (in amps) to configure the driver to use
#   during stepper movement. This parameter must be provided.
#hold_current:
#   The amount of current (in amps) to configure the driver to use
#   when the stepper is not moving. The default is to use the same
#   value as run_current.
#sense_resistor: 0.075
#   The resistance (in ohms) of the motor sense resistor. The default
#   is 0.075 ohms.
#stealthchop_threshold: 0
#   The velocity (in mm/s) to set the "stealthChop" threshold to. When
#   set, "stealthChop" mode will be enabled if the stepper motor
#   velocity is below this value. The default is 0, which disables
#   "stealthChop" mode. Try to reexperience this with tmc5160.
#   Values can be much higher than other tmcs.
#driver_IHOLDDELAY: 6
#driver_TPOWERDOWN: 10
#driver_TBL: 2
#driver_TOFF: 3
#driver_HEND: 2
#driver_HSTRT: 5
#driver_FD3: 0
#driver_TPFD: 4
#driver_CHM: 0
#driver_VHIGHFS: 0
#driver_VHIGHCHM: 0
#driver_DISS2G: 0
#driver_DISS2VS: 0
#driver_PWM_AUTOSCALE: True
#driver_PWM_AUTOGRAD: True
#driver_PWM_FREQ: 1
#driver_FREEWHEEL: 0
#driver_PWM_GRAD: 0
#driver_PWM_OFS: 30
#driver_PWM_REG: 4
#driver_PWM_LIM: 12
#driver_SGT: 0
#driver_SEMIN: 0
#driver_SEUP: 0
#driver_SEMAX: 0
#driver_SEDN: 0
#driver_SEIMIN: 0
#driver_SFILT: 0
#   Set the given register during the configuration of the TMC5160
#   chip. This may be used to set custom motor parameters. The
#   defaults for each parameter are next to the parameter name in the
#   above list.
#diag1_pin:
#   The micro-controller pin attached to the DIAG1 line of the TMC5160
#   chip. Setting this creates a "tmc5160_stepper_x:virtual_endstop"
#   virtual pin which may be used as the stepper's endstop_pin. Doing
#   this enables "sensorless homing". (Be sure to also set driver_SGT
#   to an appropriate sensitivity value.) The default is to not enable
#   sensorless homing. See docs/Sensorless_Homing.md for details on how
#   to configure this.


######################################################################
# Run-time stepper motor current configuration
######################################################################

# Statically configured AD5206 digipots connected via SPI bus (one may
# define any number of sections with an "ad5206" prefix).
#[ad5206 my_digipot]
#enable_pin:
#   The pin corresponding to the AD5206 chip select line. This pin
#   will be set to low at the start of SPI messages and raised to high
#   after the message completes. This parameter must be provided.
#spi_bus:
#spi_speed:
#spi_software_sclk_pin:
#spi_software_mosi_pin:
#spi_software_miso_pin:
#   These optional parameters allow one to customize the SPI settings
#   used to communicate with the chip.
#channel_1:
#channel_2:
#channel_3:
#channel_4:
#channel_5:
#channel_6:
#   The value to statically set the given AD5206 channel to. This is
#   typically set to a number between 0.0 and 1.0 with 1.0 being the
#   highest resistance and 0.0 being the lowest resistance. However,
#   the range may be changed with the 'scale' parameter (see below).
#   If a channel is not specified then it is left unconfigured.
#scale:
#   This parameter can be used to alter how the 'channel_x' parameters
#   are interpreted. If provided, then the 'channel_x' parameters
#   should be between 0.0 and 'scale'. This may be useful when the
#   AD5206 is used to set stepper voltage references. The 'scale' can
#   be set to the equivalent stepper amperage if the AD5206 were at
#   its highest resistance, and then the 'channel_x' parameters can be
#   specified using the desired amperage value for the stepper. The
#   default is to not scale the 'channel_x' parameters.

# Statically configured MCP4451 digipot connected via I2C bus (one may
# define any number of sections with an "mcp4451" prefix).
#[mcp4451 my_digipot]
#i2c_mcu: mcu
#   The name of the micro-controller that the MCP4451 chip is
#   connected to. The default is "mcu".
#i2c_address:
#   The i2c address that the chip is using on the i2c bus. This
#   parameter must be provided.
#wiper_0:
#wiper_1:
#wiper_2:
#wiper_3:
#   The value to statically set the given MCP4451 "wiper" to. This is
#   typically set to a number between 0.0 and 1.0 with 1.0 being the
#   highest resistance and 0.0 being the lowest resistance. However,
#   the range may be changed with the 'scale' parameter (see below).
#   If a wiper is not specified then it is left unconfigured.
#scale:
#   This parameter can be used to alter how the 'wiper_x' parameters
#   are interpreted. If provided, then the 'wiper_x' parameters should
#   be between 0.0 and 'scale'. This may be useful when the MCP4451 is
#   used to set stepper voltage references. The 'scale' can be set to
#   the equivalent stepper amperage if the MCP4451 were at its highest
#   resistance, and then the 'wiper_x' parameters can be specified
#   using the desired amperage value for the stepper. The default is
#   to not scale the 'wiper_x' parameters.

# Statically configured MCP4728 digital-to-analog converter connected
# via I2C bus (one may define any number of sections with an "mcp4728"
# prefix).
#[mcp4728 my_dac]
#i2c_mcu: mcu
#   The name of the micro-controller that the MCP4451 chip is
#   connected to. The default is "mcu".
#i2c_address: 96
#   The i2c address that the chip is using on the i2c bus. The default
#   is 96.
#channel_a:
#channel_b:
#channel_c:
#channel_d:
#   The value to statically set the given MCP4728 channel to. This is
#   typically set to a number between 0.0 and 1.0 with 1.0 being the
#   highest voltage (2.048V) and 0.0 being the lowest voltage.
#   However, the range may be changed with the 'scale' parameter (see
#   below). If a channel is not specified then it is left
#   unconfigured.
#scale:
#   This parameter can be used to alter how the 'channel_x' parameters
#   are interpreted. If provided, then the 'channel_x' parameters
#   should be between 0.0 and 'scale'. This may be useful when the
#   MCP4728 is used to set stepper voltage references. The 'scale' can
#   be set to the equivalent stepper amperage if the MCP4728 were at
#   its highest voltage (2.048V), and then the 'channel_x' parameters
#   can be specified using the desired amperage value for the
#   stepper. The default is to not scale the 'channel_x' parameters.

# Statically configured MCP4018 digipot connected via two gpio "bit
# banging" pins (one may define any number of sections with an
# "mcp4018" prefix).
#[mcp4018 my_digipot]
#scl_pin:
#   The SCL "clock" pin. This parameter must be provided.
#sda_pin:
#   The SDA "data" pin. This parameter must be provided.
#wiper:
#   The value to statically set the given MCP4018 "wiper" to. This is
#   typically set to a number between 0.0 and 1.0 with 1.0 being the
#   highest resistance and 0.0 being the lowest resistance. However,
#   the range may be changed with the 'scale' parameter (see below).
#   This parameter must be provided.
#scale:
#   This parameter can be used to alter how the 'wiper' parameter is
#   interpreted. If provided, then the 'wiper' parameter should be
#   between 0.0 and 'scale'. This may be useful when the MCP4018 is
#   used to set stepper voltage references. The 'scale' can be set to
#   the equivalent stepper amperage if the MCP4018 is at its highest
#   resistance, and then the 'wiper' parameter can be specified using
#   the desired amperage value for the stepper. The default is to not
#   scale the 'wiper' parameter.


######################################################################
# Display support
######################################################################

# Support for a display attached to the micro-controller.
#[display]
#lcd_type:
#   The type of LCD chip in use. This may be "hd44780" (which is used
#   in "RepRapDiscount 2004 Smart Controller" type displays), "st7920"
#   (which is used in "RepRapDiscount 12864 Full Graphic Smart
#   Controller" type displays), "uc1701" (which is used in "MKS Mini
#   12864" type displays), "ssd1306", or "sh1106". This parameter must
#   be provided.
#rs_pin:
#e_pin:
#d4_pin:
#d5_pin:
#d6_pin:
#d7_pin:
#   The pins connected to an hd44780 type lcd. These parameters must
#   be provided when using an hd44780 display.
#cs_pin:
#sclk_pin:
#sid_pin:
#   The pins connected to an st7920 type lcd. These parameters must be
#   provided when using an st7920 display.
#cs_pin:
#a0_pin:
#rst_pin:
#   The pins connected to an uc1701 type lcd. The rst_pin is
#   optional. The cs_pin and a0_pin parameters must be provided when
#   using an uc1701 display.
#contrast: 40
#   The contrast to set when using a uc1701 type display.  The value may
#   range from 0 to 63.  Default is 40.
#cs_pin:
#dc_pin:
#spi_bus:
#spi_speed:
#spi_software_sclk_pin:
#spi_software_mosi_pin:
#spi_software_miso_pin:
#   The pins connected to an ssd1306 type lcd when in "4-wire" spi
#   mode. The parameters that start with "spi_" are optional and they
#   control the spi settings used to communicate with the chip. The
#   default is to use i2c mode for ssd1306 displays.
#reset_pin:
#   A reset pin may be specified on ssd1306 displays. If it is not
#   specified then the hardware must have a pull-up on the
#   corresponding lcd line.
#menu_root:
#   Entry point for menu, root menu container name. If this parameter
#   is not provided then default menu root is used. When provided
#   menu entry is 'deck' type then it'll be initiated immediately at startup.
#   Description of menu items is located in example-menu.cfg file.
#menu_timeout:
#   Timeout for menu. Being inactive this amount of seconds will trigger
#   menu exit or return to root menu when having autorun enabled.
#   The default is 0 seconds (disabled)
#encoder_pins:
#   The pins connected to encoder. 2 pins must be provided when
#   using encoder. This parameter must be provided when using menu.
#click_pin:
#   The pin connected to 'enter' button or encoder 'click'. This parameter
#   must be provided when using menu. The presence of an 'analog_range_click_pin'
#   config parameter turns this parameter from digital to analog.
#back_pin:
#   The pin connected to 'back' button. This parameter is optional, menu
#   can be used without it. The presence of an 'analog_range_back_pin'
#   config parameter turns this parameter from digital to analog.
#up_pin:
#   The pin connected to 'up' button. This parameter must be provided
#   when using menu without encoder. The presence of an 'analog_range_up_pin'
#   config parameter turns this parameter from digital to analog.
#down_pin:
#   The pin connected to 'down' button. This parameter must be provided
#   when using menu without encoder. The presence of an 'analog_range_down_pin'
#   config parameter turns this parameter from digital to analog.
#kill_pin:
#   The pin connected to 'kill' button. This button will call emergency stop.
#   The presence of an 'analog_range_kill_pin' config parameter turns this
#   parameter from digital to analog.
#analog_pullup_resistor: 4700
#   The resistance (in ohms) of the pullup attached to the analog button.
#   The default is 4700 ohms.
#analog_range_click_pin:
#   The resistance range for a 'enter' button. Range minimum and maximum
#   comma-separated values must be provided when using analog button.
#analog_range_back_pin:
#   The resistance range for a 'back' button. Range minimum and maximum
#   comma-separated values must be provided when using analog button.
#analog_range_up_pin:
#   The resistance range for a 'up' button. Range minimum and maximum
#   comma-separated values must be provided when using analog button.
#analog_range_down_pin:
#   The resistance range for a 'down' button. Range minimum and maximum
#   comma-separated values must be provided when using analog button.
#analog_range_kill_pin:
#   The resistance range for a 'kill' button. Range minimum and maximum
#   comma-separated values must be provided when using analog button.


######################################################################
# Filament sensors
######################################################################

# Filament Switch Sensor.  Support for filament insert and runout detection
# using a switch sensor, such as an endstop switch.
#[filament_switch_sensor my_sensor]
#pause_on_runout: True
#   When set to True, a PAUSE will execute immediately after a runout
#   is detected. Note that if pause_on_runout is False and the
#   runout_gcode is omitted then runout detection is disabled. Default
#   is True.
#runout_gcode:
#   A list of G-Code commands to execute after a filament runout is
#   detected. See docs/Command_Templates.md for G-Code format. If
#   pause_on_runout is set to True this G-Code will run after the
#   PAUSE is complete. The default is not to run any G-Code commands.
#insert_gcode:
#   A list of G-Code commands to execute after a filament insert is
#   detected. See docs/Command_Templates.md for G-Code format. The
#   default is not to run any G-Code commands, which disables insert
#   detection.
#event_delay: 3.0
#   The minimum amount of time in seconds to delay between events.
#   Events triggered during this time period will be silently
#   ignored. The default is 3 seconds.
#pause_delay: 0.5
#   The amount of time to delay, in seconds, between the pause command
#   dispatch and execution of the runout_gcode.  It may be useful to
#   increase this delay if Octoprint exhibits strange pause behavior.
#   Default is 0.5 seconds.
#switch_pin:
#   The pin on which the switch is connected. This parameter must be
#   provided.

# TSLl401CL Based Filament Width Sensor
#[tsl1401cl_filament_width_sensor]
#pin: analog5
#default_nominal_filament_diameter: 1.75 # (mm)
#   Maximum allowed filament diameter difference as mm
#max_difference: 0.2
#   The distance from sensor to the melting chamber as mm
#measurement_delay: 100

<<<<<<< HEAD
# [hall_filament_width_sensor]
#adc1: analog11
#adc2: analog12
# adc1 and adc2 channels select own pins Analog input pins on 3d printer board
# Sensor power supply can be 3.3v or 5v
#
#Cal_dia1: 1.50 # Reference diameter point 1 (mm)
#Cal_dia2: 2.00 # Reference diameter point 2 (mm)
#
# The measurement principle provides for two-point calibration
# In calibration process you must use rods of known diameter
# I use drill rods as the base diameter.
# nominal filament diameter must be between Cal_dia1 and Cal_dia2
# Your size may differ from the indicated ones, for example 2.05
#
#Raw_dia1:10630 # Raw sensor value for reference point 1
#Raw_dia2:8300  # Raw sensor value for reference point 2
#
# Raw value of sensor in units
# can be readed by command QUERY_RAW_FILAMENT_WIDTH
#
#default_nominal_filament_diameter: 1.75 # This parameter is in millimeters (mm)
#
#max_difference: 0.15
# Maximum allowed filament diameter difference in millimeters (mm)
# If difference between nominal filament diameter and sensor output is more
# than +- max_difference, extrusion multiplier set back to %100
#
#measurement_delay: 70
# The distance from sensor to the melting chamber/hot-end in millimeters (mm).
# The filament between the sensor and the hot-end will be treated as the default_nominal_filament_diameter.
# Host module works with FIFO logic. It keeps each sensor value and position in
# an array and POP them back in correct position.
#
#enable:False
# Sensor enabled or disabled after power on. Disabled by default
#
# measurement_interval:10
# Sensor readings done with 10 mm intervals by default.
#If necessary you are free to change this setting

=======
# Hall filament width sensor (see docs/HallFilamentWidthSensor.md)
#[hall_filament_width_sensor]
#adc1: analog11
#adc2: analog12
#   Analog input pins connected to the sensor. These parameters must
#   be provided.
#cal_dia1: 1.50
#cal_dia2: 2.00
#   The calibration values (in mm) for the sensors. The default is
#   1.50 for cal_dia1 and 2.00 for cal_dia2.
#raw_dia1: 9500
#raw_dia2: 10500
#   The raw calibration values for the sensors. The default is 9500
#   for raw_dia1 and 10500 for raw_dia2.
#default_nominal_filament_diameter: 1.75
#   The nominal filament diameter. This parameter must be provided.
#max_difference: 0.200
#   Maximum allowed filament diameter difference in millimeters (mm).
#   If difference between nominal filament diameter and sensor output
#   is more than +- max_difference, extrusion multiplier is set back
#   to %100. The default is 0.200.
#measurement_delay: 70
#   The distance from sensor to the melting chamber/hot-end in
#   millimeters (mm). The filament between the sensor and the hot-end
#   will be treated as the default_nominal_filament_diameter. Host
#   module works with FIFO logic. It keeps each sensor value and
#   position in an array and POP them back in correct position. This
#   parameter must be provided.
#enable: False
#   Sensor enabled or disabled after power on. The default is to
#   disable.
#measurement_interval: 10
#   The approximate distance (in mm) between sensor readings. The
#   default is 10mm.
>>>>>>> b23346a5


######################################################################
# Board specific hardware support
######################################################################

# Configure an SX1509 I2C to GPIO expander. Due to the delay incurred
# by I2C communication you should NOT use SX1509 pins as stepper enable,
# step or dir pins or any other pin that requires fast bit-banging. They
# are best used as static or gcode controlled digital outputs or hardware-pwm
# pins for e.g. fans. One may define any number of sections with an "sx1509"
# prefix. Each expander provides a set of 16 pins (sx1509_my_sx1509:PIN_0 to
# sx1509_my_sx1509:PIN_15) which can be used in the printer configuration.
#[sx1509 my_sx1509]
#i2c_mcu: mcu
#   The name of the micro-controller that the SX1509 chip is connected
#   to. The default is "mcu".
#i2c_address:
#   I2C address used by this expander. Depending on the hardware jumpers
#   this is one out of the following addresses: 62 63 112 113. This
#   parameter must be provided.
#i2c_bus:
#   If the I2C implementation of your microcontroller supports
#   multiple I2C busses, you may specify the bus name here. The
#   default is to use the default micro-controller i2c bus.

# SAMD SERCOM configuration to specify which pins to use on a given SERCOM.
# One may define one section with the "samd_sercom" prefix per
# SERCOM available. Each SERCOM must be configured prior to using it as
# SPI or I2C peripheral. Place this config section above any other section
# that makes use of SPI or I2C buses.
#[samd_sercom sercom0]
#tx_pin:
#   MOSI pin for SPI communication, or SDA (data) pin for I2C
#   communication. The pin must have a valid pinmux configuration
#   for the given SERCOM peripheral. This parameter must be provided.
#rx_pin:
#   MISO pin for SPI communication. This pin is not used for I2C
#   communication (I2C uses tx_pin for both sending and receiving).
#   The pin must have a valid pinmux configuration for the given
#   SERCOM peripheral. This parameter is optional.
#clk_pin:
#   CLK pin for SPI communication, or SCL (clock) pin for I2C
#   communication. The pin must have a valid pinmux configuration
#   for the given SERCOM peripheral. This parameter must be provided.

# Replicape support - see the generic-replicape.cfg file for further
# details.
#[replicape]<|MERGE_RESOLUTION|>--- conflicted
+++ resolved
@@ -1845,49 +1845,7 @@
 #   The distance from sensor to the melting chamber as mm
 #measurement_delay: 100
 
-<<<<<<< HEAD
-# [hall_filament_width_sensor]
-#adc1: analog11
-#adc2: analog12
-# adc1 and adc2 channels select own pins Analog input pins on 3d printer board
-# Sensor power supply can be 3.3v or 5v
-#
-#Cal_dia1: 1.50 # Reference diameter point 1 (mm)
-#Cal_dia2: 2.00 # Reference diameter point 2 (mm)
-#
-# The measurement principle provides for two-point calibration
-# In calibration process you must use rods of known diameter
-# I use drill rods as the base diameter.
-# nominal filament diameter must be between Cal_dia1 and Cal_dia2
-# Your size may differ from the indicated ones, for example 2.05
-#
-#Raw_dia1:10630 # Raw sensor value for reference point 1
-#Raw_dia2:8300  # Raw sensor value for reference point 2
-#
-# Raw value of sensor in units
-# can be readed by command QUERY_RAW_FILAMENT_WIDTH
-#
-#default_nominal_filament_diameter: 1.75 # This parameter is in millimeters (mm)
-#
-#max_difference: 0.15
-# Maximum allowed filament diameter difference in millimeters (mm)
-# If difference between nominal filament diameter and sensor output is more
-# than +- max_difference, extrusion multiplier set back to %100
-#
-#measurement_delay: 70
-# The distance from sensor to the melting chamber/hot-end in millimeters (mm).
-# The filament between the sensor and the hot-end will be treated as the default_nominal_filament_diameter.
-# Host module works with FIFO logic. It keeps each sensor value and position in
-# an array and POP them back in correct position.
-#
-#enable:False
-# Sensor enabled or disabled after power on. Disabled by default
-#
-# measurement_interval:10
-# Sensor readings done with 10 mm intervals by default.
-#If necessary you are free to change this setting
-
-=======
+
 # Hall filament width sensor (see docs/HallFilamentWidthSensor.md)
 #[hall_filament_width_sensor]
 #adc1: analog11
@@ -1922,7 +1880,6 @@
 #measurement_interval: 10
 #   The approximate distance (in mm) between sensor readings. The
 #   default is 10mm.
->>>>>>> b23346a5
 
 
 ######################################################################
