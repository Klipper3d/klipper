# Configuration reference

This document is a reference for options available in the Klipper
config file.

The descriptions in this document are formatted so that it is possible
to cut-and-paste them into a printer config file. See the
[installation document](Installation.md) for information on setting up
Klipper and choosing an initial config file.

## Micro-controller configuration

### Format of micro-controller pin names

Many config options require the name of a micro-controller pin.
Klipper uses the hardware names for these pins - for example `PA4`.

Pin names may be preceded by `!` to indicate that a reverse polarity
should be used (eg, trigger on low instead of high).

Input pins may be preceded by `^` to indicate that a hardware pull-up
resistor should be enabled for the pin. If the micro-controller
supports pull-down resistors then an input pin may alternatively be
preceded by `~`.

Note, some config sections may "create" additional pins. Where this
occurs, the config section defining the pins must be listed in the
config file before any sections using those pins.

### [mcu]

Configuration of the primary micro-controller.

```
[mcu]
serial:
#   The serial port to connect to the MCU. If unsure (or if it
#   changes) see the "Where's my serial port?" section of the FAQ.
#   This parameter must be provided when using a serial port.
#baud: 250000
#   The baud rate to use. The default is 250000.
#canbus_uuid:
#   If using a device connected to a CAN bus then this sets the unique
#   chip identifier to connect to. This value must be provided when using
#   CAN bus for communication.
#canbus_interface:
#   If using a device connected to a CAN bus then this sets the CAN
#   network interface to use. The default is 'can0'.
#restart_method:
#   This controls the mechanism the host will use to reset the
#   micro-controller. The choices are 'arduino', 'cheetah', 'rpi_usb',
#   and 'command'. The 'arduino' method (toggle DTR) is common on
#   Arduino boards and clones. The 'cheetah' method is a special
#   method needed for some Fysetc Cheetah boards. The 'rpi_usb' method
#   is useful on Raspberry Pi boards with micro-controllers powered
#   over USB - it briefly disables power to all USB ports to
#   accomplish a micro-controller reset. The 'command' method involves
#   sending a Klipper command to the micro-controller so that it can
#   reset itself. The default is 'arduino' if the micro-controller
#   communicates over a serial port, 'command' otherwise.
```

### [mcu my_extra_mcu]

Additional micro-controllers (one may define any number of sections
with an "mcu" prefix). Additional micro-controllers introduce
additional pins that may be configured as heaters, steppers, fans,
etc.. For example, if an "[mcu extra_mcu]" section is introduced, then
pins such as "extra_mcu:ar9" may then be used elsewhere in the config
(where "ar9" is a hardware pin name or alias name on the given mcu).

```
[mcu my_extra_mcu]
# See the "mcu" section for configuration parameters.
```

## Common kinematic settings

### [printer]

The printer section controls high level printer settings.

```
[printer]
kinematics:
#   The type of printer in use. This option may be one of: cartesian,
#   corexy, corexz, hybrid_corexy, hybrid_corexz, rotary_delta, delta,
#   deltesian, polar, winch, or none. This parameter must be specified.
max_velocity:
#   Maximum velocity (in mm/s) of the toolhead (relative to the
#   print). This parameter must be specified.
max_accel:
#   Maximum acceleration (in mm/s^2) of the toolhead (relative to the
#   print). This parameter must be specified.
#max_accel_to_decel:
#   A pseudo acceleration (in mm/s^2) controlling how fast the
#   toolhead may go from acceleration to deceleration. It is used to
#   reduce the top speed of short zig-zag moves (and thus reduce
#   printer vibration from these moves). The default is half of
#   max_accel.
#square_corner_velocity: 5.0
#   The maximum velocity (in mm/s) that the toolhead may travel a 90
#   degree corner at. A non-zero value can reduce changes in extruder
#   flow rates by enabling instantaneous velocity changes of the
#   toolhead during cornering. This value configures the internal
#   centripetal velocity cornering algorithm; corners with angles
#   larger than 90 degrees will have a higher cornering velocity while
#   corners with angles less than 90 degrees will have a lower
#   cornering velocity. If this is set to zero then the toolhead will
#   decelerate to zero at each corner. The default is 5mm/s.
```

### [stepper]

Stepper motor definitions. Different printer types (as specified by
the "kinematics" option in the [printer] config section) require
different names for the stepper (eg, `stepper_x` vs `stepper_a`).
Below are common stepper definitions.

See the [rotation distance document](Rotation_Distance.md) for
information on calculating the `rotation_distance` parameter. See the
[Multi-MCU homing](Multi_MCU_Homing.md) document for information on
homing using multiple micro-controllers.

```
[stepper_x]
step_pin:
#   Step GPIO pin (triggered high). This parameter must be provided.
dir_pin:
#   Direction GPIO pin (high indicates positive direction). This
#   parameter must be provided.
enable_pin:
#   Enable pin (default is enable high; use ! to indicate enable
#   low). If this parameter is not provided then the stepper motor
#   driver must always be enabled.
rotation_distance:
#   Distance (in mm) that the axis travels with one full rotation of
#   the stepper motor (or final gear if gear_ratio is specified).
#   This parameter must be provided.
microsteps:
#   The number of microsteps the stepper motor driver uses. This
#   parameter must be provided.
#full_steps_per_rotation: 200
#   The number of full steps for one rotation of the stepper motor.
#   Set this to 200 for a 1.8 degree stepper motor or set to 400 for a
#   0.9 degree motor. The default is 200.
#gear_ratio:
#   The gear ratio if the stepper motor is connected to the axis via a
#   gearbox. For example, one may specify "5:1" if a 5 to 1 gearbox is
#   in use. If the axis has multiple gearboxes one may specify a comma
#   separated list of gear ratios (for example, "57:11, 2:1"). If a
#   gear_ratio is specified then rotation_distance specifies the
#   distance the axis travels for one full rotation of the final gear.
#   The default is to not use a gear ratio.
#step_pulse_duration:
#   The minimum time between the step pulse signal edge and the
#   following "unstep" signal edge. This is also used to set the
#   minimum time between a step pulse and a direction change signal.
#   The default is 0.000000100 (100ns) for TMC steppers that are
#   configured in UART or SPI mode, and the default is 0.000002 (which
#   is 2us) for all other steppers.
endstop_pin:
#   Endstop switch detection pin. If this endstop pin is on a
#   different mcu than the stepper motor then it enables "multi-mcu
#   homing". This parameter must be provided for the X, Y, and Z
#   steppers on cartesian style printers.
#position_min: 0
#   Minimum valid distance (in mm) the user may command the stepper to
#   move to.  The default is 0mm.
position_endstop:
#   Location of the endstop (in mm). This parameter must be provided
#   for the X, Y, and Z steppers on cartesian style printers.
position_max:
#   Maximum valid distance (in mm) the user may command the stepper to
#   move to. This parameter must be provided for the X, Y, and Z
#   steppers on cartesian style printers.
#homing_speed: 5.0
#   Maximum velocity (in mm/s) of the stepper when homing. The default
#   is 5mm/s.
#homing_retract_dist: 5.0
#   Distance to backoff (in mm) before homing a second time during
#   homing. Set this to zero to disable the second home. The default
#   is 5mm.
#homing_retract_speed:
#   Speed to use on the retract move after homing in case this should
#   be different from the homing speed, which is the default for this
#   parameter
#second_homing_speed:
#   Velocity (in mm/s) of the stepper when performing the second home.
#   The default is homing_speed/2.
#homing_positive_dir:
#   If true, homing will cause the stepper to move in a positive
#   direction (away from zero); if false, home towards zero. It is
#   better to use the default than to specify this parameter. The
#   default is true if position_endstop is near position_max and false
#   if near position_min.
```

### Cartesian Kinematics

See [example-cartesian.cfg](../config/example-cartesian.cfg) for an
example cartesian kinematics config file.

Only parameters specific to cartesian printers are described here -
see [common kinematic settings](#common-kinematic-settings) for
available parameters.

```
[printer]
kinematics: cartesian
max_z_velocity:
#   This sets the maximum velocity (in mm/s) of movement along the z
#   axis. This setting can be used to restrict the maximum speed of
#   the z stepper motor. The default is to use max_velocity for
#   max_z_velocity.
max_z_accel:
#   This sets the maximum acceleration (in mm/s^2) of movement along
#   the z axis. It limits the acceleration of the z stepper motor. The
#   default is to use max_accel for max_z_accel.

# The stepper_x section is used to describe the stepper controlling
# the X axis in a cartesian robot.
[stepper_x]

# The stepper_y section is used to describe the stepper controlling
# the Y axis in a cartesian robot.
[stepper_y]

# The stepper_z section is used to describe the stepper controlling
# the Z axis in a cartesian robot.
[stepper_z]
```

### Linear Delta Kinematics

See [example-delta.cfg](../config/example-delta.cfg) for an example
linear delta kinematics config file. See the
[delta calibrate guide](Delta_Calibrate.md) for information on
calibration.

Only parameters specific to linear delta printers are described here -
see [common kinematic settings](#common-kinematic-settings) for
available parameters.

```
[printer]
kinematics: delta
max_z_velocity:
#   For delta printers this limits the maximum velocity (in mm/s) of
#   moves with z axis movement. This setting can be used to reduce the
#   maximum speed of up/down moves (which require a higher step rate
#   than other moves on a delta printer). The default is to use
#   max_velocity for max_z_velocity.
#max_z_accel:
#   This sets the maximum acceleration (in mm/s^2) of movement along
#   the z axis. Setting this may be useful if the printer can reach higher
#   acceleration on XY moves than Z moves (eg, when using input shaper).
#   The default is to use max_accel for max_z_accel.
#minimum_z_position: 0
#   The minimum Z position that the user may command the head to move
#   to. The default is 0.
delta_radius:
#   Radius (in mm) of the horizontal circle formed by the three linear
#   axis towers. This parameter may also be calculated as:
#    delta_radius = smooth_rod_offset - effector_offset - carriage_offset
#   This parameter must be provided.
#print_radius:
#   The radius (in mm) of valid toolhead XY coordinates. One may use
#   this setting to customize the range checking of toolhead moves. If
#   a large value is specified here then it may be possible to command
#   the toolhead into a collision with a tower. The default is to use
#   delta_radius for print_radius (which would normally prevent a
#   tower collision).

# The stepper_a section describes the stepper controlling the front
# left tower (at 210 degrees). This section also controls the homing
# parameters (homing_speed, homing_retract_dist) for all towers.
[stepper_a]
position_endstop:
#   Distance (in mm) between the nozzle and the bed when the nozzle is
#   in the center of the build area and the endstop triggers. This
#   parameter must be provided for stepper_a; for stepper_b and
#   stepper_c this parameter defaults to the value specified for
#   stepper_a.
arm_length:
#   Length (in mm) of the diagonal rod that connects this tower to the
#   print head. This parameter must be provided for stepper_a; for
#   stepper_b and stepper_c this parameter defaults to the value
#   specified for stepper_a.
#angle:
#   This option specifies the angle (in degrees) that the tower is
#   at. The default is 210 for stepper_a, 330 for stepper_b, and 90
#   for stepper_c.

# The stepper_b section describes the stepper controlling the front
# right tower (at 330 degrees).
[stepper_b]

# The stepper_c section describes the stepper controlling the rear
# tower (at 90 degrees).
[stepper_c]

# The delta_calibrate section enables a DELTA_CALIBRATE extended
# g-code command that can calibrate the tower endstop positions and
# angles.
[delta_calibrate]
radius:
#   Radius (in mm) of the area that may be probed. This is the radius
#   of nozzle coordinates to be probed; if using an automatic probe
#   with an XY offset then choose a radius small enough so that the
#   probe always fits over the bed. This parameter must be provided.
#speed: 50
#   The speed (in mm/s) of non-probing moves during the calibration.
#   The default is 50.
#horizontal_move_z: 5
#   The height (in mm) that the head should be commanded to move to
#   just prior to starting a probe operation. The default is 5.
```

### Deltesian Kinematics

See [example-deltesian.cfg](../config/example-deltesian.cfg) for an
example deltesian kinematics config file.

Only parameters specific to deltesian printers are described here - see
[common kinematic settings](#common-kinematic-settings) for available
 parameters.

```
[printer]
kinematics: deltesian
max_z_velocity:
#   For deltesian printers, this limits the maximum velocity (in mm/s) of
#   moves with z axis movement. This setting can be used to reduce the
#   maximum speed of up/down moves (which require a higher step rate
#   than other moves on a deltesian printer). The default is to use
#   max_velocity for max_z_velocity.
#max_z_accel:
#   This sets the maximum acceleration (in mm/s^2) of movement along
#   the z axis. Setting this may be useful if the printer can reach higher
#   acceleration on XY moves than Z moves (eg, when using input shaper).
#   The default is to use max_accel for max_z_accel.
#minimum_z_position: 0
#   The minimum Z position that the user may command the head to move
#   to. The default is 0.
#min_angle: 5
#   This represents the minimum angle (in degrees) relative to horizontal
#   that the deltesian arms are allowed to achieve. This parameter is
<<<<<<< HEAD
#   intended to restrict the arms from becomming completely horizontal,
=======
#   intended to restrict the arms from becoming completely horizontal,
>>>>>>> 645a1b83
#   which would risk accidental inversion of the XZ axis. The default is 5.
#print_width:
#   The distance (in mm) of valid toolhead X coordinates. One may use
#   this setting to customize the range checking of toolhead moves. If
#   a large value is specified here then it may be possible to command
#   the toolhead into a collision with a tower. This setting usually
#   corresponds to bed width (in mm).
#slow_ratio: 3
#   The ratio used to limit velocity and acceleration on moves near the
#   extremes of the X axis. If vertical distance divided by horizontal
#   distance exceeds the value of slow_ratio, then velocity and
#   acceleration are limited to half their nominal values. If vertical
#   distance divided by horizontal distance exceeds twice the value of
#   the slow_ratio, then velocity and acceleration are limited to one
#   quarter of their nominal values. The default is 3.

# The stepper_left section is used to describe the stepper controlling
# the left tower. This section also controls the homing parameters
# (homing_speed, homing_retract_dist) for all towers.
[stepper_left]
position_endstop:
#   Distance (in mm) between the nozzle and the bed when the nozzle is
#   in the center of the build area and the endstops are triggered. This
#   parameter must be provided for stepper_left; for stepper_right this
#   parameter defaults to the value specified for stepper_left.
arm_length:
#   Length (in mm) of the diagonal rod that connects the tower carriage to
#   the print head. This parameter must be provided for stepper_left; for
#   stepper_right, this parameter defaults to the value specified for
#   stepper_left.
arm_x_length:
#   Horizontal distance between the print head and the tower when the
#   printers is homed. This parameter must be provided for stepper_left;
#   for stepper_right, this parameter defaults to the value specified for
#   stepper_left.

<<<<<<< HEAD
# The stepper_right section is used to desribe the stepper controlling the
=======
# The stepper_right section is used to describe the stepper controlling the
>>>>>>> 645a1b83
# right tower.
[stepper_right]

# The stepper_y section is used to describe the stepper controlling
# the Y axis in a deltesian robot.
[stepper_y]
```

### CoreXY Kinematics

See [example-corexy.cfg](../config/example-corexy.cfg) for an example
corexy (and h-bot) kinematics file.

Only parameters specific to corexy printers are described here - see
[common kinematic settings](#common-kinematic-settings) for available
parameters.

```
[printer]
kinematics: corexy
max_z_velocity:
#   This sets the maximum velocity (in mm/s) of movement along the z
#   axis. This setting can be used to restrict the maximum speed of
#   the z stepper motor. The default is to use max_velocity for
#   max_z_velocity.
max_z_accel:
#   This sets the maximum acceleration (in mm/s^2) of movement along
#   the z axis. It limits the acceleration of the z stepper motor. The
#   default is to use max_accel for max_z_accel.

# The stepper_x section is used to describe the X axis as well as the
# stepper controlling the X+Y movement.
[stepper_x]

# The stepper_y section is used to describe the Y axis as well as the
# stepper controlling the X-Y movement.
[stepper_y]

# The stepper_z section is used to describe the stepper controlling
# the Z axis.
[stepper_z]
```

### CoreXZ Kinematics

See [example-corexz.cfg](../config/example-corexz.cfg) for an example
corexz kinematics config file.

Only parameters specific to corexz printers are described here - see
[common kinematic settings](#common-kinematic-settings) for available
parameters.

```
[printer]
kinematics: corexz
max_z_velocity:
#   This sets the maximum velocity (in mm/s) of movement along the z
#   axis. The default is to use max_velocity for max_z_velocity.
max_z_accel:
#   This sets the maximum acceleration (in mm/s^2) of movement along
#   the z axis. The default is to use max_accel for max_z_accel.

# The stepper_x section is used to describe the X axis as well as the
# stepper controlling the X+Z movement.
[stepper_x]

# The stepper_y section is used to describe the stepper controlling
# the Y axis.
[stepper_y]

# The stepper_z section is used to describe the Z axis as well as the
# stepper controlling the X-Z movement.
[stepper_z]
```

### Hybrid-CoreXY Kinematics

See [example-hybrid-corexy.cfg](../config/example-hybrid-corexy.cfg)
for an example hybrid corexy kinematics config file.

This kinematic is also known as Markforged kinematic.

Only parameters specific to hybrid corexy printers are described here
see [common kinematic settings](#common-kinematic-settings) for available
parameters.

```
[printer]
kinematics: hybrid_corexy
max_z_velocity:
#   This sets the maximum velocity (in mm/s) of movement along the z
#   axis. The default is to use max_velocity for max_z_velocity.
max_z_accel:
#   This sets the maximum acceleration (in mm/s^2) of movement along
#   the z axis. The default is to use max_accel for max_z_accel.

# The stepper_x section is used to describe the X axis as well as the
# stepper controlling the X-Y movement.
[stepper_x]

# The stepper_y section is used to describe the stepper controlling
# the Y axis.
[stepper_y]

# The stepper_z section is used to describe the stepper controlling
# the Z axis.
[stepper_z]
```

### Hybrid-CoreXZ Kinematics

See [example-hybrid-corexz.cfg](../config/example-hybrid-corexz.cfg)
for an example hybrid corexz kinematics config file.

This kinematic is also known as Markforged kinematic.

Only parameters specific to hybrid corexy printers are described here
see [common kinematic settings](#common-kinematic-settings) for available
parameters.

```
[printer]
kinematics: hybrid_corexz
max_z_velocity:
#   This sets the maximum velocity (in mm/s) of movement along the z
#   axis. The default is to use max_velocity for max_z_velocity.
max_z_accel:
#   This sets the maximum acceleration (in mm/s^2) of movement along
#   the z axis. The default is to use max_accel for max_z_accel.

# The stepper_x section is used to describe the X axis as well as the
# stepper controlling the X-Z movement.
[stepper_x]

# The stepper_y section is used to describe the stepper controlling
# the Y axis.
[stepper_y]

# The stepper_z section is used to describe the stepper controlling
# the Z axis.
[stepper_z]
```

### Polar Kinematics

See [example-polar.cfg](../config/example-polar.cfg) for an example
polar kinematics config file.

Only parameters specific to polar printers are described here - see
[common kinematic settings](#common-kinematic-settings) for available
parameters.

POLAR KINEMATICS ARE A WORK IN PROGRESS. Moves around the 0, 0
position are known to not work properly.

```
[printer]
kinematics: polar
max_z_velocity:
#   This sets the maximum velocity (in mm/s) of movement along the z
#   axis. This setting can be used to restrict the maximum speed of
#   the z stepper motor. The default is to use max_velocity for
#   max_z_velocity.
max_z_accel:
#   This sets the maximum acceleration (in mm/s^2) of movement along
#   the z axis. It limits the acceleration of the z stepper motor. The
#   default is to use max_accel for max_z_accel.

# The stepper_bed section is used to describe the stepper controlling
# the bed.
[stepper_bed]
gear_ratio:
#   A gear_ratio must be specified and rotation_distance may not be
#   specified. For example, if the bed has an 80 toothed pulley driven
#   by a stepper with a 16 toothed pulley then one would specify a
#   gear ratio of "80:16". This parameter must be provided.

# The stepper_arm section is used to describe the stepper controlling
# the carriage on the arm.
[stepper_arm]

# The stepper_z section is used to describe the stepper controlling
# the Z axis.
[stepper_z]
```

### Rotary delta Kinematics

See [example-rotary-delta.cfg](../config/example-rotary-delta.cfg) for
an example rotary delta kinematics config file.

Only parameters specific to rotary delta printers are described here -
see [common kinematic settings](#common-kinematic-settings) for
available parameters.

ROTARY DELTA KINEMATICS ARE A WORK IN PROGRESS. Homing moves may
timeout and some boundary checks are not implemented.

```
[printer]
kinematics: rotary_delta
max_z_velocity:
#   For delta printers this limits the maximum velocity (in mm/s) of
#   moves with z axis movement. This setting can be used to reduce the
#   maximum speed of up/down moves (which require a higher step rate
#   than other moves on a delta printer). The default is to use
#   max_velocity for max_z_velocity.
#minimum_z_position: 0
#   The minimum Z position that the user may command the head to move
#   to.  The default is 0.
shoulder_radius:
#   Radius (in mm) of the horizontal circle formed by the three
#   shoulder joints, minus the radius of the circle formed by the
#   effector joints. This parameter may also be calculated as:
#     shoulder_radius = (delta_f - delta_e) / sqrt(12)
#   This parameter must be provided.
shoulder_height:
#   Distance (in mm) of the shoulder joints from the bed, minus the
#   effector toolhead height. This parameter must be provided.

# The stepper_a section describes the stepper controlling the rear
# right arm (at 30 degrees). This section also controls the homing
# parameters (homing_speed, homing_retract_dist) for all arms.
[stepper_a]
gear_ratio:
#   A gear_ratio must be specified and rotation_distance may not be
#   specified. For example, if the arm has an 80 toothed pulley driven
#   by a pulley with 16 teeth, which is in turn connected to a 60
#   toothed pulley driven by a stepper with a 16 toothed pulley, then
#   one would specify a gear ratio of "80:16, 60:16". This parameter
#   must be provided.
position_endstop:
#   Distance (in mm) between the nozzle and the bed when the nozzle is
#   in the center of the build area and the endstop triggers. This
#   parameter must be provided for stepper_a; for stepper_b and
#   stepper_c this parameter defaults to the value specified for
#   stepper_a.
upper_arm_length:
#   Length (in mm) of the arm connecting the "shoulder joint" to the
#   "elbow joint". This parameter must be provided for stepper_a; for
#   stepper_b and stepper_c this parameter defaults to the value
#   specified for stepper_a.
lower_arm_length:
#   Length (in mm) of the arm connecting the "elbow joint" to the
#   "effector joint". This parameter must be provided for stepper_a;
#   for stepper_b and stepper_c this parameter defaults to the value
#   specified for stepper_a.
#angle:
#   This option specifies the angle (in degrees) that the arm is at.
#   The default is 30 for stepper_a, 150 for stepper_b, and 270 for
#   stepper_c.

# The stepper_b section describes the stepper controlling the rear
# left arm (at 150 degrees).
[stepper_b]

# The stepper_c section describes the stepper controlling the front
# arm (at 270 degrees).
[stepper_c]

# The delta_calibrate section enables a DELTA_CALIBRATE extended
# g-code command that can calibrate the shoulder endstop positions.
[delta_calibrate]
radius:
#   Radius (in mm) of the area that may be probed. This is the radius
#   of nozzle coordinates to be probed; if using an automatic probe
#   with an XY offset then choose a radius small enough so that the
#   probe always fits over the bed. This parameter must be provided.
#speed: 50
#   The speed (in mm/s) of non-probing moves during the calibration.
#   The default is 50.
#horizontal_move_z: 5
#   The height (in mm) that the head should be commanded to move to
#   just prior to starting a probe operation. The default is 5.
```

### Cable winch Kinematics

See the [example-winch.cfg](../config/example-winch.cfg) for an
example cable winch kinematics config file.

Only parameters specific to cable winch printers are described here -
see [common kinematic settings](#common-kinematic-settings) for
available parameters.

CABLE WINCH SUPPORT IS EXPERIMENTAL. Homing is not implemented on
cable winch kinematics. In order to home the printer, manually send
movement commands until the toolhead is at 0, 0, 0 and then issue a
`G28` command.

```
[printer]
kinematics: winch

# The stepper_a section describes the stepper connected to the first
# cable winch. A minimum of 3 and a maximum of 26 cable winches may be
# defined (stepper_a to stepper_z) though it is common to define 4.
[stepper_a]
rotation_distance:
#   The rotation_distance is the nominal distance (in mm) the toolhead
#   moves towards the cable winch for each full rotation of the
#   stepper motor. This parameter must be provided.
anchor_x:
anchor_y:
anchor_z:
#   The X, Y, and Z position of the cable winch in cartesian space.
#   These parameters must be provided.
```

### None Kinematics

It is possible to define a special "none" kinematics to disable
kinematic support in Klipper. This may be useful for controlling
devices that are not typical 3d-printers or for debugging purposes.

```
[printer]
kinematics: none
max_velocity: 1
max_accel: 1
#   The max_velocity and max_accel parameters must be defined. The
#   values are not used for "none" kinematics.
```

## Common extruder and heated bed support

### [extruder]

The extruder section is used to describe the heater parameters for the
nozzle hotend along with the stepper controlling the extruder. See the
[command reference](G-Codes.md#extruder) for additional information.
See the [pressure advance guide](Pressure_Advance.md) for information
on tuning pressure advance.

```
[extruder]
step_pin:
dir_pin:
enable_pin:
microsteps:
rotation_distance:
#full_steps_per_rotation:
#gear_ratio:
#   See the "stepper" section for a description of the above
#   parameters. If none of the above parameters are specified then no
#   stepper will be associated with the nozzle hotend (though a
#   SYNC_EXTRUDER_MOTION command may associate one at run-time).
nozzle_diameter:
#   Diameter of the nozzle orifice (in mm). This parameter must be
#   provided.
filament_diameter:
#   The nominal diameter of the raw filament (in mm) as it enters the
#   extruder. This parameter must be provided.
#max_extrude_cross_section:
#   Maximum area (in mm^2) of an extrusion cross section (eg,
#   extrusion width multiplied by layer height). This setting prevents
#   excessive amounts of extrusion during relatively small XY moves.
#   If a move requests an extrusion rate that would exceed this value
#   it will cause an error to be returned. The default is: 4.0 *
#   nozzle_diameter^2
#instantaneous_corner_velocity: 1.000
#   The maximum instantaneous velocity change (in mm/s) of the
#   extruder during the junction of two moves. The default is 1mm/s.
#max_extrude_only_distance: 50.0
#   Maximum length (in mm of raw filament) that a retraction or
#   extrude-only move may have. If a retraction or extrude-only move
#   requests a distance greater than this value it will cause an error
#   to be returned. The default is 50mm.
#max_extrude_only_velocity:
#max_extrude_only_accel:
#   Maximum velocity (in mm/s) and acceleration (in mm/s^2) of the
#   extruder motor for retractions and extrude-only moves. These
#   settings do not have any impact on normal printing moves. If not
#   specified then they are calculated to match the limit an XY
#   printing move with a cross section of 4.0*nozzle_diameter^2 would
#   have.
#pressure_advance: 0.0
#   The amount of raw filament to push into the extruder during
#   extruder acceleration. An equal amount of filament is retracted
#   during deceleration. It is measured in millimeters per
#   millimeter/second. The default is 0, which disables pressure
#   advance.
#pressure_advance_smooth_time: 0.040
#   A time range (in seconds) to use when calculating the average
#   extruder velocity for pressure advance. A larger value results in
#   smoother extruder movements. This parameter may not exceed 200ms.
#   This setting only applies if pressure_advance is non-zero. The
#   default is 0.040 (40 milliseconds).
#
# The remaining variables describe the extruder heater.
heater_pin:
#   PWM output pin controlling the heater. This parameter must be
#   provided.
#max_power: 1.0
#   The maximum power (expressed as a value from 0.0 to 1.0) that the
#   heater_pin may be set to. The value 1.0 allows the pin to be set
#   fully enabled for extended periods, while a value of 0.5 would
#   allow the pin to be enabled for no more than half the time. This
#   setting may be used to limit the total power output (over extended
#   periods) to the heater. The default is 1.0.
sensor_type:
#   Type of sensor - common thermistors are "EPCOS 100K B57560G104F",
#   "ATC Semitec 104GT-2", "ATC Semitec 104NT-4-R025H42G", "Generic
#   3950","Honeywell 100K 135-104LAG-J01", "NTC 100K MGB18-104F39050L32",
#   "SliceEngineering 450", and "TDK NTCG104LH104JT1". See the
#   "Temperature sensors" section for other sensors. This parameter
#   must be provided.
sensor_pin:
#   Analog input pin connected to the sensor. This parameter must be
#   provided.
#pullup_resistor: 4700
#   The resistance (in ohms) of the pullup attached to the thermistor.
#   This parameter is only valid when the sensor is a thermistor. The
#   default is 4700 ohms.
#smooth_time: 1.0
#   A time value (in seconds) over which temperature measurements will
#   be smoothed to reduce the impact of measurement noise. The default
#   is 1 seconds.
control:
#   Control algorithm (either pid or watermark). This parameter must
#   be provided.
pid_Kp:
pid_Ki:
pid_Kd:
#   The proportional (pid_Kp), integral (pid_Ki), and derivative
#   (pid_Kd) settings for the PID feedback control system. Klipper
#   evaluates the PID settings with the following general formula:
#     heater_pwm = (Kp*error + Ki*integral(error) - Kd*derivative(error)) / 255
#   Where "error" is "requested_temperature - measured_temperature"
#   and "heater_pwm" is the requested heating rate with 0.0 being full
#   off and 1.0 being full on. Consider using the PID_CALIBRATE
#   command to obtain these parameters. The pid_Kp, pid_Ki, and pid_Kd
#   parameters must be provided for PID heaters.
#max_delta: 2.0
#   On 'watermark' controlled heaters this is the number of degrees in
#   Celsius above the target temperature before disabling the heater
#   as well as the number of degrees below the target before
#   re-enabling the heater. The default is 2 degrees Celsius.
#pwm_cycle_time: 0.100
#   Time in seconds for each software PWM cycle of the heater. It is
#   not recommended to set this unless there is an electrical
#   requirement to switch the heater faster than 10 times a second.
#   The default is 0.100 seconds.
#min_extrude_temp: 170
#   The minimum temperature (in Celsius) at which extruder move
#   commands may be issued. The default is 170 Celsius.
min_temp:
max_temp:
#   The maximum range of valid temperatures (in Celsius) that the
#   heater must remain within. This controls a safety feature
#   implemented in the micro-controller code - should the measured
#   temperature ever fall outside this range then the micro-controller
#   will go into a shutdown state. This check can help detect some
#   heater and sensor hardware failures. Set this range just wide
#   enough so that reasonable temperatures do not result in an error.
#   These parameters must be provided.
```

### [heater_bed]

The heater_bed section describes a heated bed. It uses the same heater
settings described in the "extruder" section.

```
[heater_bed]
heater_pin:
sensor_type:
sensor_pin:
control:
min_temp:
max_temp:
#   See the "extruder" section for a description of the above parameters.
```

## Bed level support

### [bed_mesh]

Mesh Bed Leveling. One may define a bed_mesh config section to enable
move transformations that offset the z axis based on a mesh generated
from probed points. When using a probe to home the z-axis, it is
recommended to define a safe_z_home section in printer.cfg to home
toward the center of the print area.

See the [bed mesh guide](Bed_Mesh.md) and
[command reference](G-Codes.md#bed_mesh) for additional information.

Visual Examples:
```
 rectangular bed, probe_count = 3, 3:
             x---x---x (max_point)
             |
             x---x---x
                     |
 (min_point) x---x---x

 round bed, round_probe_count = 5, bed_radius = r:
                 x (0, r) end
               /
             x---x---x
                       \
 (-r, 0) x---x---x---x---x (r, 0)
           \
             x---x---x
                   /
                 x  (0, -r) start
```

```
[bed_mesh]
#speed: 50
#   The speed (in mm/s) of non-probing moves during the calibration.
#   The default is 50.
#horizontal_move_z: 5
#   The height (in mm) that the head should be commanded to move to
#   just prior to starting a probe operation. The default is 5.
#mesh_radius:
#   Defines the radius of the mesh to probe for round beds. Note that
#   the radius is relative to the coordinate specified by the
#   mesh_origin option. This parameter must be provided for round beds
#   and omitted for rectangular beds.
#mesh_origin:
#   Defines the center X, Y coordinate of the mesh for round beds. This
#   coordinate is relative to the probe's location. It may be useful
#   to adjust the mesh_origin in an effort to maximize the size of the
#   mesh radius. Default is 0, 0. This parameter must be omitted for
#   rectangular beds.
#mesh_min:
#   Defines the minimum X, Y coordinate of the mesh for rectangular
#   beds. This coordinate is relative to the probe's location. This
#   will be the first point probed, nearest to the origin. This
#   parameter must be provided for rectangular beds.
#mesh_max:
#   Defines the maximum X, Y coordinate of the mesh for rectangular
#   beds. Adheres to the same principle as mesh_min, however this will
#   be the furthest point probed from the bed's origin. This parameter
#   must be provided for rectangular beds.
#probe_count: 3, 3
#   For rectangular beds, this is a comma separate pair of integer
#   values X, Y defining the number of points to probe along each
#   axis. A single value is also valid, in which case that value will
#   be applied to both axes. Default is 3, 3.
#round_probe_count: 5
#   For round beds, this integer value defines the maximum number of
#   points to probe along each axis. This value must be an odd number.
#   Default is 5.
#fade_start: 1.0
#   The gcode z position in which to start phasing out z-adjustment
#   when fade is enabled. Default is 1.0.
#fade_end: 0.0
#   The gcode z position in which phasing out completes. When set to a
#   value below fade_start, fade is disabled. It should be noted that
#   fade may add unwanted scaling along the z-axis of a print. If a
#   user wishes to enable fade, a value of 10.0 is recommended.
#   Default is 0.0, which disables fade.
#fade_target:
#   The z position in which fade should converge. When this value is
#   set to a non-zero value it must be within the range of z-values in
#   the mesh. Users that wish to converge to the z homing position
#   should set this to 0. Default is the average z value of the mesh.
#split_delta_z: .025
#   The amount of Z difference (in mm) along a move that will trigger
#   a split. Default is .025.
#move_check_distance: 5.0
#   The distance (in mm) along a move to check for split_delta_z.
#   This is also the minimum length that a move can be split. Default
#   is 5.0.
#mesh_pps: 2, 2
#   A comma separated pair of integers X, Y defining the number of
#   points per segment to interpolate in the mesh along each axis. A
#   "segment" can be defined as the space between each probed point.
#   The user may enter a single value which will be applied to both
#   axes. Default is 2, 2.
#algorithm: lagrange
#   The interpolation algorithm to use. May be either "lagrange" or
#   "bicubic". This option will not affect 3x3 grids, which are forced
#   to use lagrange sampling. Default is lagrange.
#bicubic_tension: .2
#   When using the bicubic algorithm the tension parameter above may
#   be applied to change the amount of slope interpolated. Larger
#   numbers will increase the amount of slope, which results in more
#   curvature in the mesh. Default is .2.
#relative_reference_index:
#   A point index in the mesh to reference all z values to. Enabling
#   this parameter produces a mesh relative to the probed z position
#   at the provided index.
#faulty_region_1_min:
#faulty_region_1_max:
#   Optional points that define a faulty region.  See docs/Bed_Mesh.md
#   for details on faulty regions.  Up to 99 faulty regions may be added.
#   By default no faulty regions are set.
```

### [bed_tilt]

Bed tilt compensation. One may define a bed_tilt config section to
enable move transformations that account for a tilted bed. Note that
bed_mesh and bed_tilt are incompatible; both cannot be defined.

See the [command reference](G-Codes.md#bed_tilt) for additional
information.

```
[bed_tilt]
#x_adjust: 0
#   The amount to add to each move's Z height for each mm on the X
#   axis. The default is 0.
#y_adjust: 0
#   The amount to add to each move's Z height for each mm on the Y
#   axis. The default is 0.
#z_adjust: 0
#   The amount to add to the Z height when the nozzle is nominally at
#   0, 0. The default is 0.
# The remaining parameters control a BED_TILT_CALIBRATE extended
# g-code command that may be used to calibrate appropriate x and y
# adjustment parameters.
#points:
#   A list of X, Y coordinates (one per line; subsequent lines
#   indented) that should be probed during a BED_TILT_CALIBRATE
#   command. Specify coordinates of the nozzle and be sure the probe
#   is above the bed at the given nozzle coordinates. The default is
#   to not enable the command.
#speed: 50
#   The speed (in mm/s) of non-probing moves during the calibration.
#   The default is 50.
#horizontal_move_z: 5
#   The height (in mm) that the head should be commanded to move to
#   just prior to starting a probe operation. The default is 5.
```

### [bed_screws]

Tool to help adjust bed leveling screws. One may define a [bed_screws]
config section to enable a BED_SCREWS_ADJUST g-code command.

See the
[leveling guide](Manual_Level.md#adjusting-bed-leveling-screws) and
[command reference](G-Codes.md#bed_screws) for additional information.

```
[bed_screws]
#screw1:
#   The X, Y coordinate of the first bed leveling screw. This is a
#   position to command the nozzle to that is directly above the bed
#   screw (or as close as possible while still being above the bed).
#   This parameter must be provided.
#screw1_name:
#   An arbitrary name for the given screw. This name is displayed when
#   the helper script runs. The default is to use a name based upon
#   the screw XY location.
#screw1_fine_adjust:
#   An X, Y coordinate to command the nozzle to so that one can fine
#   tune the bed leveling screw. The default is to not perform fine
#   adjustments on the bed screw.
#screw2:
#screw2_name:
#screw2_fine_adjust:
#...
#   Additional bed leveling screws. At least three screws must be
#   defined.
#horizontal_move_z: 5
#   The height (in mm) that the head should be commanded to move to
#   when moving from one screw location to the next. The default is 5.
#probe_height: 0
#   The height of the probe (in mm) after adjusting for the thermal
#   expansion of bed and nozzle. The default is zero.
#speed: 50
#   The speed (in mm/s) of non-probing moves during the calibration.
#   The default is 50.
#probe_speed: 5
#   The speed (in mm/s) when moving from a horizontal_move_z position
#   to a probe_height position. The default is 5.
```

### [screws_tilt_adjust]

Tool to help adjust bed screws tilt using Z probe. One may define a
screws_tilt_adjust config section to enable a SCREWS_TILT_CALCULATE
g-code command.

See the
[leveling guide](Manual_Level.md#adjusting-bed-leveling-screws-using-the-bed-probe)
and [command reference](G-Codes.md#screws_tilt_adjust) for additional
information.

```
[screws_tilt_adjust]
#screw1:
#   The (X, Y) coordinate of the first bed leveling screw. This is a
#   position to command the nozzle to so that the probe is directly
#   above the bed screw (or as close as possible while still being
#   above the bed). This is the base screw used in calculations. This
#   parameter must be provided.
#screw1_name:
#   An arbitrary name for the given screw. This name is displayed when
#   the helper script runs. The default is to use a name based upon
#   the screw XY location.
#screw2:
#screw2_name:
#...
#   Additional bed leveling screws. At least two screws must be
#   defined.
#speed: 50
#   The speed (in mm/s) of non-probing moves during the calibration.
#   The default is 50.
#horizontal_move_z: 5
#   The height (in mm) that the head should be commanded to move to
#   just prior to starting a probe operation. The default is 5.
#screw_thread: CW-M3
#   The type of screw used for bed leveling, M3, M4, or M5, and the
#   rotation direction of the knob that is used to level the bed.
#   Accepted values: CW-M3, CCW-M3, CW-M4, CCW-M4, CW-M5, CCW-M5.
#   Default value is CW-M3 which most printers use. A clockwise
#   rotation of the knob decreases the gap between the nozzle and the
#   bed. Conversely, a counter-clockwise rotation increases the gap.
```

### [z_tilt]

Multiple Z stepper tilt adjustment. This feature enables independent
adjustment of multiple z steppers (see the "stepper_z1" section) to
adjust for tilt. If this section is present then a Z_TILT_ADJUST
extended [G-Code command](G-Codes.md#z_tilt) becomes available.

```
[z_tilt]
#z_positions:
#   A list of X, Y coordinates (one per line; subsequent lines
#   indented) describing the location of each bed "pivot point". The
#   "pivot point" is the point where the bed attaches to the given Z
#   stepper. It is described using nozzle coordinates (the X, Y position
#   of the nozzle if it could move directly above the point). The
#   first entry corresponds to stepper_z, the second to stepper_z1,
#   the third to stepper_z2, etc. This parameter must be provided.
#points:
#   A list of X, Y coordinates (one per line; subsequent lines
#   indented) that should be probed during a Z_TILT_ADJUST command.
#   Specify coordinates of the nozzle and be sure the probe is above
#   the bed at the given nozzle coordinates. This parameter must be
#   provided.
#speed: 50
#   The speed (in mm/s) of non-probing moves during the calibration.
#   The default is 50.
#horizontal_move_z: 5
#   The height (in mm) that the head should be commanded to move to
#   just prior to starting a probe operation. The default is 5.
#retries: 0
#   Number of times to retry if the probed points aren't within
#   tolerance.
#retry_tolerance: 0
#   If retries are enabled then retry if largest and smallest probed
#   points differ more than retry_tolerance. Note the smallest unit of
#   change here would be a single step. However if you are probing
#   more points than steppers then you will likely have a fixed
#   minimum value for the range of probed points which you can learn
#   by observing command output.
```

### [quad_gantry_level]

Moving gantry leveling using 4 independently controlled Z motors.
Corrects hyperbolic parabola effects (potato chip) on moving gantry
which is more flexible.
WARNING: Using this on a moving bed may lead to undesirable results.
If this section is present then a QUAD_GANTRY_LEVEL extended G-Code
command becomes available. This routine assumes the following Z motor
configuration:
```
 ----------------
 |Z1          Z2|
 |  ---------   |
 |  |       |   |
 |  |       |   |
 |  x--------   |
 |Z           Z3|
 ----------------
```
Where x is the 0, 0 point on the bed

```
[quad_gantry_level]
#gantry_corners:
#   A newline separated list of X, Y coordinates describing the two
#   opposing corners of the gantry. The first entry corresponds to Z,
#   the second to Z2. This parameter must be provided.
#points:
#   A newline separated list of four X, Y points that should be probed
#   during a QUAD_GANTRY_LEVEL command. Order of the locations is
#   important, and should correspond to Z, Z1, Z2, and Z3 location in
#   order. This parameter must be provided. For maximum accuracy,
#   ensure your probe offsets are configured.
#speed: 50
#   The speed (in mm/s) of non-probing moves during the calibration.
#   The default is 50.
#horizontal_move_z: 5
#   The height (in mm) that the head should be commanded to move to
#   just prior to starting a probe operation. The default is 5.
#max_adjust: 4
#   Safety limit if an adjustment greater than this value is requested
#   quad_gantry_level will abort.
#retries: 0
#   Number of times to retry if the probed points aren't within
#   tolerance.
#retry_tolerance: 0
#   If retries are enabled then retry if largest and smallest probed
#   points differ more than retry_tolerance.
```

### [skew_correction]

Printer Skew Correction. It is possible to use software to correct
printer skew across 3 planes, xy, xz, yz. This is done by printing a
calibration model along a plane and measuring three lengths. Due to
the nature of skew correction these lengths are set via gcode. See
[Skew Correction](Skew_Correction.md) and
[Command Reference](G-Codes.md#skew_correction) for details.

```
[skew_correction]
```

### [z_thermal_adjust]

Temperature-dependant toolhead Z position adjustment. Compensate for vertical
toolhead movement caused by thermal expansion of the printer's frame in
real-time using a temperature sensor (typically coupled to a vertical section
of frame).

See also: [extended g-code commands](G-Codes.md#z_thermal_adjust).

```
[z_thermal_adjust]
#temp_coeff:
#   The temperature coefficient of expansion, in mm/degC. For example, a
#   temp_coeff of 0.01 mm/degC will move the Z axis downwards by 0.01 mm for
#   every degree Celsius that the temperature sensor increases. Defaults to
#   0.0 mm/degC, which applies no adjustment.
#smooth_time:
#   Smoothing window applied to the temperature sensor, in seconds. Can reduce
#   motor noise from excessive small corrections in response to sensor noise.
#   The default is 2.0 seconds.
#z_adjust_off_above:
#   Disables adjustments above this Z height [mm]. The last computed correction
#   will remain applied until the toolhead moves below the specified Z height
#   again. The default is 99999999.0 mm (always on).
#max_z_adjustment:
#   Maximum absolute adjustment that can be applied to the Z axis [mm]. The
#   default is 99999999.0 mm (unlimited).
#sensor_type:
#sensor_pin:
#min_temp:
#max_temp:
#   Temperature sensor configuration.
#   See the "extruder" section for the definition of the above
#   parameters.
#gcode_id:
#   See the "heater_generic" section for the definition of this
#   parameter.
```

## Customized homing

### [safe_z_home]

Safe Z homing. One may use this mechanism to home the Z axis at a
specific X, Y coordinate. This is useful if the toolhead, for example
has to move to the center of the bed before Z can be homed.

```
[safe_z_home]
home_xy_position:
#   A X, Y coordinate (e.g. 100, 100) where the Z homing should be
#   performed. This parameter must be provided.
#speed: 50.0
#   Speed at which the toolhead is moved to the safe Z home
#   coordinate. The default is 50 mm/s
#z_hop:
#   Distance (in mm) to lift the Z axis prior to homing. This is
#   applied to any homing command, even if it doesn't home the Z axis.
#   If the Z axis is already homed and the current Z position is less
#   than z_hop, then this will lift the head to a height of z_hop. If
#   the Z axis is not already homed the head is lifted by z_hop.
#   The default is to not implement Z hop.
#z_hop_speed: 15.0
#   Speed (in mm/s) at which the Z axis is lifted prior to homing. The
#   default is 15 mm/s.
#move_to_previous: False
#   When set to True, the X and Y axes are reset to their previous
#   positions after Z axis homing. The default is False.
```

### [homing_override]

Homing override. One may use this mechanism to run a series of g-code
commands in place of a G28 found in the normal g-code input. This may
be useful on printers that require a specific procedure to home the
machine.

```
[homing_override]
gcode:
#   A list of G-Code commands to execute in place of G28 commands
#   found in the normal g-code input. See docs/Command_Templates.md
#   for G-Code format. If a G28 is contained in this list of commands
#   then it will invoke the normal homing procedure for the printer.
#   The commands listed here must home all axes. This parameter must
#   be provided.
#axes: xyz
#   The axes to override. For example, if this is set to "z" then the
#   override script will only be run when the z axis is homed (eg, via
#   a "G28" or "G28 Z0" command). Note, the override script should
#   still home all axes. The default is "xyz" which causes the
#   override script to be run in place of all G28 commands.
#set_position_x:
#set_position_y:
#set_position_z:
#   If specified, the printer will assume the axis is at the specified
#   position prior to running the above g-code commands. Setting this
#   disables homing checks for that axis. This may be useful if the
#   head must move prior to invoking the normal G28 mechanism for an
#   axis. The default is to not force a position for an axis.
```

### [endstop_phase]

Stepper phase adjusted endstops. To use this feature, define a config
section with an "endstop_phase" prefix followed by the name of the
corresponding stepper config section (for example,
"[endstop_phase stepper_z]"). This feature can improve the accuracy of
endstop switches. Add a bare "[endstop_phase]" declaration to enable
the ENDSTOP_PHASE_CALIBRATE command.

See the [endstop phases guide](Endstop_Phase.md) and
[command reference](G-Codes.md#endstop_phase) for additional
information.

```
[endstop_phase stepper_z]
#endstop_accuracy:
#   Sets the expected accuracy (in mm) of the endstop. This represents
#   the maximum error distance the endstop may trigger (eg, if an
#   endstop may occasionally trigger 100um early or up to 100um late
#   then set this to 0.200 for 200um). The default is
#   4*rotation_distance/full_steps_per_rotation.
#trigger_phase:
#   This specifies the phase of the stepper motor driver to expect
#   when hitting the endstop. It is composed of two numbers separated
#   by a forward slash character - the phase and the total number of
#   phases (eg, "7/64"). Only set this value if one is sure the
#   stepper motor driver is reset every time the mcu is reset. If this
#   is not set, then the stepper phase will be detected on the first
#   home and that phase will be used on all subsequent homes.
#endstop_align_zero: False
#   If true then the position_endstop of the axis will effectively be
#   modified so that the zero position for the axis occurs at a full
#   step on the stepper motor. (If used on the Z axis and the print
#   layer height is a multiple of a full step distance then every
#   layer will occur on a full step.) The default is False.
```

## G-Code macros and events

### [gcode_macro]

G-Code macros (one may define any number of sections with a
"gcode_macro" prefix). See the
[command template guide](Command_Templates.md) for more information.

```
[gcode_macro my_cmd]
#gcode:
#   A list of G-Code commands to execute in place of "my_cmd". See
#   docs/Command_Templates.md for G-Code format. This parameter must
#   be provided.
#variable_<name>:
#   One may specify any number of options with a "variable_" prefix.
#   The given variable name will be assigned the given value (parsed
#   as a Python literal) and will be available during macro expansion.
#   For example, a config with "variable_fan_speed = 75" might have
#   gcode commands containing "M106 S{ fan_speed * 255 }". Variables
#   can be changed at run-time using the SET_GCODE_VARIABLE command
#   (see docs/Command_Templates.md for details). Variable names may
#   not use upper case characters.
#rename_existing:
#   This option will cause the macro to override an existing G-Code
#   command and provide the previous definition of the command via the
#   name provided here. This can be used to override builtin G-Code
#   commands. Care should be taken when overriding commands as it can
#   cause complex and unexpected results. The default is to not
#   override an existing G-Code command.
#description: G-Code macro
#   This will add a short description used at the HELP command or while
#   using the auto completion feature. Default "G-Code macro"
```

### [delayed_gcode]

Execute a gcode on a set delay. See the
[command template guide](Command_Templates.md#delayed-gcodes) and
[command reference](G-Codes.md#delayed_gcode) for more information.

```
[delayed_gcode my_delayed_gcode]
gcode:
#   A list of G-Code commands to execute when the delay duration has
#   elapsed. G-Code templates are supported. This parameter must be
#   provided.
#initial_duration: 0.0
#   The duration of the initial delay (in seconds). If set to a
#   non-zero value the delayed_gcode will execute the specified number
#   of seconds after the printer enters the "ready" state. This can be
#   useful for initialization procedures or a repeating delayed_gcode.
#   If set to 0 the delayed_gcode will not execute on startup.
#   Default is 0.
```

### [save_variables]

Support saving variables to disk so that they are retained across
restarts. See
[command templates](Command_Templates.md#save-variables-to-disk) and
[G-Code reference](G-Codes.md#save_variables) for further information.

```
[save_variables]
filename:
#   Required - provide a filename that would be used to save the
#   variables to disk e.g. ~/variables.cfg
```

### [idle_timeout]

Idle timeout. An idle timeout is automatically enabled - add an
explicit idle_timeout config section to change the default settings.

```
[idle_timeout]
#gcode:
#   A list of G-Code commands to execute on an idle timeout. See
#   docs/Command_Templates.md for G-Code format. The default is to run
#   "TURN_OFF_HEATERS" and "M84".
#timeout: 600
#   Idle time (in seconds) to wait before running the above G-Code
#   commands. The default is 600 seconds.
```

## Optional G-Code features

### [virtual_sdcard]

A virtual sdcard may be useful if the host machine is not fast enough
to run OctoPrint well. It allows the Klipper host software to directly
print gcode files stored in a directory on the host using standard
sdcard G-Code commands (eg, M24).

```
[virtual_sdcard]
path:
#   The path of the local directory on the host machine to look for
#   g-code files. This is a read-only directory (sdcard file writes
#   are not supported). One may point this to OctoPrint's upload
#   directory (generally ~/.octoprint/uploads/ ). This parameter must
#   be provided.
#on_error_gcode:
#   A list of G-Code commands to execute when an error is reported.

```

### [sdcard_loop]

Some printers with stage-clearing features, such as a part ejector or
a belt printer, can find use in looping sections of the sdcard file.
(For example, to print the same part over and over, or repeat the
a section of a part for a chain or other repeated pattern).

See the [command reference](G-Codes.md#sdcard_loop) for supported
commands. See the [sample-macros.cfg](../config/sample-macros.cfg)
file for a Marlin compatible M808 G-Code macro.

```
[sdcard_loop]
```

### [force_move]

Support manually moving stepper motors for diagnostic purposes. Note,
using this feature may place the printer in an invalid state - see the
[command reference](G-Codes.md#force_move) for important details.

```
[force_move]
#enable_force_move: False
#   Set to true to enable FORCE_MOVE and SET_KINEMATIC_POSITION
#   extended G-Code commands. The default is false.
```

### [pause_resume]

Pause/Resume functionality with support of position capture and
restore. See the [command reference](G-Codes.md#pause_resume) for more
information.

```
[pause_resume]
#recover_velocity: 50.
#   When capture/restore is enabled, the speed at which to return to
#   the captured position (in mm/s). Default is 50.0 mm/s.
```

### [firmware_retraction]

Firmware filament retraction. This enables G10 (retract) and G11
(unretract) GCODE commands issued by many slicers. The parameters
below provide startup defaults, although the values can be adjusted
via the SET_RETRACTION [command](G-Codes.md#firmware_retraction)),
allowing per-filament settings and runtime tuning.

```
[firmware_retraction]
#retract_length: 0
#   The length of filament (in mm) to retract when G10 is activated,
#   and to unretract when G11 is activated (but see
#   unretract_extra_length below). The default is 0 mm.
#retract_speed: 20
#   The speed of retraction, in mm/s. The default is 20 mm/s.
#unretract_extra_length: 0
#   The length (in mm) of *additional* filament to add when
#   unretracting.
#unretract_speed: 10
#   The speed of unretraction, in mm/s. The default is 10 mm/s.
```

### [gcode_arcs]

Support for gcode arc (G2/G3) commands.

```
[gcode_arcs]
#resolution: 1.0
#   An arc will be split into segments. Each segment's length will
#   equal the resolution in mm set above. Lower values will produce a
#   finer arc, but also more work for your machine. Arcs smaller than
#   the configured value will become straight lines. The default is
#   1mm.
```

### [respond]

Enable the "M118" and "RESPOND" extended
[commands](G-Codes.md#respond).

```
[respond]
#default_type: echo
#   Sets the default prefix of the "M118" and "RESPOND" output to one
#   of the following:
#       echo: "echo: " (This is the default)
#       command: "// "
#       error: "!! "
#default_prefix: echo:
#   Directly sets the default prefix. If present, this value will
#   override the "default_type".
```

### [exclude_object]
Enables support to exclude or cancel individual objects during the printing
process.

See the [exclude objects guide](Exclude_Object.md) and
[command reference](G-Codes.md#excludeobject)
for additional information. See the
[sample-macros.cfg](../config/sample-macros.cfg) file for a
Marlin/RepRapFirmware compatible M486 G-Code macro.

```
[exclude_object]
```

## Resonance compensation

### [input_shaper]

Enables [resonance compensation](Resonance_Compensation.md). Also see
the [command reference](G-Codes.md#input_shaper).

```
[input_shaper]
#shaper_freq_x: 0
#   A frequency (in Hz) of the input shaper for X axis. This is
#   usually a resonance frequency of X axis that the input shaper
#   should suppress. For more complex shapers, like 2- and 3-hump EI
#   input shapers, this parameter can be set from different
#   considerations. The default value is 0, which disables input
#   shaping for X axis.
#shaper_freq_y: 0
#   A frequency (in Hz) of the input shaper for Y axis. This is
#   usually a resonance frequency of Y axis that the input shaper
#   should suppress. For more complex shapers, like 2- and 3-hump EI
#   input shapers, this parameter can be set from different
#   considerations. The default value is 0, which disables input
#   shaping for Y axis.
#shaper_type: mzv
#   A type of the input shaper to use for both X and Y axes. Supported
#   shapers are zv, mzv, zvd, ei, 2hump_ei, and 3hump_ei. The default
#   is mzv input shaper.
#shaper_type_x:
#shaper_type_y:
#   If shaper_type is not set, these two parameters can be used to
#   configure different input shapers for X and Y axes. The same
#   values are supported as for shaper_type parameter.
#damping_ratio_x: 0.1
#damping_ratio_y: 0.1
#   Damping ratios of vibrations of X and Y axes used by input shapers
#   to improve vibration suppression. Default value is 0.1 which is a
#   good all-round value for most printers. In most circumstances this
#   parameter requires no tuning and should not be changed.
```

### [adxl345]

Support for ADXL345 accelerometers. This support allows one to query
accelerometer measurements from the sensor. This enables an
ACCELEROMETER_MEASURE command (see [G-Codes](G-Codes.md#adxl345) for
more information). The default chip name is "default", but one may
specify an explicit name (eg, [adxl345 my_chip_name]).

```
[adxl345]
cs_pin:
#   The SPI enable pin for the sensor. This parameter must be provided.
#spi_speed: 5000000
#   The SPI speed (in hz) to use when communicating with the chip.
#   The default is 5000000.
#spi_bus:
#spi_software_sclk_pin:
#spi_software_mosi_pin:
#spi_software_miso_pin:
#   See the "common SPI settings" section for a description of the
#   above parameters.
#axes_map: x, y, z
#   The accelerometer axis for each of the printer's X, Y, and Z axes.
#   This may be useful if the accelerometer is mounted in an
#   orientation that does not match the printer orientation. For
#   example, one could set this to "y, x, z" to swap the X and Y axes.
#   It is also possible to negate an axis if the accelerometer
#   direction is reversed (eg, "x, z, -y"). The default is "x, y, z".
#rate: 3200
#   Output data rate for ADXL345. ADXL345 supports the following data
#   rates: 3200, 1600, 800, 400, 200, 100, 50, and 25. Note that it is
#   not recommended to change this rate from the default 3200, and
#   rates below 800 will considerably affect the quality of resonance
#   measurements.
```

### [mpu9250]

Support for MPU-9250, MPU-9255, MPU-6515, MPU-6050, and MPU-6500
accelerometers (one may define any number of sections with an
"mpu9250" prefix).

```
[mpu9250 my_accelerometer]
#i2c_address:
#   Default is 104 (0x68). If AD0 is high, it would be 0x69 instead.
#i2c_mcu:
#i2c_bus:
#i2c_software_scl_pin:
#i2c_software_sda_pin:
#i2c_speed: 400000
#   See the "common I2C settings" section for a description of the
#   above parameters. The default "i2c_speed" is 400000.
#axes_map: x, y, z
#   See the "adxl345" section for information on this parameter.
```

### [resonance_tester]

Support for resonance testing and automatic input shaper calibration.
In order to use most of the functionality of this module, additional
software dependencies must be installed; refer to
[Measuring Resonances](Measuring_Resonances.md) and the
[command reference](G-Codes.md#resonance_tester) for more
information. See the [Max smoothing](Measuring_Resonances.md#max-smoothing)
section of the measuring resonances guide for more information on
`max_smoothing` parameter and its use.

```
[resonance_tester]
#probe_points:
#   A list of X, Y, Z coordinates of points (one point per line) to test
#   resonances at. At least one point is required. Make sure that all
#   points with some safety margin in XY plane (~a few centimeters)
#   are reachable by the toolhead.
#accel_chip:
#   A name of the accelerometer chip to use for measurements. If
#   adxl345 chip was defined without an explicit name, this parameter
#   can simply reference it as "accel_chip: adxl345", otherwise an
#   explicit name must be supplied as well, e.g. "accel_chip: adxl345
#   my_chip_name". Either this, or the next two parameters must be
#   set.
#accel_chip_x:
#accel_chip_y:
#   Names of the accelerometer chips to use for measurements for each
#   of the axis. Can be useful, for instance, on bed slinger printer,
#   if two separate accelerometers are mounted on the bed (for Y axis)
#   and on the toolhead (for X axis). These parameters have the same
#   format as 'accel_chip' parameter. Only 'accel_chip' or these two
#   parameters must be provided.
#max_smoothing:
#   Maximum input shaper smoothing to allow for each axis during shaper
#   auto-calibration (with 'SHAPER_CALIBRATE' command). By default no
#   maximum smoothing is specified. Refer to Measuring_Resonances guide
#   for more details on using this feature.
#min_freq: 5
#   Minimum frequency to test for resonances. The default is 5 Hz.
#max_freq: 133.33
#   Maximum frequency to test for resonances. The default is 133.33 Hz.
#accel_per_hz: 75
#   This parameter is used to determine which acceleration to use to
#   test a specific frequency: accel = accel_per_hz * freq. Higher the
#   value, the higher is the energy of the oscillations. Can be set to
#   a lower than the default value if the resonances get too strong on
#   the printer. However, lower values make measurements of
#   high-frequency resonances less precise. The default value is 75
#   (mm/sec).
#hz_per_sec: 1
#   Determines the speed of the test. When testing all frequencies in
#   range [min_freq, max_freq], each second the frequency increases by
#   hz_per_sec. Small values make the test slow, and the large values
#   will decrease the precision of the test. The default value is 1.0
#   (Hz/sec == sec^-2).
```

## Config file helpers

### [board_pins]

Board pin aliases (one may define any number of sections with a
"board_pins" prefix). Use this to define aliases for the pins on a
micro-controller.

```
[board_pins my_aliases]
mcu: mcu
#   A comma separated list of micro-controllers that may use the
#   aliases. The default is to apply the aliases to the main "mcu".
aliases:
aliases_<name>:
#   A comma separated list of "name=value" aliases to create for the
#   given micro-controller. For example, "EXP1_1=PE6" would create an
#   "EXP1_1" alias for the "PE6" pin. However, if "value" is enclosed
#   in "<>" then "name" is created as a reserved pin (for example,
#   "EXP1_9=<GND>" would reserve "EXP1_9"). Any number of options
#   starting with "aliases_" may be specified.
```

### [include]

Include file support. One may include additional config file from the
main printer config file. Wildcards may also be used (eg,
"configs/*.cfg").

```
[include my_other_config.cfg]
```

### [duplicate_pin_override]

This tool allows a single micro-controller pin to be defined multiple
times in a config file without normal error checking. This is intended
for diagnostic and debugging purposes. This section is not needed
where Klipper supports using the same pin multiple times, and using
this override may cause confusing and unexpected results.

```
[duplicate_pin_override]
pins:
#   A comma separated list of pins that may be used multiple times in
#   a config file without normal error checks. This parameter must be
#   provided.
```

## Bed probing hardware

### [probe]

Z height probe. One may define this section to enable Z height probing
hardware. When this section is enabled, PROBE and QUERY_PROBE extended
[g-code commands](G-Codes.md#probe) become available. Also, see the
[probe calibrate guide](Probe_Calibrate.md). The probe section also
creates a virtual "probe:z_virtual_endstop" pin. One may set the
stepper_z endstop_pin to this virtual pin on cartesian style printers
that use the probe in place of a z endstop. If using
"probe:z_virtual_endstop" then do not define a position_endstop in the
stepper_z config section.

```
[probe]
pin:
#   Probe detection pin. If the pin is on a different microcontroller
#   than the Z steppers then it enables "multi-mcu homing". This
#   parameter must be provided.
#deactivate_on_each_sample: True
#   This determines if Klipper should execute deactivation gcode
#   between each probe attempt when performing a multiple probe
#   sequence. The default is True.
#x_offset: 0.0
#   The distance (in mm) between the probe and the nozzle along the
#   x-axis. The default is 0.
#y_offset: 0.0
#   The distance (in mm) between the probe and the nozzle along the
#   y-axis. The default is 0.
z_offset:
#   The distance (in mm) between the bed and the nozzle when the probe
#   triggers. This parameter must be provided.
#speed: 5.0
#   Speed (in mm/s) of the Z axis when probing. The default is 5mm/s.
#samples: 1
#   The number of times to probe each point. The probed z-values will
#   be averaged. The default is to probe 1 time.
#sample_retract_dist: 2.0
#   The distance (in mm) to lift the toolhead between each sample (if
#   sampling more than once). The default is 2mm.
#lift_speed:
#   Speed (in mm/s) of the Z axis when lifting the probe between
#   samples. The default is to use the same value as the 'speed'
#   parameter.
#samples_result: average
#   The calculation method when sampling more than once - either
#   "median" or "average". The default is average.
#samples_tolerance: 0.100
#   The maximum Z distance (in mm) that a sample may differ from other
#   samples. If this tolerance is exceeded then either an error is
#   reported or the attempt is restarted (see
#   samples_tolerance_retries). The default is 0.100mm.
#samples_tolerance_retries: 0
#   The number of times to retry if a sample is found that exceeds
#   samples_tolerance. On a retry, all current samples are discarded
#   and the probe attempt is restarted. If a valid set of samples are
#   not obtained in the given number of retries then an error is
#   reported. The default is zero which causes an error to be reported
#   on the first sample that exceeds samples_tolerance.
#activate_gcode:
#   A list of G-Code commands to execute prior to each probe attempt.
#   See docs/Command_Templates.md for G-Code format. This may be
#   useful if the probe needs to be activated in some way. Do not
#   issue any commands here that move the toolhead (eg, G1). The
#   default is to not run any special G-Code commands on activation.
#deactivate_gcode:
#   A list of G-Code commands to execute after each probe attempt
#   completes. See docs/Command_Templates.md for G-Code format. Do not
#   issue any commands here that move the toolhead. The default is to
#   not run any special G-Code commands on deactivation.
#drop_first_result: False
#   Set to `True` will probe one extra time and remove the first
#   sample from calculation. This can improve probe accuracy for 
#   printers that have an outlier first sample.
```

### [bltouch]

BLTouch probe. One may define this section (instead of a probe
section) to enable a BLTouch probe. See [BL-Touch guide](BLTouch.md)
and [command reference](G-Codes.md#bltouch) for further information. A
virtual "probe:z_virtual_endstop" pin is also created (see the "probe"
section for the details).

```
[bltouch]
sensor_pin:
#   Pin connected to the BLTouch sensor pin. Most BLTouch devices
#   require a pullup on the sensor pin (prefix the pin name with "^").
#   This parameter must be provided.
control_pin:
#   Pin connected to the BLTouch control pin. This parameter must be
#   provided.
#pin_move_time: 0.680
#   The amount of time (in seconds) to wait for the BLTouch pin to
#   move up or down. The default is 0.680 seconds.
#stow_on_each_sample: True
#   This determines if Klipper should command the pin to move up
#   between each probe attempt when performing a multiple probe
#   sequence. Read the directions in docs/BLTouch.md before setting
#   this to False. The default is True.
#probe_with_touch_mode: False
#   If this is set to True then Klipper will probe with the device in
#   "touch_mode". The default is False (probing in "pin_down" mode).
#pin_up_reports_not_triggered: True
#   Set if the BLTouch consistently reports the probe in a "not
#   triggered" state after a successful "pin_up" command. This should
#   be True for all genuine BLTouch devices. Read the directions in
#   docs/BLTouch.md before setting this to False. The default is True.
#pin_up_touch_mode_reports_triggered: True
#   Set if the BLTouch consistently reports a "triggered" state after
#   the commands "pin_up" followed by "touch_mode". This should be
#   True for all genuine BLTouch devices. Read the directions in
#   docs/BLTouch.md before setting this to False. The default is True.
#set_output_mode:
#   Request a specific sensor pin output mode on the BLTouch V3.0 (and
#   later). This setting should not be used on other types of probes.
#   Set to "5V" to request a sensor pin output of 5 Volts (only use if
#   the controller board needs 5V mode and is 5V tolerant on its input
#   signal line). Set to "OD" to request the sensor pin output use
#   open drain mode. The default is to not request an output mode.
#x_offset:
#y_offset:
#z_offset:
#speed:
#lift_speed:
#samples:
#sample_retract_dist:
#samples_result:
#samples_tolerance:
#samples_tolerance_retries:
#   See the "probe" section for information on these parameters.
```

### [smart_effector]

The "Smart Effector" from Duet3d implements a Z probe using a force
sensor. One may define this section instead of `[probe]` to enable the
Smart Effector specific features. This also enables
[runtime commands](G-Codes.md#smart_effector) to adjust the parameters
of the Smart Effector at run time.

```
[smart_effector]
pin:
#   Pin connected to the Smart Effector Z Probe output pin (pin 5). Note that
#   pullup resistor on the board is generally not required. However, if the
#   output pin is connected to the board pin with a pullup resistor, that
#   resistor must be high value (e.g. 10K Ohm or more). Some boards have a low
#   value pullup resistor on the Z probe input, which will likely result in an
#   always-triggered probe state. In this case, connect the Smart Effector to
#   a different pin on the board. This parameter is required.
#control_pin:
#   Pin connected to the Smart Effector control input pin (pin 7). If provided,
#   Smart Effector sensitivity programming commands become available.
#probe_accel:
#   If set, limits the acceleration of the probing moves (in mm/sec^2).
#   A sudden large acceleration at the beginning of the probing move may
#   cause spurious probe triggering, especially if the hotend is heavy.
#   To prevent that, it may be necessary to reduce the acceleration of
#   the probing moves via this parameter.
#recovery_time: 0.4
#   A delay between the travel moves and the probing moves in seconds. A fast
#   travel move prior to probing may result in a spurious probe triggering.
#   This may cause 'Probe triggered prior to movement' errors if no delay
#   is set. Value 0 disables the recovery delay.
#   Default value is 0.4.
#x_offset:
#y_offset:
#   Should be left unset (or set to 0).
z_offset:
#   Trigger height of the probe. Start with -0.1 (mm), and adjust later using
#   `PROBE_CALIBRATE` command. This parameter must be provided.
#speed:
#   Speed (in mm/s) of the Z axis when probing. It is recommended to start
#   with the probing speed of 20 mm/s and adjust it as necessary to improve
#   the accuracy and repeatability of the probe triggering.
#samples:
#sample_retract_dist:
#samples_result:
#samples_tolerance:
#samples_tolerance_retries:
#activate_gcode:
#deactivate_gcode:
#deactivate_on_each_sample:
#   See the "probe" section for more information on the parameters above.
```

## Additional stepper motors and extruders

### [stepper_z1]

Multi-stepper axes. On a cartesian style printer, the stepper
controlling a given axis may have additional config blocks defining
steppers that should be stepped in concert with the primary stepper.
One may define any number of sections with a numeric suffix starting
at 1 (for example, "stepper_z1", "stepper_z2", etc.).

```
[stepper_z1]
#step_pin:
#dir_pin:
#enable_pin:
#microsteps:
#rotation_distance:
#   See the "stepper" section for the definition of the above parameters.
#endstop_pin:
#   If an endstop_pin is defined for the additional stepper then the
#   stepper will home until the endstop is triggered. Otherwise, the
#   stepper will home until the endstop on the primary stepper for the
#   axis is triggered.
```

### [extruder1]

In a multi-extruder printer add an additional extruder section for
each additional extruder. The additional extruder sections should be
named "extruder1", "extruder2", "extruder3", and so on. See the
"extruder" section for a description of available parameters.

See [sample-multi-extruder.cfg](../config/sample-multi-extruder.cfg)
for an example configuration.

```
[extruder1]
#step_pin:
#dir_pin:
#...
#   See the "extruder" section for available stepper and heater
#   parameters.
#shared_heater:
#   This option is deprecated and should no longer be specified.
```

### [dual_carriage]

Support for cartesian printers with dual carriages on a single
axis. The active carriage is set via the SET_DUAL_CARRIAGE extended
g-code command. The "SET_DUAL_CARRIAGE CARRIAGE=1" command will
activate the carriage defined in this section (CARRIAGE=0 will return
activation to the primary carriage). Dual carriage support is
typically combined with extra extruders - the SET_DUAL_CARRIAGE
command is often called at the same time as the ACTIVATE_EXTRUDER
command. Be sure to park the carriages during deactivation.

See [sample-idex.cfg](../config/sample-idex.cfg) for an example
configuration.

```
[dual_carriage]
axis:
#   The axis this extra carriage is on (either x or y). This parameter
#   must be provided.
#step_pin:
#dir_pin:
#enable_pin:
#microsteps:
#rotation_distance:
#endstop_pin:
#position_endstop:
#position_min:
#position_max:
#   See the "stepper" section for the definition of the above parameters.
```

### [extruder_stepper]

Support for additional steppers synchronized to the movement of an
extruder (one may define any number of sections with an
"extruder_stepper" prefix).

See the [command reference](G-Codes.md#extruder) for more information.

```
[extruder_stepper my_extra_stepper]
extruder:
#   The extruder this stepper is synchronized to. If this is set to an
#   empty string then the stepper will not be synchronized to an
#   extruder. This parameter must be provided.
#step_pin:
#dir_pin:
#enable_pin:
#microsteps:
#rotation_distance:
#   See the "stepper" section for the definition of the above
#   parameters.
```

### [manual_stepper]

Manual steppers (one may define any number of sections with a
"manual_stepper" prefix). These are steppers that are controlled by
the MANUAL_STEPPER g-code command. For example: "MANUAL_STEPPER
STEPPER=my_stepper MOVE=10 SPEED=5". See
[G-Codes](G-Codes.md#manual_stepper) file for a description of the
MANUAL_STEPPER command. The steppers are not connected to the normal
printer kinematics.

```
[manual_stepper my_stepper]
#step_pin:
#dir_pin:
#enable_pin:
#microsteps:
#rotation_distance:
#   See the "stepper" section for a description of these parameters.
#velocity:
#   Set the default velocity (in mm/s) for the stepper. This value
#   will be used if a MANUAL_STEPPER command does not specify a SPEED
#   parameter. The default is 5mm/s.
#accel:
#   Set the default acceleration (in mm/s^2) for the stepper. An
#   acceleration of zero will result in no acceleration. This value
#   will be used if a MANUAL_STEPPER command does not specify an ACCEL
#   parameter. The default is zero.
#endstop_pin:
#   Endstop switch detection pin. If specified, then one may perform
#   "homing moves" by adding a STOP_ON_ENDSTOP parameter to
#   MANUAL_STEPPER movement commands.
```

## Custom heaters and sensors

### [verify_heater]

Heater and temperature sensor verification. Heater verification is
automatically enabled for each heater that is configured on the
printer. Use verify_heater sections to change the default settings.

```
[verify_heater heater_config_name]
#max_error: 120
#   The maximum "cumulative temperature error" before raising an
#   error. Smaller values result in stricter checking and larger
#   values allow for more time before an error is reported.
#   Specifically, the temperature is inspected once a second and if it
#   is close to the target temperature then an internal "error
#   counter" is reset; otherwise, if the temperature is below the
#   target range then the counter is increased by the amount the
#   reported temperature differs from that range. Should the counter
#   exceed this "max_error" then an error is raised. The default is
#   120.
#check_gain_time:
#   This controls heater verification during initial heating. Smaller
#   values result in stricter checking and larger values allow for
#   more time before an error is reported. Specifically, during
#   initial heating, as long as the heater increases in temperature
#   within this time frame (specified in seconds) then the internal
#   "error counter" is reset. The default is 20 seconds for extruders
#   and 60 seconds for heater_bed.
#hysteresis: 5
#   The maximum temperature difference (in Celsius) to a target
#   temperature that is considered in range of the target. This
#   controls the max_error range check. It is rare to customize this
#   value. The default is 5.
#heating_gain: 2
#   The minimum temperature (in Celsius) that the heater must increase
#   by during the check_gain_time check. It is rare to customize this
#   value. The default is 2.
```

### [homing_heaters]

Tool to disable heaters when homing or probing an axis.

```
[homing_heaters]
#steppers:
#   A comma separated list of steppers that should cause heaters to be
#   disabled. The default is to disable heaters for any homing/probing
#   move.
#   Typical example: stepper_z
#heaters:
#   A comma separated list of heaters to disable during homing/probing
#   moves. The default is to disable all heaters.
#   Typical example: extruder, heater_bed
```

### [thermistor]

Custom thermistors (one may define any number of sections with a
"thermistor" prefix). A custom thermistor may be used in the
sensor_type field of a heater config section. (For example, if one
defines a "[thermistor my_thermistor]" section then one may use a
"sensor_type: my_thermistor" when defining a heater.) Be sure to place
the thermistor section in the config file above its first use in a
heater section.

```
[thermistor my_thermistor]
#temperature1:
#resistance1:
#temperature2:
#resistance2:
#temperature3:
#resistance3:
#   Three resistance measurements (in Ohms) at the given temperatures
#   (in Celsius). The three measurements will be used to calculate the
#   Steinhart-Hart coefficients for the thermistor. These parameters
#   must be provided when using Steinhart-Hart to define the
#   thermistor.
#beta:
#   Alternatively, one may define temperature1, resistance1, and beta
#   to define the thermistor parameters. This parameter must be
#   provided when using "beta" to define the thermistor.
```

### [adc_temperature]

Custom ADC temperature sensors (one may define any number of sections
with an "adc_temperature" prefix). This allows one to define a custom
temperature sensor that measures a voltage on an Analog to Digital
Converter (ADC) pin and uses linear interpolation between a set of
configured temperature/voltage (or temperature/resistance)
measurements to determine the temperature. The resulting sensor can be
used as a sensor_type in a heater section. (For example, if one
defines a "[adc_temperature my_sensor]" section then one may use a
"sensor_type: my_sensor" when defining a heater.) Be sure to place the
sensor section in the config file above its first use in a heater
section.

```
[adc_temperature my_sensor]
#temperature1:
#voltage1:
#temperature2:
#voltage2:
#...
#   A set of temperatures (in Celsius) and voltages (in Volts) to use
#   as reference when converting a temperature. A heater section using
#   this sensor may also specify adc_voltage and voltage_offset
#   parameters to define the ADC voltage (see "Common temperature
#   amplifiers" section for details). At least two measurements must
#   be provided.
#temperature1:
#resistance1:
#temperature2:
#resistance2:
#...
#   Alternatively one may specify a set of temperatures (in Celsius)
#   and resistance (in Ohms) to use as reference when converting a
#   temperature. A heater section using this sensor may also specify a
#   pullup_resistor parameter (see "extruder" section for details). At
#   least two measurements must be provided.
```

### [heater_generic]

Generic heaters (one may define any number of sections with a
"heater_generic" prefix). These heaters behave similarly to standard
heaters (extruders, heated beds). Use the SET_HEATER_TEMPERATURE
command (see [G-Codes](G-Codes.md#heaters) for details) to set the
target temperature.

```
[heater_generic my_generic_heater]
#gcode_id:
#   The id to use when reporting the temperature in the M105 command.
#   This parameter must be provided.
#heater_pin:
#max_power:
#sensor_type:
#sensor_pin:
#smooth_time:
#control:
#pid_Kp:
#pid_Ki:
#pid_Kd:
#pwm_cycle_time:
#min_temp:
#max_temp:
#   See the "extruder" section for the definition of the above
#   parameters.
```

### [temperature_sensor]

Generic temperature sensors. One can define any number of additional
temperature sensors that are reported via the M105 command.

```
[temperature_sensor my_sensor]
#sensor_type:
#sensor_pin:
#min_temp:
#max_temp:
#   See the "extruder" section for the definition of the above
#   parameters.
#gcode_id:
#   See the "heater_generic" section for the definition of this
#   parameter.
```

## Temperature sensors

Klipper includes definitions for many types of temperature sensors.
These sensors may be used in any config section that requires a
temperature sensor (such as an `[extruder]` or `[heater_bed]`
section).

### Common thermistors

Common thermistors. The following parameters are available in heater
sections that use one of these sensors.

```
sensor_type:
#   One of "EPCOS 100K B57560G104F", "ATC Semitec 104GT-2",
#   "ATC Semitec 104NT-4-R025H42G", "Generic 3950",
#   "Honeywell 100K 135-104LAG-J01", "NTC 100K MGB18-104F39050L32",
#   "SliceEngineering 450", or "TDK NTCG104LH104JT1"
sensor_pin:
#   Analog input pin connected to the thermistor. This parameter must
#   be provided.
#pullup_resistor: 4700
#   The resistance (in ohms) of the pullup attached to the thermistor.
#   The default is 4700 ohms.
#inline_resistor: 0
#   The resistance (in ohms) of an extra (not heat varying) resistor
#   that is placed inline with the thermistor. It is rare to set this.
#   The default is 0 ohms.
```

### Common temperature amplifiers

Common temperature amplifiers. The following parameters are available
in heater sections that use one of these sensors.

```
sensor_type:
#   One of "PT100 INA826", "AD595", "AD597", "AD8494", "AD8495",
#   "AD8496", or "AD8497".
sensor_pin:
#   Analog input pin connected to the sensor. This parameter must be
#   provided.
#adc_voltage: 5.0
#   The ADC comparison voltage (in Volts). The default is 5 volts.
#voltage_offset: 0
#   The ADC voltage offset (in Volts). The default is 0.
```

### Directly connected PT1000 sensor

Directly connected PT1000 sensor. The following parameters are
available in heater sections that use one of these sensors.

```
sensor_type: PT1000
sensor_pin:
#   Analog input pin connected to the sensor. This parameter must be
#   provided.
#pullup_resistor: 4700
#   The resistance (in ohms) of the pullup attached to the sensor. The
#   default is 4700 ohms.
```

### MAXxxxxx temperature sensors

MAXxxxxx serial peripheral interface (SPI) temperature based
sensors. The following parameters are available in heater sections
that use one of these sensor types.

```
sensor_type:
#   One of "MAX6675", "MAX31855", "MAX31856", or "MAX31865".
sensor_pin:
#   The chip select line for the sensor chip. This parameter must be
#   provided.
#spi_speed: 4000000
#   The SPI speed (in hz) to use when communicating with the chip.
#   The default is 4000000.
#spi_bus:
#spi_software_sclk_pin:
#spi_software_mosi_pin:
#spi_software_miso_pin:
#   See the "common SPI settings" section for a description of the
#   above parameters.
#tc_type: K
#tc_use_50Hz_filter: False
#tc_averaging_count: 1
#   The above parameters control the sensor parameters of MAX31856
#   chips. The defaults for each parameter are next to the parameter
#   name in the above list.
#rtd_nominal_r: 100
#rtd_reference_r: 430
#rtd_num_of_wires: 2
#rtd_use_50Hz_filter: False
#   The above parameters control the sensor parameters of MAX31865
#   chips. The defaults for each parameter are next to the parameter
#   name in the above list.
```

### BMP280/BME280/BME680 temperature sensor

BMP280/BME280/BME680 two wire interface (I2C) environmental sensors.
Note that these sensors are not intended for use with extruders and
heater beds, but rather for monitoring ambient temperature (C),
pressure (hPa), relative humidity and in case of the BME680 gas level.
See [sample-macros.cfg](../config/sample-macros.cfg) for a gcode_macro
that may be used to report pressure and humidity in addition to
temperature.

```
sensor_type: BME280
#i2c_address:
#   Default is 118 (0x76). Some BME280 sensors have an address of 119
#   (0x77).
#i2c_mcu:
#i2c_bus:
#i2c_software_scl_pin:
#i2c_software_sda_pin:
#i2c_speed:
#   See the "common I2C settings" section for a description of the
#   above parameters.
```

### AHT10/AHT20/AHT21 temperature sensor

AHT10/AHT20/AHT21 two wire interface (I2C) environmental sensors.
Note that these sensors are not intended for use with extruders and
heater beds, but rather for monitoring ambient temperature (C) and
relative humidity. See
[sample-macros.cfg](../config/sample-macros.cfg) for a gcode_macro
that may be used to report humidity in addition to temperature.

```
sensor_type: AHT10
#   Also use AHT10 for AHT20 and AHT21 sensors.
#i2c_address:
#   Default is 56 (0x38). Some AHT10 sensors give the option to use
#   57 (0x39) by moving a resistor.
#i2c_mcu:
#i2c_bus:
#i2c_speed:
#   See the "common I2C settings" section for a description of the
#   above parameters.
#aht10_report_time:
#   Interval in seconds between readings. Default is 30, minimum is 5
```

### HTU21D sensor

HTU21D family two wire interface (I2C) environmental sensor. Note that
this sensor is not intended for use with extruders and heater beds,
but rather for monitoring ambient temperature (C) and relative
humidity. See [sample-macros.cfg](../config/sample-macros.cfg) for a
gcode_macro that may be used to report humidity in addition to
temperature.

```
sensor_type:
#   Must be "HTU21D" , "SI7013", "SI7020", "SI7021" or "SHT21"
#i2c_address:
#   Default is 64 (0x40).
#i2c_mcu:
#i2c_bus:
#i2c_software_scl_pin:
#i2c_software_sda_pin:
#i2c_speed:
#   See the "common I2C settings" section for a description of the
#   above parameters.
#htu21d_hold_master:
#   If the sensor can hold the I2C buf while reading. If True no other
#   bus communication can be performed while reading is in progress.
#   Default is False.
#htu21d_resolution:
#   The resolution of temperature and humidity reading.
#   Valid values are:
#    'TEMP14_HUM12' -> 14bit for Temp and 12bit for humidity
#    'TEMP13_HUM10' -> 13bit for Temp and 10bit for humidity
#    'TEMP12_HUM08' -> 12bit for Temp and 08bit for humidity
#    'TEMP11_HUM11' -> 11bit for Temp and 11bit for humidity
#   Default is: "TEMP11_HUM11"
#htu21d_report_time:
#   Interval in seconds between readings. Default is 30
```

### LM75 temperature sensor

LM75/LM75A two wire (I2C) connected temperature sensors. These sensors
have a range of -55~125 C, so are usable for e.g. chamber temperature
monitoring. They can also function as simple fan/heater controllers.

```
sensor_type: LM75
#i2c_address:
#   Default is 72 (0x48). Normal range is 72-79 (0x48-0x4F) and the 3
#   low bits of the address are configured via pins on the chip
#   (usually with jumpers or hard wired).
#i2c_mcu:
#i2c_bus:
#i2c_software_scl_pin:
#i2c_software_sda_pin:
#i2c_speed:
#   See the "common I2C settings" section for a description of the
#   above parameters.
#lm75_report_time:
#   Interval in seconds between readings. Default is 0.8, with minimum
#   0.5.
```

### Builtin micro-controller temperature sensor

The atsam, atsamd, and stm32 micro-controllers contain an internal
temperature sensor. One can use the "temperature_mcu" sensor to
monitor these temperatures.

```
sensor_type: temperature_mcu
#sensor_mcu: mcu
#   The micro-controller to read from. The default is "mcu".
#sensor_temperature1:
#sensor_adc1:
#   Specify the above two parameters (a temperature in Celsius and an
#   ADC value as a float between 0.0 and 1.0) to calibrate the
#   micro-controller temperature. This may improve the reported
#   temperature accuracy on some chips. A typical way to obtain this
#   calibration information is to completely remove power from the
#   printer for a few hours (to ensure it is at the ambient
#   temperature), then power it up and use the QUERY_ADC command to
#   obtain an ADC measurement. Use some other temperature sensor on
#   the printer to find the corresponding ambient temperature. The
#   default is to use the factory calibration data on the
#   micro-controller (if applicable) or the nominal values from the
#   micro-controller specification.
#sensor_temperature2:
#sensor_adc2:
#   If sensor_temperature1/sensor_adc1 is specified then one may also
#   specify sensor_temperature2/sensor_adc2 calibration data. Doing so
#   may provide calibrated "temperature slope" information. The
#   default is to use the factory calibration data on the
#   micro-controller (if applicable) or the nominal values from the
#   micro-controller specification.
```

### Host temperature sensor

Temperature from the machine (eg Raspberry Pi) running the host software.

```
sensor_type: temperature_host
#sensor_path:
#   The path to temperature system file. The default is
#   "/sys/class/thermal/thermal_zone0/temp" which is the temperature
#   system file on a Raspberry Pi computer.
```

### DS18B20 temperature sensor

DS18B20 is a 1-wire (w1) digital temperature sensor. Note that this sensor is not intended for use with extruders and heater beds, but rather for monitoring ambient temperature (C). These sensors have range up to 125 C, so are usable for e.g. chamber temperature monitoring. They can also function as simple fan/heater controllers. DS18B20 sensors are only supported on the "host mcu", e.g. the Raspberry Pi. The w1-gpio Linux kernel module must be installed.

```
sensor_type: DS18B20
serial_no:
#   Each 1-wire device has a unique serial number used to identify the device,
#   usually in the format 28-031674b175ff. This parameter must be provided.
#   Attached 1-wire devices can be listed using the following Linux command:
#   ls /sys/bus/w1/devices/
#ds18_report_time:
#   Interval in seconds between readings. Default is 3.0, with a minimum of 1.0
#sensor_mcu:
#   The micro-controller to read from. Must be the host_mcu
```

## Fans

### [fan]

Print cooling fan.

```
[fan]
pin:
#   Output pin controlling the fan. This parameter must be provided.
#max_power: 1.0
#   The maximum power (expressed as a value from 0.0 to 1.0) that the
#   pin may be set to. The value 1.0 allows the pin to be set fully
#   enabled for extended periods, while a value of 0.5 would allow the
#   pin to be enabled for no more than half the time. This setting may
#   be used to limit the total power output (over extended periods) to
#   the fan. If this value is less than 1.0 then fan speed requests
#   will be scaled between zero and max_power (for example, if
#   max_power is .9 and a fan speed of 80% is requested then the fan
#   power will be set to 72%). The default is 1.0.
#shutdown_speed: 0
#   The desired fan speed (expressed as a value from 0.0 to 1.0) if
#   the micro-controller software enters an error state. The default
#   is 0.
#cycle_time: 0.010
#   The amount of time (in seconds) for each PWM power cycle to the
#   fan. It is recommended this be 10 milliseconds or greater when
#   using software based PWM. The default is 0.010 seconds.
#hardware_pwm: False
#   Enable this to use hardware PWM instead of software PWM. Most fans
#   do not work well with hardware PWM, so it is not recommended to
#   enable this unless there is an electrical requirement to switch at
#   very high speeds. When using hardware PWM the actual cycle time is
#   constrained by the implementation and may be significantly
#   different than the requested cycle_time. The default is False.
#kick_start_time: 0.100
#   Time (in seconds) to run the fan at full speed when either first
#   enabling or increasing it by more than 50% (helps get the fan
#   spinning). The default is 0.100 seconds.
#off_below: 0.0
#   The minimum input speed which will power the fan (expressed as a
#   value from 0.0 to 1.0). When a speed lower than off_below is
#   requested the fan will instead be turned off. This setting may be
#   used to prevent fan stalls and to ensure kick starts are
#   effective. The default is 0.0.
#
#   This setting should be recalibrated whenever max_power is adjusted.
#   To calibrate this setting, start with off_below set to 0.0 and the
#   fan spinning. Gradually lower the fan speed to determine the lowest
#   input speed which reliably drives the fan without stalls. Set
#   off_below to the duty cycle corresponding to this value (for
#   example, 12% -> 0.12) or slightly higher.
#tachometer_pin:
#   Tachometer input pin for monitoring fan speed. A pullup is generally
#   required. This parameter is optional.
#tachometer_ppr: 2
#   When tachometer_pin is specified, this is the number of pulses per
#   revolution of the tachometer signal. For a BLDC fan this is
#   normally half the number of poles. The default is 2.
#tachometer_poll_interval: 0.0015
#   When tachometer_pin is specified, this is the polling period of the
#   tachometer pin, in seconds. The default is 0.0015, which is fast
#   enough for fans below 10000 RPM at 2 PPR. This must be smaller than
#   30/(tachometer_ppr*rpm), with some margin, where rpm is the
#   maximum speed (in RPM) of the fan.
#enable_pin:
#   Optional pin to enable power to the fan. This can be useful for fans
#   with dedicated PWM inputs. Some of these fans stay on even at 0% PWM
#   input. In such a case, the PWM pin can be used normally, and e.g. a
#   ground-switched FET(standard fan pin) can be used to control power to
#   the fan.
```

### [heater_fan]

Heater cooling fans (one may define any number of sections with a
"heater_fan" prefix). A "heater fan" is a fan that will be enabled
whenever its associated heater is active. By default, a heater_fan has
a shutdown_speed equal to max_power.

```
[heater_fan my_nozzle_fan]
#pin:
#max_power:
#shutdown_speed:
#cycle_time:
#hardware_pwm:
#kick_start_time:
#off_below:
#tachometer_pin:
#tachometer_ppr:
#tachometer_poll_interval:
#enable_pin:
#   See the "fan" section for a description of the above parameters.
#heater: extruder
#   Name of the config section defining the heater that this fan is
#   associated with. If a comma separated list of heater names is
#   provided here, then the fan will be enabled when any of the given
#   heaters are enabled. The default is "extruder".
#heater_temp: 50.0
#   A temperature (in Celsius) that the heater must drop below before
#   the fan is disabled. The default is 50 Celsius.
#fan_speed: 1.0
#   The fan speed (expressed as a value from 0.0 to 1.0) that the fan
#   will be set to when its associated heater is enabled. The default
#   is 1.0
```

### [controller_fan]

Controller cooling fan (one may define any number of sections with a
"controller_fan" prefix). A "controller fan" is a fan that will be
enabled whenever its associated heater or its associated stepper
driver is active. The fan will stop whenever an idle_timeout is
reached to ensure no overheating will occur after deactivating a
watched component.

```
[controller_fan my_controller_fan]
#pin:
#max_power:
#shutdown_speed:
#cycle_time:
#hardware_pwm:
#kick_start_time:
#off_below:
#tachometer_pin:
#tachometer_ppr:
#tachometer_poll_interval:
#enable_pin:
#   See the "fan" section for a description of the above parameters.
#fan_speed: 1.0
#   The fan speed (expressed as a value from 0.0 to 1.0) that the fan
#   will be set to when a heater or stepper driver is active.
#   The default is 1.0
#idle_timeout:
#   The amount of time (in seconds) after a stepper driver or heater
#   was active and the fan should be kept running. The default
#   is 30 seconds.
#idle_speed:
#   The fan speed (expressed as a value from 0.0 to 1.0) that the fan
#   will be set to when a heater or stepper driver was active and
#   before the idle_timeout is reached. The default is fan_speed.
#heater:
#stepper:
#   Name of the config section defining the heater/stepper that this fan
#   is associated with. If a comma separated list of heater/stepper names
#   is provided here, then the fan will be enabled when any of the given
#   heaters/steppers are enabled. The default heater is "extruder", the
#   default stepper is all of them.
```

### [temperature_fan]

Temperature-triggered cooling fans (one may define any number of
sections with a "temperature_fan" prefix). A "temperature fan" is a
fan that will be enabled whenever its associated sensor is above a set
temperature. By default, a temperature_fan has a shutdown_speed equal
to max_power.

See the [command reference](G-Codes.md#temperature_fan) for additional
information.

```
[temperature_fan my_temp_fan]
#pin:
#max_power:
#shutdown_speed:
#cycle_time:
#hardware_pwm:
#kick_start_time:
#off_below:
#tachometer_pin:
#tachometer_ppr:
#tachometer_poll_interval:
#enable_pin:
#   See the "fan" section for a description of the above parameters.
#sensor_type:
#sensor_pin:
#control:
#max_delta:
#min_temp:
#max_temp:
#   See the "extruder" section for a description of the above parameters.
#pid_Kp:
#pid_Ki:
#pid_Kd:
#   The proportional (pid_Kp), integral (pid_Ki), and derivative
#   (pid_Kd) settings for the PID feedback control system. Klipper
#   evaluates the PID settings with the following general formula:
#     fan_pwm = max_power - (Kp*e + Ki*integral(e) - Kd*derivative(e)) / 255
#   Where "e" is "target_temperature - measured_temperature" and
#   "fan_pwm" is the requested fan rate with 0.0 being full off and
#   1.0 being full on. The pid_Kp, pid_Ki, and pid_Kd parameters must
#   be provided when the PID control algorithm is enabled.
#pid_deriv_time: 2.0
#   A time value (in seconds) over which temperature measurements will
#   be smoothed when using the PID control algorithm. This may reduce
#   the impact of measurement noise. The default is 2 seconds.
#target_temp: 40.0
#   A temperature (in Celsius) that will be the target temperature.
#   The default is 40 degrees.
#max_speed: 1.0
#   The fan speed (expressed as a value from 0.0 to 1.0) that the fan
#   will be set to when the sensor temperature exceeds the set value.
#   The default is 1.0.
#min_speed: 0.3
#   The minimum fan speed (expressed as a value from 0.0 to 1.0) that
#   the fan will be set to for PID temperature fans.
#   The default is 0.3.
#gcode_id:
#   If set, the temperature will be reported in M105 queries using the
#   given id. The default is to not report the temperature via M105.
```

### [fan_generic]

Manually controlled fan (one may define any number of sections with a
"fan_generic" prefix). The speed of a manually controlled fan is set
with the SET_FAN_SPEED [gcode command](G-Codes.md#fan_generic).

```
[fan_generic extruder_partfan]
#pin:
#max_power:
#shutdown_speed:
#cycle_time:
#hardware_pwm:
#kick_start_time:
#off_below:
#tachometer_pin:
#tachometer_ppr:
#tachometer_poll_interval:
#enable_pin:
#   See the "fan" section for a description of the above parameters.
```

## LEDs

### [led]

Support for LEDs (and LED strips) controlled via micro-controller PWM
pins (one may define any number of sections with an "led" prefix). See
the [command reference](G-Codes.md#led) for more information.

```
[led my_led]
#red_pin:
#green_pin:
#blue_pin:
#white_pin:
#   The pin controlling the given LED color. At least one of the above
#   parameters must be provided.
#cycle_time: 0.010
#   The amount of time (in seconds) per PWM cycle. It is recommended
#   this be 10 milliseconds or greater when using software based PWM.
#   The default is 0.010 seconds.
#hardware_pwm: False
#   Enable this to use hardware PWM instead of software PWM. When
#   using hardware PWM the actual cycle time is constrained by the
#   implementation and may be significantly different than the
#   requested cycle_time. The default is False.
#initial_RED: 0.0
#initial_GREEN: 0.0
#initial_BLUE: 0.0
#initial_WHITE: 0.0
#   Sets the initial LED color. Each value should be between 0.0 and
#   1.0. The default for each color is 0.
```

### [neopixel]

Neopixel (aka WS2812) LED support (one may define any number of
sections with a "neopixel" prefix). See the
[command reference](G-Codes.md#led) for more information.

Note that the [linux mcu](RPi_microcontroller.md) implementation does
not currently support directly connected neopixels. The current design
using the Linux kernel interface does not allow this scenario because
the kernel GPIO interface is not fast enough to provide the required
pulse rates.

```
[neopixel my_neopixel]
pin:
#   The pin connected to the neopixel. This parameter must be
#   provided.
#chain_count:
#   The number of Neopixel chips that are "daisy chained" to the
#   provided pin. The default is 1 (which indicates only a single
#   Neopixel is connected to the pin).
#color_order: GRB
#   Set the pixel order required by the LED hardware (using a string
#   containing the letters R, G, B, W with W optional). Alternatively,
#   this may be a comma separated list of pixel orders - one for each
#   LED in the chain. The default is GRB.
#initial_RED: 0.0
#initial_GREEN: 0.0
#initial_BLUE: 0.0
#initial_WHITE: 0.0
#   See the "led" section for information on these parameters.
```

### [dotstar]

Dotstar (aka APA102) LED support (one may define any number of
sections with a "dotstar" prefix). See the
[command reference](G-Codes.md#led) for more information.

```
[dotstar my_dotstar]
data_pin:
#   The pin connected to the data line of the dotstar. This parameter
#   must be provided.
clock_pin:
#   The pin connected to the clock line of the dotstar. This parameter
#   must be provided.
#chain_count:
#   See the "neopixel" section for information on this parameter.
#initial_RED: 0.0
#initial_GREEN: 0.0
#initial_BLUE: 0.0
#   See the "led" section for information on these parameters.
```

### [pca9533]

PCA9533 LED support. The PCA9533 is used on the mightyboard.

```
[pca9533 my_pca9533]
#i2c_address: 98
#   The i2c address that the chip is using on the i2c bus. Use 98 for
#   the PCA9533/1, 99 for the PCA9533/2. The default is 98.
#i2c_mcu:
#i2c_bus:
#i2c_software_scl_pin:
#i2c_software_sda_pin:
#i2c_speed:
#   See the "common I2C settings" section for a description of the
#   above parameters.
#initial_RED: 0.0
#initial_GREEN: 0.0
#initial_BLUE: 0.0
#initial_WHITE: 0.0
#   See the "led" section for information on these parameters.
```

### [pca9632]

PCA9632 LED support. The PCA9632 is used on the FlashForge Dreamer.

```
[pca9632 my_pca9632]
#i2c_address: 98
#   The i2c address that the chip is using on the i2c bus. This may be
#   96, 97, 98, or 99.  The default is 98.
#i2c_mcu:
#i2c_bus:
#i2c_software_scl_pin:
#i2c_software_sda_pin:
#i2c_speed:
#   See the "common I2C settings" section for a description of the
#   above parameters.
#scl_pin:
#sda_pin:
#   Alternatively, if the pca9632 is not connected to a hardware I2C
#   bus, then one may specify the "clock" (scl_pin) and "data"
#   (sda_pin) pins. The default is to use hardware I2C.
#color_order: RGBW
#   Set the pixel order of the LED (using a string containing the
#   letters R, G, B, W). The default is RGBW.
#initial_RED: 0.0
#initial_GREEN: 0.0
#initial_BLUE: 0.0
#initial_WHITE: 0.0
#   See the "led" section for information on these parameters.
```

## Additional servos, buttons, and other pins

### [servo]

Servos (one may define any number of sections with a "servo"
prefix). The servos may be controlled using the SET_SERVO
[g-code command](G-Codes.md#servo). For example: SET_SERVO
SERVO=my_servo ANGLE=180

```
[servo my_servo]
pin:
#   PWM output pin controlling the servo. This parameter must be
#   provided.
#maximum_servo_angle: 180
#   The maximum angle (in degrees) that this servo can be set to. The
#   default is 180 degrees.
#minimum_pulse_width: 0.001
#   The minimum pulse width time (in seconds). This should correspond
#   with an angle of 0 degrees. The default is 0.001 seconds.
#maximum_pulse_width: 0.002
#   The maximum pulse width time (in seconds). This should correspond
#   with an angle of maximum_servo_angle. The default is 0.002
#   seconds.
#initial_angle:
#   Initial angle (in degrees) to set the servo to. The default is to
#   not send any signal at startup.
#initial_pulse_width:
#   Initial pulse width time (in seconds) to set the servo to. (This
#   is only valid if initial_angle is not set.) The default is to not
#   send any signal at startup.
```

### [gcode_button]

Execute gcode when a button is pressed or released (or when a pin
changes state). You can check the state of the button by using
`QUERY_BUTTON button=my_gcode_button`.

```
[gcode_button my_gcode_button]
pin:
#   The pin on which the button is connected. This parameter must be
#   provided.
#analog_range:
#   Two comma separated resistances (in Ohms) specifying the minimum
#   and maximum resistance range for the button. If analog_range is
#   provided then the pin must be an analog capable pin. The default
#   is to use digital gpio for the button.
#analog_pullup_resistor:
#   The pullup resistance (in Ohms) when analog_range is specified.
#   The default is 4700 ohms.
#press_gcode:
#   A list of G-Code commands to execute when the button is pressed.
#   G-Code templates are supported. This parameter must be provided.
#release_gcode:
#   A list of G-Code commands to execute when the button is released.
#   G-Code templates are supported. The default is to not run any
#   commands on a button release.
```

### [output_pin]

Run-time configurable output pins (one may define any number of
sections with an "output_pin" prefix). Pins configured here will be
setup as output pins and one may modify them at run-time using
"SET_PIN PIN=my_pin VALUE=.1" type extended
[g-code commands](G-Codes.md#output_pin).

```
[output_pin my_pin]
pin:
#   The pin to configure as an output. This parameter must be
#   provided.
#pwm: False
#   Set if the output pin should be capable of pulse-width-modulation.
#   If this is true, the value fields should be between 0 and 1; if it
#   is false the value fields should be either 0 or 1. The default is
#   False.
#static_value:
#   If this is set, then the pin is assigned to this value at startup
#   and the pin can not be changed during runtime. A static pin uses
#   slightly less ram in the micro-controller. The default is to use
#   runtime configuration of pins.
#value:
#   The value to initially set the pin to during MCU configuration.
#   The default is 0 (for low voltage).
#shutdown_value:
#   The value to set the pin to on an MCU shutdown event. The default
#   is 0 (for low voltage).
#maximum_mcu_duration:
#   The maximum duration a non-shutdown value may be driven by the MCU
#   without an acknowledge from the host.
#   If host can not keep up with an update, the MCU will shutdown
#   and set all pins to their respective shutdown values.
#   Default: 0 (disabled)
#   Usual values are around 5 seconds.
#cycle_time: 0.100
#   The amount of time (in seconds) per PWM cycle. It is recommended
#   this be 10 milliseconds or greater when using software based PWM.
#   The default is 0.100 seconds for pwm pins.
#hardware_pwm: False
#   Enable this to use hardware PWM instead of software PWM. When
#   using hardware PWM the actual cycle time is constrained by the
#   implementation and may be significantly different than the
#   requested cycle_time. The default is False.
#scale:
#   This parameter can be used to alter how the 'value' and
#   'shutdown_value' parameters are interpreted for pwm pins. If
#   provided, then the 'value' parameter should be between 0.0 and
#   'scale'. This may be useful when configuring a PWM pin that
#   controls a stepper voltage reference. The 'scale' can be set to
#   the equivalent stepper amperage if the PWM were fully enabled, and
#   then the 'value' parameter can be specified using the desired
#   amperage for the stepper. The default is to not scale the 'value'
#   parameter.
```

### [static_digital_output]

Statically configured digital output pins (one may define any number
of sections with a "static_digital_output" prefix). Pins configured
here will be setup as a GPIO output during MCU configuration. They can
not be changed at run-time.

```
[static_digital_output my_output_pins]
pins:
#   A comma separated list of pins to be set as GPIO output pins. The
#   pin will be set to a high level unless the pin name is prefaced
#   with "!". This parameter must be provided.
```

### [multi_pin]

Multiple pin outputs (one may define any number of sections with a
"multi_pin" prefix). A multi_pin output creates an internal pin alias
that can modify multiple output pins each time the alias pin is
set. For example, one could define a "[multi_pin my_fan]" object
containing two pins and then set "pin=multi_pin:my_fan" in the "[fan]"
section - on each fan change both output pins would be updated. These
aliases may not be used with stepper motor pins.

```
[multi_pin my_multi_pin]
pins:
#   A comma separated list of pins associated with this alias. This
#   parameter must be provided.
```

## TMC stepper driver configuration

Configuration of Trinamic stepper motor drivers in UART/SPI mode.
Additional information is in the [TMC Drivers guide](TMC_Drivers.md)
and in the [command reference](G-Codes.md#tmcxxxx).

### [tmc2130]

Configure a TMC2130 stepper motor driver via SPI bus. To use this
feature, define a config section with a "tmc2130" prefix followed by
the name of the corresponding stepper config section (for example,
"[tmc2130 stepper_x]").

```
[tmc2130 stepper_x]
cs_pin:
#   The pin corresponding to the TMC2130 chip select line. This pin
#   will be set to low at the start of SPI messages and raised to high
#   after the message completes. This parameter must be provided.
#spi_speed:
#spi_bus:
#spi_software_sclk_pin:
#spi_software_mosi_pin:
#spi_software_miso_pin:
#   See the "common SPI settings" section for a description of the
#   above parameters.
#chain_position:
#chain_length:
#   These parameters configure an SPI daisy chain. The two parameters
#   define the stepper position in the chain and the total chain length.
#   Position 1 corresponds to the stepper that connects to the MOSI signal.
#   The default is to not use an SPI daisy chain.
#interpolate: True
#   If true, enable step interpolation (the driver will internally
#   step at a rate of 256 micro-steps). This interpolation does
#   introduce a small systemic positional deviation - see
#   TMC_Drivers.md for details. The default is True.
run_current:
#   The amount of current (in amps RMS) to configure the driver to use
#   during stepper movement. This parameter must be provided.
#hold_current:
#   The amount of current (in amps RMS) to configure the driver to use
#   when the stepper is not moving. Setting a hold_current is not
#   recommended (see TMC_Drivers.md for details). The default is to
#   not reduce the current.
#sense_resistor: 0.110
#   The resistance (in ohms) of the motor sense resistor. The default
#   is 0.110 ohms.
#stealthchop_threshold: 0
#   The velocity (in mm/s) to set the "stealthChop" threshold to. When
#   set, "stealthChop" mode will be enabled if the stepper motor
#   velocity is below this value. The default is 0, which disables
#   "stealthChop" mode.
#driver_MSLUT0: 2863314260
#driver_MSLUT1: 1251300522
#driver_MSLUT2: 608774441
#driver_MSLUT3: 269500962
#driver_MSLUT4: 4227858431
#driver_MSLUT5: 3048961917
#driver_MSLUT6: 1227445590
#driver_MSLUT7: 4211234
#driver_W0: 2
#driver_W1: 1
#driver_W2: 1
#driver_W3: 1
#driver_X1: 128
#driver_X2: 255
#driver_X3: 255
#driver_START_SIN: 0
#driver_START_SIN90: 247
#   These fields control the Microstep Table registers directly. The optimal
#   wave table is specific to each motor and might vary with current. An
#   optimal configuration will have minimal print artifacts caused by
#   non-linear stepper movement. The values specified above are the default
#   values used by the driver. The value must be specified as a decimal integer
#   (hex form is not supported). In order to compute the wave table fields,
#   see the tmc2130 "Calculation Sheet" from the Trinamic website.
#driver_IHOLDDELAY: 8
#driver_TPOWERDOWN: 0
#driver_TBL: 1
#driver_TOFF: 4
#driver_HEND: 7
#driver_HSTRT: 0
#driver_PWM_AUTOSCALE: True
#driver_PWM_FREQ: 1
#driver_PWM_GRAD: 4
#driver_PWM_AMPL: 128
#driver_SGT: 0
#   Set the given register during the configuration of the TMC2130
#   chip. This may be used to set custom motor parameters. The
#   defaults for each parameter are next to the parameter name in the
#   above list.
#diag0_pin:
#diag1_pin:
#   The micro-controller pin attached to one of the DIAG lines of the
#   TMC2130 chip. Only a single diag pin should be specified. The pin
#   is "active low" and is thus normally prefaced with "^!". Setting
#   this creates a "tmc2130_stepper_x:virtual_endstop" virtual pin
#   which may be used as the stepper's endstop_pin. Doing this enables
#   "sensorless homing". (Be sure to also set driver_SGT to an
#   appropriate sensitivity value.) The default is to not enable
#   sensorless homing.
```

### [tmc2208]

Configure a TMC2208 (or TMC2224) stepper motor driver via single wire
UART. To use this feature, define a config section with a "tmc2208"
prefix followed by the name of the corresponding stepper config
section (for example, "[tmc2208 stepper_x]").

```
[tmc2208 stepper_x]
uart_pin:
#   The pin connected to the TMC2208 PDN_UART line. This parameter
#   must be provided.
#tx_pin:
#   If using separate receive and transmit lines to communicate with
#   the driver then set uart_pin to the receive pin and tx_pin to the
#   transmit pin. The default is to use uart_pin for both reading and
#   writing.
#select_pins:
#   A comma separated list of pins to set prior to accessing the
#   tmc2208 UART. This may be useful for configuring an analog mux for
#   UART communication. The default is to not configure any pins.
#interpolate: True
#   If true, enable step interpolation (the driver will internally
#   step at a rate of 256 micro-steps). This interpolation does
#   introduce a small systemic positional deviation - see
#   TMC_Drivers.md for details. The default is True.
run_current:
#   The amount of current (in amps RMS) to configure the driver to use
#   during stepper movement. This parameter must be provided.
#hold_current:
#   The amount of current (in amps RMS) to configure the driver to use
#   when the stepper is not moving. Setting a hold_current is not
#   recommended (see TMC_Drivers.md for details). The default is to
#   not reduce the current.
#sense_resistor: 0.110
#   The resistance (in ohms) of the motor sense resistor. The default
#   is 0.110 ohms.
#stealthchop_threshold: 0
#   The velocity (in mm/s) to set the "stealthChop" threshold to. When
#   set, "stealthChop" mode will be enabled if the stepper motor
#   velocity is below this value. The default is 0, which disables
#   "stealthChop" mode.
#driver_IHOLDDELAY: 8
#driver_TPOWERDOWN: 20
#driver_TBL: 2
#driver_TOFF: 3
#driver_HEND: 0
#driver_HSTRT: 5
#driver_PWM_AUTOGRAD: True
#driver_PWM_AUTOSCALE: True
#driver_PWM_LIM: 12
#driver_PWM_REG: 8
#driver_PWM_FREQ: 1
#driver_PWM_GRAD: 14
#driver_PWM_OFS: 36
#   Set the given register during the configuration of the TMC2208
#   chip. This may be used to set custom motor parameters. The
#   defaults for each parameter are next to the parameter name in the
#   above list.
```

### [tmc2209]

Configure a TMC2209 stepper motor driver via single wire UART. To use
this feature, define a config section with a "tmc2209" prefix followed
by the name of the corresponding stepper config section (for example,
"[tmc2209 stepper_x]").

```
[tmc2209 stepper_x]
uart_pin:
#tx_pin:
#select_pins:
#interpolate: True
run_current:
#hold_current:
#sense_resistor: 0.110
#stealthchop_threshold: 0
#   See the "tmc2208" section for the definition of these parameters.
#uart_address:
#   The address of the TMC2209 chip for UART messages (an integer
#   between 0 and 3). This is typically used when multiple TMC2209
#   chips are connected to the same UART pin. The default is zero.
#driver_IHOLDDELAY: 8
#driver_TPOWERDOWN: 20
#driver_TBL: 2
#driver_TOFF: 3
#driver_HEND: 0
#driver_HSTRT: 5
#driver_PWM_AUTOGRAD: True
#driver_PWM_AUTOSCALE: True
#driver_PWM_LIM: 12
#driver_PWM_REG: 8
#driver_PWM_FREQ: 1
#driver_PWM_GRAD: 14
#driver_PWM_OFS: 36
#driver_SGTHRS: 0
#   Set the given register during the configuration of the TMC2209
#   chip. This may be used to set custom motor parameters. The
#   defaults for each parameter are next to the parameter name in the
#   above list.
#diag_pin:
#   The micro-controller pin attached to the DIAG line of the TMC2209
#   chip. The pin is normally prefaced with "^" to enable a pullup.
#   Setting this creates a "tmc2209_stepper_x:virtual_endstop" virtual
#   pin which may be used as the stepper's endstop_pin. Doing this
#   enables "sensorless homing". (Be sure to also set driver_SGTHRS to
#   an appropriate sensitivity value.) The default is to not enable
#   sensorless homing.
```

### [tmc2660]

Configure a TMC2660 stepper motor driver via SPI bus. To use this
feature, define a config section with a tmc2660 prefix followed by the
name of the corresponding stepper config section (for example,
"[tmc2660 stepper_x]").

```
[tmc2660 stepper_x]
cs_pin:
#   The pin corresponding to the TMC2660 chip select line. This pin
#   will be set to low at the start of SPI messages and set to high
#   after the message transfer completes. This parameter must be
#   provided.
#spi_speed: 4000000
#   SPI bus frequency used to communicate with the TMC2660 stepper
#   driver. The default is 4000000.
#spi_bus:
#spi_software_sclk_pin:
#spi_software_mosi_pin:
#spi_software_miso_pin:
#   See the "common SPI settings" section for a description of the
#   above parameters.
#interpolate: True
#   If true, enable step interpolation (the driver will internally
#   step at a rate of 256 micro-steps). This only works if microsteps
#   is set to 16. Interpolation does introduce a small systemic
#   positional deviation - see TMC_Drivers.md for details. The default
#   is True.
run_current:
#   The amount of current (in amps RMS) used by the driver during
#   stepper movement. This parameter must be provided.
#sense_resistor:
#   The resistance (in ohms) of the motor sense resistor. This
#   parameter must be provided.
#idle_current_percent: 100
#   The percentage of the run_current the stepper driver will be
#   lowered to when the idle timeout expires (you need to set up the
#   timeout using a [idle_timeout] config section). The current will
#   be raised again once the stepper has to move again. Make sure to
#   set this to a high enough value such that the steppers do not lose
#   their position. There is also small delay until the current is
#   raised again, so take this into account when commanding fast moves
#   while the stepper is idling. The default is 100 (no reduction).
#driver_TBL: 2
#driver_RNDTF: 0
#driver_HDEC: 0
#driver_CHM: 0
#driver_HEND: 3
#driver_HSTRT: 3
#driver_TOFF: 4
#driver_SEIMIN: 0
#driver_SEDN: 0
#driver_SEMAX: 0
#driver_SEUP: 0
#driver_SEMIN: 0
#driver_SFILT: 0
#driver_SGT: 0
#driver_SLPH: 0
#driver_SLPL: 0
#driver_DISS2G: 0
#driver_TS2G: 3
#   Set the given parameter during the configuration of the TMC2660
#   chip. This may be used to set custom driver parameters. The
#   defaults for each parameter are next to the parameter name in the
#   list above. See the TMC2660 datasheet about what each parameter
#   does and what the restrictions on parameter combinations are. Be
#   especially aware of the CHOPCONF register, where setting CHM to
#   either zero or one will lead to layout changes (the first bit of
#   HDEC) is interpreted as the MSB of HSTRT in this case).
```

### [tmc2240]

Configure a TMC2240 stepper motor driver via SPI bus. To use this
feature, define a config section with a "tmc2240" prefix followed by
the name of the corresponding stepper config section (for example,
"[tmc2240 stepper_x]").

```
[tmc2240 stepper_x]
cs_pin:
#   The pin corresponding to the TMC2240 chip select line. This pin
#   will be set to low at the start of SPI messages and raised to high
#   after the message completes. This parameter must be provided.
#spi_speed:
#spi_bus:
#spi_software_sclk_pin:
#spi_software_mosi_pin:
#spi_software_miso_pin:
#   See the "common SPI settings" section for a description of the
#   above parameters.
#chain_position:
#chain_length:
#   These parameters configure an SPI daisy chain. The two parameters
#   define the stepper position in the chain and the total chain length.
#   Position 1 corresponds to the stepper that connects to the MOSI signal.
#   The default is to not use an SPI daisy chain.
#interpolate: True
#   If true, enable step interpolation (the driver will internally
#   step at a rate of 256 micro-steps). The default is True.
run_current:
#   The amount of current (in amps RMS) to configure the driver to use
#   during stepper movement. This parameter must be provided.
#hold_current:
#   The amount of current (in amps RMS) to configure the driver to use
#   when the stepper is not moving. Setting a hold_current is not
#   recommended (see TMC_Drivers.md for details). The default is to
#   not reduce the current.
#rref: 12000
#   The resistance (in ohms) of the resistor between IREF and GND. The
#   default is 12000.
#stealthchop_threshold: 0
#   The velocity (in mm/s) to set the "stealthChop" threshold to. When
#   set, "stealthChop" mode will be enabled if the stepper motor
#   velocity is below this value. The default is 0, which disables
#   "stealthChop" mode.
#driver_MSLUT0: 2863314260
#driver_MSLUT1: 1251300522
#driver_MSLUT2: 608774441
#driver_MSLUT3: 269500962
#driver_MSLUT4: 4227858431
#driver_MSLUT5: 3048961917
#driver_MSLUT6: 1227445590
#driver_MSLUT7: 4211234
#driver_W0: 2
#driver_W1: 1
#driver_W2: 1
#driver_W3: 1
#driver_X1: 128
#driver_X2: 255
#driver_X3: 255
#driver_START_SIN: 0
#driver_START_SIN90: 247
#driver_OFFSET_SIN90: 0
#   These fields control the Microstep Table registers directly. The optimal
#   wave table is specific to each motor and might vary with current. An
#   optimal configuration will have minimal print artifacts caused by
#   non-linear stepper movement. The values specified above are the default
#   values used by the driver. The value must be specified as a decimal integer
#   (hex form is not supported). In order to compute the wave table fields,
#   see the tmc2130 "Calculation Sheet" from the Trinamic website.
#   Additionally, this driver also has the OFFSET_SIN90 field which can be used
#   to tune a motor with unbalanced coils. See the `Sine Wave Lookup Table`
#   section in the datasheet for information about this field and how to tune
#   it.
#driver_IHOLDDELAY: 6
#driver_IRUNDELAY: 4
#driver_TPOWERDOWN: 10
#driver_TBL: 2
#driver_TOFF: 3
#driver_HEND: 2
#driver_HSTRT: 5
#driver_FD3: 0
#driver_TPFD: 4
#driver_CHM: 0
#driver_VHIGHFS: 0
#driver_VHIGHCHM: 0
#driver_DISS2G: 0
#driver_DISS2VS: 0
#driver_PWM_AUTOSCALE: True
#driver_PWM_AUTOGRAD: True
#driver_PWM_FREQ: 0
#driver_FREEWHEEL: 0
#driver_PWM_GRAD: 0
#driver_PWM_OFS: 29
#driver_PWM_REG: 4
#driver_PWM_LIM: 12
#driver_SGT: 0
#driver_SEMIN: 0
#driver_SEUP: 0
#driver_SEMAX: 0
#driver_SEDN: 0
#driver_SEIMIN: 0
#driver_SFILT: 0
#driver_SG4_ANGLE_OFFSET: 1
#   Set the given register during the configuration of the TMC2240
#   chip. This may be used to set custom motor parameters. The
#   defaults for each parameter are next to the parameter name in the
#   above list.
#diag0_pin:
#diag1_pin:
#   The micro-controller pin attached to one of the DIAG lines of the
#   TMC2240 chip. Only a single diag pin should be specified. The pin
#   is "active low" and is thus normally prefaced with "^!". Setting
#   this creates a "tmc2240_stepper_x:virtual_endstop" virtual pin
#   which may be used as the stepper's endstop_pin. Doing this enables
#   "sensorless homing". (Be sure to also set driver_SGT to an
#   appropriate sensitivity value.) The default is to not enable
#   sensorless homing.
```

### [tmc5160]

Configure a TMC5160 stepper motor driver via SPI bus. To use this
feature, define a config section with a "tmc5160" prefix followed by
the name of the corresponding stepper config section (for example,
"[tmc5160 stepper_x]").

```
[tmc5160 stepper_x]
cs_pin:
#   The pin corresponding to the TMC5160 chip select line. This pin
#   will be set to low at the start of SPI messages and raised to high
#   after the message completes. This parameter must be provided.
#spi_speed:
#spi_bus:
#spi_software_sclk_pin:
#spi_software_mosi_pin:
#spi_software_miso_pin:
#   See the "common SPI settings" section for a description of the
#   above parameters.
#chain_position:
#chain_length:
#   These parameters configure an SPI daisy chain. The two parameters
#   define the stepper position in the chain and the total chain length.
#   Position 1 corresponds to the stepper that connects to the MOSI signal.
#   The default is to not use an SPI daisy chain.
#interpolate: True
#   If true, enable step interpolation (the driver will internally
#   step at a rate of 256 micro-steps). The default is True.
run_current:
#   The amount of current (in amps RMS) to configure the driver to use
#   during stepper movement. This parameter must be provided.
#hold_current:
#   The amount of current (in amps RMS) to configure the driver to use
#   when the stepper is not moving. Setting a hold_current is not
#   recommended (see TMC_Drivers.md for details). The default is to
#   not reduce the current.
#sense_resistor: 0.075
#   The resistance (in ohms) of the motor sense resistor. The default
#   is 0.075 ohms.
#stealthchop_threshold: 0
#   The velocity (in mm/s) to set the "stealthChop" threshold to. When
#   set, "stealthChop" mode will be enabled if the stepper motor
#   velocity is below this value. The default is 0, which disables
#   "stealthChop" mode.
#driver_MSLUT0: 2863314260
#driver_MSLUT1: 1251300522
#driver_MSLUT2: 608774441
#driver_MSLUT3: 269500962
#driver_MSLUT4: 4227858431
#driver_MSLUT5: 3048961917
#driver_MSLUT6: 1227445590
#driver_MSLUT7: 4211234
#driver_W0: 2
#driver_W1: 1
#driver_W2: 1
#driver_W3: 1
#driver_X1: 128
#driver_X2: 255
#driver_X3: 255
#driver_START_SIN: 0
#driver_START_SIN90: 247
#   These fields control the Microstep Table registers directly. The optimal
#   wave table is specific to each motor and might vary with current. An
#   optimal configuration will have minimal print artifacts caused by
#   non-linear stepper movement. The values specified above are the default
#   values used by the driver. The value must be specified as a decimal integer
#   (hex form is not supported). In order to compute the wave table fields,
#   see the tmc2130 "Calculation Sheet" from the Trinamic website.
#driver_IHOLDDELAY: 6
#driver_TPOWERDOWN: 10
#driver_TBL: 2
#driver_TOFF: 3
#driver_HEND: 2
#driver_HSTRT: 5
#driver_FD3: 0
#driver_TPFD: 4
#driver_CHM: 0
#driver_VHIGHFS: 0
#driver_VHIGHCHM: 0
#driver_DISS2G: 0
#driver_DISS2VS: 0
#driver_PWM_AUTOSCALE: True
#driver_PWM_AUTOGRAD: True
#driver_PWM_FREQ: 0
#driver_FREEWHEEL: 0
#driver_PWM_GRAD: 0
#driver_PWM_OFS: 30
#driver_PWM_REG: 4
#driver_PWM_LIM: 12
#driver_SGT: 0
#driver_SEMIN: 0
#driver_SEUP: 0
#driver_SEMAX: 0
#driver_SEDN: 0
#driver_SEIMIN: 0
#driver_SFILT: 0
#driver_DRVSTRENGTH: 0
#driver_BBMCLKS: 4
#driver_BBMTIME: 0
#driver_FILT_ISENSE: 0
#   Set the given register during the configuration of the TMC5160
#   chip. This may be used to set custom motor parameters. The
#   defaults for each parameter are next to the parameter name in the
#   above list.
#diag0_pin:
#diag1_pin:
#   The micro-controller pin attached to one of the DIAG lines of the
#   TMC5160 chip. Only a single diag pin should be specified. The pin
#   is "active low" and is thus normally prefaced with "^!". Setting
#   this creates a "tmc5160_stepper_x:virtual_endstop" virtual pin
#   which may be used as the stepper's endstop_pin. Doing this enables
#   "sensorless homing". (Be sure to also set driver_SGT to an
#   appropriate sensitivity value.) The default is to not enable
#   sensorless homing.
```

## Run-time stepper motor current configuration

### [ad5206]

Statically configured AD5206 digipots connected via SPI bus (one may
define any number of sections with an "ad5206" prefix).

```
[ad5206 my_digipot]
enable_pin:
#   The pin corresponding to the AD5206 chip select line. This pin
#   will be set to low at the start of SPI messages and raised to high
#   after the message completes. This parameter must be provided.
#spi_speed:
#spi_bus:
#spi_software_sclk_pin:
#spi_software_mosi_pin:
#spi_software_miso_pin:
#   See the "common SPI settings" section for a description of the
#   above parameters.
#channel_1:
#channel_2:
#channel_3:
#channel_4:
#channel_5:
#channel_6:
#   The value to statically set the given AD5206 channel to. This is
#   typically set to a number between 0.0 and 1.0 with 1.0 being the
#   highest resistance and 0.0 being the lowest resistance. However,
#   the range may be changed with the 'scale' parameter (see below).
#   If a channel is not specified then it is left unconfigured.
#scale:
#   This parameter can be used to alter how the 'channel_x' parameters
#   are interpreted. If provided, then the 'channel_x' parameters
#   should be between 0.0 and 'scale'. This may be useful when the
#   AD5206 is used to set stepper voltage references. The 'scale' can
#   be set to the equivalent stepper amperage if the AD5206 were at
#   its highest resistance, and then the 'channel_x' parameters can be
#   specified using the desired amperage value for the stepper. The
#   default is to not scale the 'channel_x' parameters.
```

### [mcp4451]

Statically configured MCP4451 digipot connected via I2C bus (one may
define any number of sections with an "mcp4451" prefix).

```
[mcp4451 my_digipot]
i2c_address:
#   The i2c address that the chip is using on the i2c bus. This
#   parameter must be provided.
#i2c_mcu:
#i2c_bus:
#i2c_software_scl_pin:
#i2c_software_sda_pin:
#i2c_speed:
#   See the "common I2C settings" section for a description of the
#   above parameters.
#wiper_0:
#wiper_1:
#wiper_2:
#wiper_3:
#   The value to statically set the given MCP4451 "wiper" to. This is
#   typically set to a number between 0.0 and 1.0 with 1.0 being the
#   highest resistance and 0.0 being the lowest resistance. However,
#   the range may be changed with the 'scale' parameter (see below).
#   If a wiper is not specified then it is left unconfigured.
#scale:
#   This parameter can be used to alter how the 'wiper_x' parameters
#   are interpreted. If provided, then the 'wiper_x' parameters should
#   be between 0.0 and 'scale'. This may be useful when the MCP4451 is
#   used to set stepper voltage references. The 'scale' can be set to
#   the equivalent stepper amperage if the MCP4451 were at its highest
#   resistance, and then the 'wiper_x' parameters can be specified
#   using the desired amperage value for the stepper. The default is
#   to not scale the 'wiper_x' parameters.
```

### [mcp4728]

Statically configured MCP4728 digital-to-analog converter connected
via I2C bus (one may define any number of sections with an "mcp4728"
prefix).

```
[mcp4728 my_dac]
#i2c_address: 96
#   The i2c address that the chip is using on the i2c bus. The default
#   is 96.
#i2c_mcu:
#i2c_bus:
#i2c_software_scl_pin:
#i2c_software_sda_pin:
#i2c_speed:
#   See the "common I2C settings" section for a description of the
#   above parameters.
#channel_a:
#channel_b:
#channel_c:
#channel_d:
#   The value to statically set the given MCP4728 channel to. This is
#   typically set to a number between 0.0 and 1.0 with 1.0 being the
#   highest voltage (2.048V) and 0.0 being the lowest voltage.
#   However, the range may be changed with the 'scale' parameter (see
#   below). If a channel is not specified then it is left
#   unconfigured.
#scale:
#   This parameter can be used to alter how the 'channel_x' parameters
#   are interpreted. If provided, then the 'channel_x' parameters
#   should be between 0.0 and 'scale'. This may be useful when the
#   MCP4728 is used to set stepper voltage references. The 'scale' can
#   be set to the equivalent stepper amperage if the MCP4728 were at
#   its highest voltage (2.048V), and then the 'channel_x' parameters
#   can be specified using the desired amperage value for the
#   stepper. The default is to not scale the 'channel_x' parameters.
```

### [mcp4018]

Statically configured MCP4018 digipot connected via two gpio "bit
banging" pins (one may define any number of sections with an "mcp4018"
prefix).

```
[mcp4018 my_digipot]
scl_pin:
#   The SCL "clock" pin. This parameter must be provided.
sda_pin:
#   The SDA "data" pin. This parameter must be provided.
wiper:
#   The value to statically set the given MCP4018 "wiper" to. This is
#   typically set to a number between 0.0 and 1.0 with 1.0 being the
#   highest resistance and 0.0 being the lowest resistance. However,
#   the range may be changed with the 'scale' parameter (see below).
#   This parameter must be provided.
#scale:
#   This parameter can be used to alter how the 'wiper' parameter is
#   interpreted. If provided, then the 'wiper' parameter should be
#   between 0.0 and 'scale'. This may be useful when the MCP4018 is
#   used to set stepper voltage references. The 'scale' can be set to
#   the equivalent stepper amperage if the MCP4018 is at its highest
#   resistance, and then the 'wiper' parameter can be specified using
#   the desired amperage value for the stepper. The default is to not
#   scale the 'wiper' parameter.
```

## Display support

### [display]

Support for a display attached to the micro-controller.

```
[display]
lcd_type:
#   The type of LCD chip in use. This may be "hd44780", "hd44780_spi",
#   "st7920", "emulated_st7920", "uc1701", "ssd1306", or "sh1106".
#   See the display sections below for information on each type and
#   additional parameters they provide. This parameter must be
#   provided.
#display_group:
#   The name of the display_data group to show on the display. This
#   controls the content of the screen (see the "display_data" section
#   for more information). The default is _default_20x4 for hd44780
#   displays and _default_16x4 for other displays.
#menu_timeout:
#   Timeout for menu. Being inactive this amount of seconds will
#   trigger menu exit or return to root menu when having autorun
#   enabled. The default is 0 seconds (disabled)
#menu_root:
#   Name of the main menu section to show when clicking the encoder
#   on the home screen. The defaults is __main, and this shows the
#   the default menus as defined in klippy/extras/display/menu.cfg
#menu_reverse_navigation:
#   When enabled it will reverse up and down directions for list
#   navigation. The default is False. This parameter is optional.
#encoder_pins:
#   The pins connected to encoder. 2 pins must be provided when using
#   encoder. This parameter must be provided when using menu.
#encoder_steps_per_detent:
#   How many steps the encoder emits per detent ("click"). If the
#   encoder takes two detents to move between entries or moves two
#   entries from one detent, try changing this. Allowed values are 2
#   (half-stepping) or 4 (full-stepping). The default is 4.
#click_pin:
#   The pin connected to 'enter' button or encoder 'click'. This
#   parameter must be provided when using menu. The presence of an
#   'analog_range_click_pin' config parameter turns this parameter
#   from digital to analog.
#back_pin:
#   The pin connected to 'back' button. This parameter is optional,
#   menu can be used without it. The presence of an
#   'analog_range_back_pin' config parameter turns this parameter from
#   digital to analog.
#up_pin:
#   The pin connected to 'up' button. This parameter must be provided
#   when using menu without encoder. The presence of an
#   'analog_range_up_pin' config parameter turns this parameter from
#   digital to analog.
#down_pin:
#   The pin connected to 'down' button. This parameter must be
#   provided when using menu without encoder. The presence of an
#   'analog_range_down_pin' config parameter turns this parameter from
#   digital to analog.
#kill_pin:
#   The pin connected to 'kill' button. This button will call
#   emergency stop. The presence of an 'analog_range_kill_pin' config
#   parameter turns this parameter from digital to analog.
#analog_pullup_resistor: 4700
#   The resistance (in ohms) of the pullup attached to the analog
#   button. The default is 4700 ohms.
#analog_range_click_pin:
#   The resistance range for a 'enter' button. Range minimum and
#   maximum comma-separated values must be provided when using analog
#   button.
#analog_range_back_pin:
#   The resistance range for a 'back' button. Range minimum and
#   maximum comma-separated values must be provided when using analog
#   button.
#analog_range_up_pin:
#   The resistance range for a 'up' button. Range minimum and maximum
#   comma-separated values must be provided when using analog button.
#analog_range_down_pin:
#   The resistance range for a 'down' button. Range minimum and
#   maximum comma-separated values must be provided when using analog
#   button.
#analog_range_kill_pin:
#   The resistance range for a 'kill' button. Range minimum and
#   maximum comma-separated values must be provided when using analog
#   button.
```

#### hd44780 display

Information on configuring hd44780 displays (which is used in
"RepRapDiscount 2004 Smart Controller" type displays).

```
[display]
lcd_type: hd44780
#   Set to "hd44780" for hd44780 displays.
rs_pin:
e_pin:
d4_pin:
d5_pin:
d6_pin:
d7_pin:
#   The pins connected to an hd44780 type lcd. These parameters must
#   be provided.
#hd44780_protocol_init: True
#   Perform 8-bit/4-bit protocol initialization on an hd44780 display.
#   This is necessary on real hd44780 devices. However, one may need
#   to disable this on some "clone" devices. The default is True.
#line_length:
#   Set the number of characters per line for an hd44780 type lcd.
#   Possible values are 20 (default) and 16. The number of lines is
#   fixed to 4.
...
```

#### hd44780_spi display

Information on configuring an hd44780_spi display - a 20x04 display
controlled via a hardware "shift register" (which is used in
mightyboard based printers).

```
[display]
lcd_type: hd44780_spi
#   Set to "hd44780_spi" for hd44780_spi displays.
latch_pin:
spi_software_sclk_pin:
spi_software_mosi_pin:
spi_software_miso_pin:
#   The pins connected to the shift register controlling the display.
#   The spi_software_miso_pin needs to be set to an unused pin of the
#   printer mainboard as the shift register does not have a MISO pin,
#   but the software spi implementation requires this pin to be
#   configured.
#hd44780_protocol_init: True
#   Perform 8-bit/4-bit protocol initialization on an hd44780 display.
#   This is necessary on real hd44780 devices. However, one may need
#   to disable this on some "clone" devices. The default is True.
#line_length:
#   Set the number of characters per line for an hd44780 type lcd.
#   Possible values are 20 (default) and 16. The number of lines is
#   fixed to 4.
...
```

#### st7920 display

Information on configuring st7920 displays (which is used in
"RepRapDiscount 12864 Full Graphic Smart Controller" type displays).

```
[display]
lcd_type: st7920
#   Set to "st7920" for st7920 displays.
cs_pin:
sclk_pin:
sid_pin:
#   The pins connected to an st7920 type lcd. These parameters must be
#   provided.
...
```

#### emulated_st7920 display

Information on configuring an emulated st7920 display - found in some
"2.4 inch touchscreen devices" and similar.

```
[display]
lcd_type: emulated_st7920
#   Set to "emulated_st7920" for emulated_st7920 displays.
en_pin:
spi_software_sclk_pin:
spi_software_mosi_pin:
spi_software_miso_pin:
#   The pins connected to an emulated_st7920 type lcd. The en_pin
#   corresponds to the cs_pin of the st7920 type lcd,
#   spi_software_sclk_pin corresponds to sclk_pin and
#   spi_software_mosi_pin corresponds to sid_pin. The
#   spi_software_miso_pin needs to be set to an unused pin of the
#   printer mainboard as the st7920 as no MISO pin but the software
#   spi implementation requires this pin to be configured.
...
```

#### uc1701 display

Information on configuring uc1701 displays (which is used in "MKS Mini
12864" type displays).

```
[display]
lcd_type: uc1701
#   Set to "uc1701" for uc1701 displays.
cs_pin:
a0_pin:
#   The pins connected to a uc1701 type lcd. These parameters must be
#   provided.
#rst_pin:
#   The pin connected to the "rst" pin on the lcd. If it is not
#   specified then the hardware must have a pull-up on the
#   corresponding lcd line.
#contrast:
#   The contrast to set. The value may range from 0 to 63 and the
#   default is 40.
...
```

#### ssd1306 and sh1106 displays

Information on configuring ssd1306 and sh1106 displays.

```
[display]
lcd_type:
#   Set to either "ssd1306" or "sh1106" for the given display type.
#i2c_mcu:
#i2c_bus:
#i2c_software_scl_pin:
#i2c_software_sda_pin:
#i2c_speed:
#   Optional parameters available for displays connected via an i2c
#   bus. See the "common I2C settings" section for a description of
#   the above parameters.
#cs_pin:
#dc_pin:
#spi_speed:
#spi_bus:
#spi_software_sclk_pin:
#spi_software_mosi_pin:
#spi_software_miso_pin:
#   The pins connected to the lcd when in "4-wire" spi mode. See the
#   "common SPI settings" section for a description of the parameters
#   that start with "spi_". The default is to use i2c mode for the
#   display.
#reset_pin:
#   A reset pin may be specified on the display. If it is not
#   specified then the hardware must have a pull-up on the
#   corresponding lcd line.
#contrast:
#   The contrast to set. The value may range from 0 to 256 and the
#   default is 239.
#vcomh: 0
#   Set the Vcomh value on the display. This value is associated with
#   a "smearing" effect on some OLED displays. The value may range
#   from 0 to 63. Default is 0.
#invert: False
#   TRUE inverts the pixels on certain OLED displays.  The default is
#   False.
#x_offset: 0
#   Set the horizontal offset value on SH1106 displays. The default is
#   0.
...
```

### [display_data]

Support for displaying custom data on an lcd screen. One may create
any number of display groups and any number of data items under those
groups. The display will show all the data items for a given group if
the display_group option in the [display] section is set to the given
group name.

A
[default set of display groups](../klippy/extras/display/display.cfg)
are automatically created. One can replace or extend these
display_data items by overriding the defaults in the main printer.cfg
config file.

```
[display_data my_group_name my_data_name]
position:
#   Comma separated row and column of the display position that should
#   be used to display the information. This parameter must be
#   provided.
text:
#   The text to show at the given position. This field is evaluated
#   using command templates (see docs/Command_Templates.md). This
#   parameter must be provided.
```

### [display_template]

Display data text "macros" (one may define any number of sections with
a display_template prefix). See the
[command templates](Command_Templates.md) document for information on
template evaluation.

This feature allows one to reduce repetitive definitions in
display_data sections. One may use the builtin `render()` function in
display_data sections to evaluate a template. For example, if one were
to define `[display_template my_template]` then one could use `{
render('my_template') }` in a display_data section.

This feature can also be used for continuous LED updates using the
[SET_LED_TEMPLATE](G-Codes.md#set_led_template) command.

```
[display_template my_template_name]
#param_<name>:
#   One may specify any number of options with a "param_" prefix. The
#   given name will be assigned the given value (parsed as a Python
#   literal) and will be available during macro expansion. If the
#   parameter is passed in the call to render() then that value will
#   be used during macro expansion. For example, a config with
#   "param_speed = 75" might have a caller with
#   "render('my_template_name', param_speed=80)". Parameter names may
#   not use upper case characters.
text:
#   The text to return when the this template is rendered. This field
#   is evaluated using command templates (see
#   docs/Command_Templates.md). This parameter must be provided.
```

### [display_glyph]

Display a custom glyph on displays that support it. The given name
will be assigned the given display data which can then be referenced
in the display templates by their name surrounded by two "tilde"
symbols i.e. `~my_display_glyph~`

See [sample-glyphs.cfg](../config/sample-glyphs.cfg) for some
examples.

```
[display_glyph my_display_glyph]
#data:
#   The display data, stored as 16 lines consisting of 16 bits (1 per
#   pixel) where '.' is a blank pixel and '*' is an on pixel (e.g.,
#   "****************" to display a solid horizontal line).
#   Alternatively, one can use '0' for a blank pixel and '1' for an on
#   pixel. Put each display line into a separate config line. The
#   glyph must consist of exactly 16 lines with 16 bits each. This
#   parameter is optional.
#hd44780_data:
#   Glyph to use on 20x4 hd44780 displays. The glyph must consist of
#   exactly 8 lines with 5 bits each. This parameter is optional.
#hd44780_slot:
#   The hd44780 hardware index (0..7) to store the glyph at. If
#   multiple distinct images use the same slot then make sure to only
#   use one of those images in any given screen. This parameter is
#   required if hd44780_data is specified.
```

### [display my_extra_display]

If a primary [display] section has been defined in printer.cfg as
shown above it is possible to define multiple auxiliary displays. Note
that auxiliary displays do not currently support menu functionality,
thus they do not support the "menu" options or button configuration.

```
[display my_extra_display]
# See the "display" section for available parameters.
```

### [menu]

Customizable lcd display menus.

A [default set of menus](../klippy/extras/display/menu.cfg) are
automatically created. One can replace or extend the menu by
overriding the defaults in the main printer.cfg config file.

See the
[command template document](Command_Templates.md#menu-templates) for
information on menu attributes available during template rendering.

```
# Common parameters available for all menu config sections.
#[menu __some_list __some_name]
#type: disabled
#   Permanently disabled menu element, only required attribute is 'type'.
#   Allows you to easily disable/hide existing menu items.

#[menu some_name]
#type:
#   One of command, input, list, text:
#       command - basic menu element with various script triggers
#       input   - same like 'command' but has value changing capabilities.
#                 Press will start/stop edit mode.
#       list    - it allows for menu items to be grouped together in a
#                 scrollable list.  Add to the list by creating menu
#                 configurations using "some_list" as a prefix - for
#                 example: [menu some_list some_item_in_the_list]
#       vsdlist - same as 'list' but will append files from virtual sdcard
#                 (will be removed in the future)
#name:
#   Name of menu item - evaluated as a template.
#enable:
#   Template that evaluates to True or False.
#index:
#   Position where an item needs to be inserted in list. By default
#   the item is added at the end.

#[menu some_list]
#type: list
#name:
#enable:
#   See above for a description of these parameters.

#[menu some_list some_command]
#type: command
#name:
#enable:
#   See above for a description of these parameters.
#gcode:
#   Script to run on button click or long click. Evaluated as a
#   template.

#[menu some_list some_input]
#type: input
#name:
#enable:
#   See above for a description of these parameters.
#input:
#   Initial value to use when editing - evaluated as a template.
#   Result must be float.
#input_min:
#   Minimum value of range - evaluated as a template. Default -99999.
#input_max:
#   Maximum value of range - evaluated as a template. Default 99999.
#input_step:
#   Editing step - Must be a positive integer or float value. It has
#   internal fast rate step. When "(input_max - input_min) /
#   input_step > 100" then fast rate step is 10 * input_step else fast
#   rate step is same input_step.
#realtime:
#   This attribute accepts static boolean value. When enabled then
#   gcode script is run after each value change. The default is False.
#gcode:
#   Script to run on button click, long click or value change.
#   Evaluated as a template. The button click will trigger the edit
#   mode start or end.
```

## Filament sensors

### [filament_switch_sensor]

Filament Switch Sensor. Support for filament insert and runout
detection using a switch sensor, such as an endstop switch.

See the [command reference](G-Codes.md#filament_switch_sensor) for
more information.

```
[filament_switch_sensor my_sensor]
#pause_on_runout: True
#   When set to True, a PAUSE will execute immediately after a runout
#   is detected. Note that if pause_on_runout is False and the
#   runout_gcode is omitted then runout detection is disabled. Default
#   is True.
#runout_gcode:
#   A list of G-Code commands to execute after a filament runout is
#   detected. See docs/Command_Templates.md for G-Code format. If
#   pause_on_runout is set to True this G-Code will run after the
#   PAUSE is complete. The default is not to run any G-Code commands.
#insert_gcode:
#   A list of G-Code commands to execute after a filament insert is
#   detected. See docs/Command_Templates.md for G-Code format. The
#   default is not to run any G-Code commands, which disables insert
#   detection.
#event_delay: 3.0
#   The minimum amount of time in seconds to delay between events.
#   Events triggered during this time period will be silently
#   ignored. The default is 3 seconds.
#pause_delay: 0.5
#   The amount of time to delay, in seconds, between the pause command
#   dispatch and execution of the runout_gcode. It may be useful to
#   increase this delay if OctoPrint exhibits strange pause behavior.
#   Default is 0.5 seconds.
#switch_pin:
#   The pin on which the switch is connected. This parameter must be
#   provided.
```

### [filament_motion_sensor]

Filament Motion Sensor. Support for filament insert and runout
detection using an encoder that toggles the output pin during filament
movement through the sensor.

See the [command reference](G-Codes.md#filament_switch_sensor) for
more information.

```
[filament_motion_sensor my_sensor]
detection_length: 7.0
#   The minimum length of filament pulled through the sensor to trigger
#   a state change on the switch_pin
#   Default is 7 mm.
extruder:
#   The name of the extruder section this sensor is associated with.
#   This parameter must be provided.
switch_pin:
#pause_on_runout:
#runout_gcode:
#insert_gcode:
#event_delay:
#pause_delay:
#   See the "filament_switch_sensor" section for a description of the
#   above parameters.
```

### [tsl1401cl_filament_width_sensor]

TSLl401CL Based Filament Width Sensor. See the
[guide](TSL1401CL_Filament_Width_Sensor.md) for more information.

```
[tsl1401cl_filament_width_sensor]
#pin:
#default_nominal_filament_diameter: 1.75 # (mm)
#   Maximum allowed filament diameter difference as mm.
#max_difference: 0.2
#   The distance from sensor to the melting chamber as mm.
#measurement_delay: 100
```

### [hall_filament_width_sensor]

Hall filament width sensor (see
[Hall Filament Width Sensor](Hall_Filament_Width_Sensor.md)).

```
[hall_filament_width_sensor]
adc1:
adc2:
#   Analog input pins connected to the sensor. These parameters must
#   be provided.
#cal_dia1: 1.50
#cal_dia2: 2.00
#   The calibration values (in mm) for the sensors. The default is
#   1.50 for cal_dia1 and 2.00 for cal_dia2.
#raw_dia1: 9500
#raw_dia2: 10500
#   The raw calibration values for the sensors. The default is 9500
#   for raw_dia1 and 10500 for raw_dia2.
#default_nominal_filament_diameter: 1.75
#   The nominal filament diameter. This parameter must be provided.
#max_difference: 0.200
#   Maximum allowed filament diameter difference in millimeters (mm).
#   If difference between nominal filament diameter and sensor output
#   is more than +- max_difference, extrusion multiplier is set back
#   to %100. The default is 0.200.
#measurement_delay: 70
#   The distance from sensor to the melting chamber/hot-end in
#   millimeters (mm). The filament between the sensor and the hot-end
#   will be treated as the default_nominal_filament_diameter. Host
#   module works with FIFO logic. It keeps each sensor value and
#   position in an array and POP them back in correct position. This
#   parameter must be provided.
#enable: False
#   Sensor enabled or disabled after power on. The default is to
#   disable.
#measurement_interval: 10
#   The approximate distance (in mm) between sensor readings. The
#   default is 10mm.
#logging: False
#   Out diameter to terminal and klipper.log can be turn on|of by
#   command.
#min_diameter: 1.0
#   Minimal diameter for trigger virtual filament_switch_sensor.
#use_current_dia_while_delay: False
#   Use the current diameter instead of the nominal diameter while
#   the measurement delay has not run through.
#pause_on_runout:
#runout_gcode:
#insert_gcode:
#event_delay:
#pause_delay:
#   See the "filament_switch_sensor" section for a description of the
#   above parameters.
```

## Board specific hardware support

### [sx1509]

Configure an SX1509 I2C to GPIO expander. Due to the delay incurred by
I2C communication you should NOT use SX1509 pins as stepper enable,
step or dir pins or any other pin that requires fast bit-banging. They
are best used as static or gcode controlled digital outputs or
hardware-pwm pins for e.g. fans. One may define any number of sections
with an "sx1509" prefix. Each expander provides a set of 16 pins
(sx1509_my_sx1509:PIN_0 to sx1509_my_sx1509:PIN_15) which can be used
in the printer configuration.

See the [generic-duet2-duex.cfg](../config/generic-duet2-duex.cfg)
file for an example.

```
[sx1509 my_sx1509]
i2c_address:
#   I2C address used by this expander. Depending on the hardware
#   jumpers this is one out of the following addresses: 62 63 112
#   113. This parameter must be provided.
#i2c_mcu:
#i2c_bus:
#i2c_software_scl_pin:
#i2c_software_sda_pin:
#i2c_speed:
#   See the "common I2C settings" section for a description of the
#   above parameters.
#i2c_bus:
#i2c_software_scl_pin:
#i2c_software_sda_pin:
#   If the I2C implementation of your micro-controller supports
#   multiple I2C busses, you may specify the bus name here. The
#   default is to use the default micro-controller i2c bus.
```

### [samd_sercom]

SAMD SERCOM configuration to specify which pins to use on a given
SERCOM. One may define any number of sections with a "samd_sercom"
prefix. Each SERCOM must be configured prior to using it as SPI or I2C
peripheral. Place this config section above any other section that
makes use of SPI or I2C buses.

```
[samd_sercom my_sercom]
sercom:
#   The name of the sercom bus to configure in the micro-controller.
#   Available names are "sercom0", "sercom1", etc.. This parameter
#   must be provided.
tx_pin:
#   MOSI pin for SPI communication, or SDA (data) pin for I2C
#   communication. The pin must have a valid pinmux configuration
#   for the given SERCOM peripheral. This parameter must be provided.
#rx_pin:
#   MISO pin for SPI communication. This pin is not used for I2C
#   communication (I2C uses tx_pin for both sending and receiving).
#   The pin must have a valid pinmux configuration for the given
#   SERCOM peripheral. This parameter is optional.
clk_pin:
#   CLK pin for SPI communication, or SCL (clock) pin for I2C
#   communication. The pin must have a valid pinmux configuration
#   for the given SERCOM peripheral. This parameter must be provided.
```

### [adc_scaled]

Duet2 Maestro analog scaling by vref and vssa readings. Defining an
adc_scaled section enables virtual adc pins (such as "my_name:PB0")
that are automatically adjusted by the board's vref and vssa
monitoring pins. Be sure to define this config section above any
config sections that use one these virtual pins.

See the
[generic-duet2-maestro.cfg](../config/generic-duet2-maestro.cfg) file
for an example.

```
[adc_scaled my_name]
vref_pin:
#   The ADC pin to use for VREF monitoring. This parameter must be
#   provided.
vssa_pin:
#   The ADC pin to use for VSSA monitoring. This parameter must be
#   provided.
#smooth_time: 2.0
#   A time value (in seconds) over which the vref and vssa
#   measurements will be smoothed to reduce the impact of measurement
#   noise. The default is 2 seconds.
```

### [replicape]

Replicape support - see the [beaglebone guide](Beaglebone.md) and the
[generic-replicape.cfg](../config/generic-replicape.cfg) file for an
example.

```
# The "replicape" config section adds "replicape:stepper_x_enable"
# virtual stepper enable pins (for steppers X, Y, Z, E, and H) and
# "replicape:power_x" PWM output pins (for hotbed, e, h, fan0, fan1,
# fan2, and fan3) that may then be used elsewhere in the config file.
[replicape]
revision:
#   The replicape hardware revision. Currently only revision "B3" is
#   supported. This parameter must be provided.
#enable_pin: !gpio0_20
#   The replicape global enable pin. The default is !gpio0_20 (aka
#   P9_41).
host_mcu:
#   The name of the mcu config section that communicates with the
#   Klipper "linux process" mcu instance. This parameter must be
#   provided.
#standstill_power_down: False
#   This parameter controls the CFG6_ENN line on all stepper
#   motors. True sets the enable lines to "open". The default is
#   False.
#stepper_x_microstep_mode:
#stepper_y_microstep_mode:
#stepper_z_microstep_mode:
#stepper_e_microstep_mode:
#stepper_h_microstep_mode:
#   This parameter controls the CFG1 and CFG2 pins of the given
#   stepper motor driver. Available options are: disable, 1, 2,
#   spread2, 4, 16, spread4, spread16, stealth4, and stealth16. The
#   default is disable.
#stepper_x_current:
#stepper_y_current:
#stepper_z_current:
#stepper_e_current:
#stepper_h_current:
#   The configured maximum current (in Amps) of the stepper motor
#   driver. This parameter must be provided if the stepper is not in a
#   disable mode.
#stepper_x_chopper_off_time_high:
#stepper_y_chopper_off_time_high:
#stepper_z_chopper_off_time_high:
#stepper_e_chopper_off_time_high:
#stepper_h_chopper_off_time_high:
#   This parameter controls the CFG0 pin of the stepper motor driver
#   (True sets CFG0 high, False sets it low). The default is False.
#stepper_x_chopper_hysteresis_high:
#stepper_y_chopper_hysteresis_high:
#stepper_z_chopper_hysteresis_high:
#stepper_e_chopper_hysteresis_high:
#stepper_h_chopper_hysteresis_high:
#   This parameter controls the CFG4 pin of the stepper motor driver
#   (True sets CFG4 high, False sets it low). The default is False.
#stepper_x_chopper_blank_time_high:
#stepper_y_chopper_blank_time_high:
#stepper_z_chopper_blank_time_high:
#stepper_e_chopper_blank_time_high:
#stepper_h_chopper_blank_time_high:
#   This parameter controls the CFG5 pin of the stepper motor driver
#   (True sets CFG5 high, False sets it low). The default is True.
```

## Other Custom Modules

### [palette2]

Palette 2 multimaterial support - provides a tighter integration
supporting Palette 2 devices in connected mode.

This modules also requires `[virtual_sdcard]` and `[pause_resume]`
for full functionality.

If you use this module, do not use the Palette 2 plugin for
Octoprint as they will conflict, and 1 will fail to initialize
properly likely aborting your print.

If you use Octoprint and stream gcode over the serial port instead of
printing from virtual_sd, then remo **M1** and **M0** from *Pausing commands*
in *Settings > Serial Connection > Firmware & protocol* will prevent
the need to start print on the Palette 2 and unpausing in Octoprint
for your print to begin.

```
[palette2]
serial:
#   The serial port to connect to the Palette 2.
#baud: 115200
#   The baud rate to use. The default is 115200.
#feedrate_splice: 0.8
#   The feedrate to use when splicing, default is 0.8
#feedrate_normal: 1.0
#   The feedrate to use after splicing, default is 1.0
#auto_load_speed: 2
#   Extrude feedrate when autoloading, default is 2 (mm/s)
#auto_cancel_variation: 0.1
#   Auto cancel print when ping variation is above this threshold
```

### [angle]

Magnetic hall angle sensor support for reading stepper motor angle
shaft measurements using a1333, as5047d, or tle5012b SPI chips.  The
measurements are available via the [API Server](API_Server.md) and
[motion analysis tool](Debugging.md#motion-analysis-and-data-logging).
See the [G-Code reference](G-Codes.md#angle) for available commands.

```
[angle my_angle_sensor]
sensor_type:
#   The type of the magnetic hall sensor chip. Available choices are
#   "a1333", "as5047d", and "tle5012b". This parameter must be
#   specified.
#sample_period: 0.000400
#   The query period (in seconds) to use during measurements. The
#   default is 0.000400 (which is 2500 samples per second).
#stepper:
#   The name of the stepper that the angle sensor is attached to (eg,
#   "stepper_x"). Setting this value enables an angle calibration
#   tool. To use this feature, the Python "numpy" package must be
#   installed. The default is to not enable angle calibration for the
#   angle sensor.
cs_pin:
#   The SPI enable pin for the sensor. This parameter must be provided.
#spi_speed:
#spi_bus:
#spi_software_sclk_pin:
#spi_software_mosi_pin:
#spi_software_miso_pin:
#   See the "common SPI settings" section for a description of the
#   above parameters.
```

## Common bus parameters

### Common SPI settings

The following parameters are generally available for devices using an
SPI bus.

```
#spi_speed:
#   The SPI speed (in hz) to use when communicating with the device.
#   The default depends on the type of device.
#spi_bus:
#   If the micro-controller supports multiple SPI busses then one may
#   specify the micro-controller bus name here. The default depends on
#   the type of micro-controller.
#spi_software_sclk_pin:
#spi_software_mosi_pin:
#spi_software_miso_pin:
#   Specify the above parameters to use "software based SPI". This
#   mode does not require micro-controller hardware support (typically
#   any general purpose pins may be used). The default is to not use
#   "software spi".
```

### Common I2C settings

The following parameters are generally available for devices using an
I2C bus.

Note that Klipper's current micro-controller support for I2C is
generally not tolerant to line noise. Unexpected errors on the I2C
wires may result in Klipper raising a run-time error. Klipper's
support for error recovery varies between each micro-controller type.
It is generally recommended to only use I2C devices that are on the
same printed circuit board as the micro-controller.

Most Klipper micro-controller implementations only support an
`i2c_speed` of 100000 (*standard mode*, 100kbit/s). The Klipper "Linux"
micro-controller supports a 400000 speed (*fast mode*, 400kbit/s), but it must be
[set in the operating system](RPi_microcontroller.md#optional-enabling-i2c)
and the `i2c_speed` parameter is otherwise ignored. The Klipper
"RP2040" micro-controller and ATmega AVR family support a rate of 400000
via the `i2c_speed` parameter. All other Klipper micro-controllers use a
100000 rate and ignore the `i2c_speed` parameter.

```
#i2c_address:
#   The i2c address of the device. This must specified as a decimal
#   number (not in hex). The default depends on the type of device.
#i2c_mcu:
#   The name of the micro-controller that the chip is connected to.
#   The default is "mcu".
#i2c_bus:
#i2c_software_scl_pin:
#i2c_software_sda_pin:
#   If the micro-controller supports multiple I2C busses then one may
#   specify the micro-controller bus name here. The default depends on
#   the type of micro-controller.
#i2c_speed:
#   The I2C speed (in Hz) to use when communicating with the device.
#   The Klipper implementation on most micro-controllers is hard-coded
#   to 100000 and changing this value has no effect. The default is
#   100000. Linux, RP2040 and ATmega support 400000.
```<|MERGE_RESOLUTION|>--- conflicted
+++ resolved
@@ -346,11 +346,7 @@
 #min_angle: 5
 #   This represents the minimum angle (in degrees) relative to horizontal
 #   that the deltesian arms are allowed to achieve. This parameter is
-<<<<<<< HEAD
-#   intended to restrict the arms from becomming completely horizontal,
-=======
 #   intended to restrict the arms from becoming completely horizontal,
->>>>>>> 645a1b83
 #   which would risk accidental inversion of the XZ axis. The default is 5.
 #print_width:
 #   The distance (in mm) of valid toolhead X coordinates. One may use
@@ -387,11 +383,7 @@
 #   for stepper_right, this parameter defaults to the value specified for
 #   stepper_left.
 
-<<<<<<< HEAD
-# The stepper_right section is used to desribe the stepper controlling the
-=======
 # The stepper_right section is used to describe the stepper controlling the
->>>>>>> 645a1b83
 # right tower.
 [stepper_right]
 
@@ -1847,7 +1839,7 @@
 #   not run any special G-Code commands on deactivation.
 #drop_first_result: False
 #   Set to `True` will probe one extra time and remove the first
-#   sample from calculation. This can improve probe accuracy for 
+#   sample from calculation. This can improve probe accuracy for
 #   printers that have an outlier first sample.
 ```
 
