# Configuration reference

This document is a reference for options available in the Klipper
config file.

The descriptions in this document are formatted so that it is possible
to cut-and-paste them into a printer config file. See the
[installation document](Installation.md) for information on setting up
Klipper and choosing an initial config file.

## Micro-controller configuration

### Format of micro-controller pin names

Many config options require the name of a micro-controller pin.
Klipper uses the hardware names for these pins - for example `PA4`.

Pin names may be preceded by `!` to indicate that a reverse polarity
should be used (eg, trigger on low instead of high).

Input pins may be preceded by `^` to indicate that a hardware pull-up
resistor should be enabled for the pin. If the micro-controller
supports pull-down resistors then an input pin may alternatively be
preceded by `~`.

Note, some config sections may "create" additional pins. Where this
occurs, the config section defining the pins must be listed in the
config file before any sections using those pins.

### [mcu]

Configuration of the primary micro-controller.

```
[mcu]
serial:
#   The serial port to connect to the MCU. If unsure (or if it
#   changes) see the "Where's my serial port?" section of the FAQ.
#   This parameter must be provided when using a serial port.
#baud: 250000
#   The baud rate to use. The default is 250000.
#canbus_uuid:
#   If using a device connected to a CAN bus then this sets the unique
#   chip identifier to connect to. This value must be provided when using
#   CAN bus for communication.
#canbus_interface:
#   If using a device connected to a CAN bus then this sets the CAN
#   network interface to use. The default is 'can0'.
#restart_method:
#   This controls the mechanism the host will use to reset the
#   micro-controller. The choices are 'arduino', 'cheetah', 'rpi_usb',
#   and 'command'. The 'arduino' method (toggle DTR) is common on
#   Arduino boards and clones. The 'cheetah' method is a special
#   method needed for some Fysetc Cheetah boards. The 'rpi_usb' method
#   is useful on Raspberry Pi boards with micro-controllers powered
#   over USB - it briefly disables power to all USB ports to
#   accomplish a micro-controller reset. The 'command' method involves
#   sending a Klipper command to the micro-controller so that it can
#   reset itself. The default is 'arduino' if the micro-controller
#   communicates over a serial port, 'command' otherwise.
```

### [mcu my_extra_mcu]

Additional micro-controllers (one may define any number of sections
with an "mcu" prefix). Additional micro-controllers introduce
additional pins that may be configured as heaters, steppers, fans,
etc.. For example, if an "[mcu extra_mcu]" section is introduced, then
pins such as "extra_mcu:ar9" may then be used elsewhere in the config
(where "ar9" is a hardware pin name or alias name on the given mcu).

```
[mcu my_extra_mcu]
# See the "mcu" section for configuration parameters.
```

## Common kinematic settings

### [printer]

The printer section controls high level printer settings.

```
[printer]
kinematics:
#   The type of printer in use. This option may be one of: cartesian,
#   corexy, corexz, hybrid_corexy, hybrid_corexz, generic_cartesian,
#   rotary_delta, delta, deltesian, polar, winch, or none.
#   This parameter must be specified.
max_velocity:
#   Maximum velocity (in mm/s) of the toolhead (relative to the
#   print). This value may be changed at runtime using the
#   SET_VELOCITY_LIMIT command. This parameter must be specified.
max_accel:
#   Maximum acceleration (in mm/s^2) of the toolhead (relative to the
#   print). Although this parameter is described as a "maximum"
#   acceleration, in practice most moves that accelerate or decelerate
#   will do so at the rate specified here. The value specified here
#   may be changed at runtime using the SET_VELOCITY_LIMIT command.
#   This parameter must be specified.
#minimum_cruise_ratio: 0.5
#   Most moves will accelerate to a cruising speed, travel at that
#   cruising speed, and then decelerate. However, some moves that
#   travel a short distance could nominally accelerate and then
#   immediately decelerate. This option reduces the top speed of these
#   moves to ensure there is always a minimum distance traveled at a
#   cruising speed. That is, it enforces a minimum distance traveled
#   at cruising speed relative to the total distance traveled. It is
#   intended to reduce the top speed of short zigzag moves (and thus
#   reduce printer vibration from these moves). For example, a
#   minimum_cruise_ratio of 0.5 would ensure that a standalone 1.5mm
#   move would have a minimum cruising distance of 0.75mm. Specify a
#   ratio of 0.0 to disable this feature (there would be no minimum
#   cruising distance enforced between acceleration and deceleration).
#   The value specified here may be changed at runtime using the
#   SET_VELOCITY_LIMIT command. The default is 0.5.
#square_corner_velocity: 5.0
#   The maximum velocity (in mm/s) that the toolhead may travel a 90
#   degree corner at. A non-zero value can reduce changes in extruder
#   flow rates by enabling instantaneous velocity changes of the
#   toolhead during cornering. This value configures the internal
#   centripetal velocity cornering algorithm; corners with angles
#   larger than 90 degrees will have a higher cornering velocity while
#   corners with angles less than 90 degrees will have a lower
#   cornering velocity. If this is set to zero then the toolhead will
#   decelerate to zero at each corner. The value specified here may be
#   changed at runtime using the SET_VELOCITY_LIMIT command. The
#   default is 5mm/s.
```

### [stepper]

Stepper motor definitions. Different printer types (as specified by
the "kinematics" option in the [printer] config section) require
different names for the stepper (eg, `stepper_x` vs `stepper_a`).
Below are common stepper definitions.

See the [rotation distance document](Rotation_Distance.md) for
information on calculating the `rotation_distance` parameter. See the
[Multi-MCU homing](Multi_MCU_Homing.md) document for information on
homing using multiple micro-controllers.

```
[stepper_x]
step_pin:
#   Step GPIO pin (triggered high). This parameter must be provided.
dir_pin:
#   Direction GPIO pin (high indicates positive direction). This
#   parameter must be provided.
enable_pin:
#   Enable pin (default is enable high; use ! to indicate enable
#   low). If this parameter is not provided then the stepper motor
#   driver must always be enabled.
rotation_distance:
#   Distance (in mm) that the axis travels with one full rotation of
#   the stepper motor (or final gear if gear_ratio is specified).
#   This parameter must be provided.
microsteps:
#   The number of microsteps the stepper motor driver uses. This
#   parameter must be provided.
#full_steps_per_rotation: 200
#   The number of full steps for one rotation of the stepper motor.
#   Set this to 200 for a 1.8 degree stepper motor or set to 400 for a
#   0.9 degree motor. The default is 200.
#gear_ratio:
#   The gear ratio if the stepper motor is connected to the axis via a
#   gearbox. For example, one may specify "5:1" if a 5 to 1 gearbox is
#   in use. If the axis has multiple gearboxes one may specify a comma
#   separated list of gear ratios (for example, "57:11, 2:1"). If a
#   gear_ratio is specified then rotation_distance specifies the
#   distance the axis travels for one full rotation of the final gear.
#   The default is to not use a gear ratio.
#step_pulse_duration:
#   The minimum time between the step pulse signal edge and the
#   following "unstep" signal edge. This is also used to set the
#   minimum time between a step pulse and a direction change signal.
#   The default is 0.000000100 (100ns) for TMC steppers that are
#   configured in UART or SPI mode, and the default is 0.000002 (which
#   is 2us) for all other steppers.
endstop_pin:
#   Endstop switch detection pin. If this endstop pin is on a
#   different mcu than the stepper motor then it enables "multi-mcu
#   homing". This parameter must be provided for the X, Y, and Z
#   steppers on cartesian style printers.
#position_min: 0
#   Minimum valid distance (in mm) the user may command the stepper to
#   move to.  The default is 0mm.
position_endstop:
#   Location of the endstop (in mm). This parameter must be provided
#   for the X, Y, and Z steppers on cartesian style printers.
position_max:
#   Maximum valid distance (in mm) the user may command the stepper to
#   move to. This parameter must be provided for the X, Y, and Z
#   steppers on cartesian style printers.
#homing_speed: 5.0
#   Maximum velocity (in mm/s) of the stepper when homing. The default
#   is 5mm/s.
#homing_retract_dist: 5.0
#   Distance to backoff (in mm) before homing a second time during
#   homing. Set this to zero to disable the second home. The default
#   is 5mm.
#homing_retract_speed:
#   Speed to use on the retract move after homing in case this should
#   be different from the homing speed, which is the default for this
#   parameter
#second_homing_speed:
#   Velocity (in mm/s) of the stepper when performing the second home.
#   The default is homing_speed/2.
#homing_positive_dir:
#   If true, homing will cause the stepper to move in a positive
#   direction (away from zero); if false, home towards zero. It is
#   better to use the default than to specify this parameter. The
#   default is true if position_endstop is near position_max and false
#   if near position_min.
```

### Cartesian Kinematics

See [example-cartesian.cfg](../config/example-cartesian.cfg) for an
example cartesian kinematics config file.

Only parameters specific to cartesian printers are described here -
see [common kinematic settings](#common-kinematic-settings) for
available parameters.

```
[printer]
kinematics: cartesian
max_z_velocity:
#   This sets the maximum velocity (in mm/s) of movement along the z
#   axis. This setting can be used to restrict the maximum speed of
#   the z stepper motor. The default is to use max_velocity for
#   max_z_velocity.
max_z_accel:
#   This sets the maximum acceleration (in mm/s^2) of movement along
#   the z axis. It limits the acceleration of the z stepper motor. The
#   default is to use max_accel for max_z_accel.

# The stepper_x section is used to describe the stepper controlling
# the X axis in a cartesian robot.
[stepper_x]

# The stepper_y section is used to describe the stepper controlling
# the Y axis in a cartesian robot.
[stepper_y]

# The stepper_z section is used to describe the stepper controlling
# the Z axis in a cartesian robot.
[stepper_z]
```

### Linear Delta Kinematics

See [example-delta.cfg](../config/example-delta.cfg) for an example
linear delta kinematics config file. See the
[delta calibrate guide](Delta_Calibrate.md) for information on
calibration.

Only parameters specific to linear delta printers are described here -
see [common kinematic settings](#common-kinematic-settings) for
available parameters.

```
[printer]
kinematics: delta
max_z_velocity:
#   For delta printers this limits the maximum velocity (in mm/s) of
#   moves with z axis movement. This setting can be used to reduce the
#   maximum speed of up/down moves (which require a higher step rate
#   than other moves on a delta printer). The default is to use
#   max_velocity for max_z_velocity.
#max_z_accel:
#   This sets the maximum acceleration (in mm/s^2) of movement along
#   the z axis. Setting this may be useful if the printer can reach higher
#   acceleration on XY moves than Z moves (eg, when using input shaper).
#   The default is to use max_accel for max_z_accel.
#minimum_z_position: 0
#   The minimum Z position that the user may command the head to move
#   to. The default is 0.
delta_radius:
#   Radius (in mm) of the horizontal circle formed by the three linear
#   axis towers. This parameter may also be calculated as:
#    delta_radius = smooth_rod_offset - effector_offset - carriage_offset
#   This parameter must be provided.
#print_radius:
#   The radius (in mm) of valid toolhead XY coordinates. One may use
#   this setting to customize the range checking of toolhead moves. If
#   a large value is specified here then it may be possible to command
#   the toolhead into a collision with a tower. The default is to use
#   delta_radius for print_radius (which would normally prevent a
#   tower collision).

# The stepper_a section describes the stepper controlling the front
# left tower (at 210 degrees). This section also controls the homing
# parameters (homing_speed, homing_retract_dist) for all towers.
[stepper_a]
position_endstop:
#   Distance (in mm) between the nozzle and the bed when the nozzle is
#   in the center of the build area and the endstop triggers. This
#   parameter must be provided for stepper_a; for stepper_b and
#   stepper_c this parameter defaults to the value specified for
#   stepper_a.
arm_length:
#   Length (in mm) of the diagonal rod that connects this tower to the
#   print head. This parameter must be provided for stepper_a; for
#   stepper_b and stepper_c this parameter defaults to the value
#   specified for stepper_a.
#angle:
#   This option specifies the angle (in degrees) that the tower is
#   at. The default is 210 for stepper_a, 330 for stepper_b, and 90
#   for stepper_c.

# The stepper_b section describes the stepper controlling the front
# right tower (at 330 degrees).
[stepper_b]

# The stepper_c section describes the stepper controlling the rear
# tower (at 90 degrees).
[stepper_c]

# The delta_calibrate section enables a DELTA_CALIBRATE extended
# g-code command that can calibrate the tower endstop positions and
# angles.
[delta_calibrate]
radius:
#   Radius (in mm) of the area that may be probed. This is the radius
#   of nozzle coordinates to be probed; if using an automatic probe
#   with an XY offset then choose a radius small enough so that the
#   probe always fits over the bed. This parameter must be provided.
#speed: 50
#   The speed (in mm/s) of non-probing moves during the calibration.
#   The default is 50.
#horizontal_move_z: 5
#   The height (in mm) that the head should be commanded to move to
#   just prior to starting a probe operation. The default is 5.
```

### Deltesian Kinematics

See [example-deltesian.cfg](../config/example-deltesian.cfg) for an
example deltesian kinematics config file.

Only parameters specific to deltesian printers are described here - see
[common kinematic settings](#common-kinematic-settings) for available
 parameters.

```
[printer]
kinematics: deltesian
max_z_velocity:
#   For deltesian printers, this limits the maximum velocity (in mm/s) of
#   moves with z axis movement. This setting can be used to reduce the
#   maximum speed of up/down moves (which require a higher step rate
#   than other moves on a deltesian printer). The default is to use
#   max_velocity for max_z_velocity.
#max_z_accel:
#   This sets the maximum acceleration (in mm/s^2) of movement along
#   the z axis. Setting this may be useful if the printer can reach higher
#   acceleration on XY moves than Z moves (eg, when using input shaper).
#   The default is to use max_accel for max_z_accel.
#minimum_z_position: 0
#   The minimum Z position that the user may command the head to move
#   to. The default is 0.
#min_angle: 5
#   This represents the minimum angle (in degrees) relative to horizontal
#   that the deltesian arms are allowed to achieve. This parameter is
#   intended to restrict the arms from becoming completely horizontal,
#   which would risk accidental inversion of the XZ axis. The default is 5.
#print_width:
#   The distance (in mm) of valid toolhead X coordinates. One may use
#   this setting to customize the range checking of toolhead moves. If
#   a large value is specified here then it may be possible to command
#   the toolhead into a collision with a tower. This setting usually
#   corresponds to bed width (in mm).
#slow_ratio: 3
#   The ratio used to limit velocity and acceleration on moves near the
#   extremes of the X axis. If vertical distance divided by horizontal
#   distance exceeds the value of slow_ratio, then velocity and
#   acceleration are limited to half their nominal values. If vertical
#   distance divided by horizontal distance exceeds twice the value of
#   the slow_ratio, then velocity and acceleration are limited to one
#   quarter of their nominal values. The default is 3.

# The stepper_left section is used to describe the stepper controlling
# the left tower. This section also controls the homing parameters
# (homing_speed, homing_retract_dist) for all towers.
[stepper_left]
position_endstop:
#   Distance (in mm) between the nozzle and the bed when the nozzle is
#   in the center of the build area and the endstops are triggered. This
#   parameter must be provided for stepper_left; for stepper_right this
#   parameter defaults to the value specified for stepper_left.
arm_length:
#   Length (in mm) of the diagonal rod that connects the tower carriage to
#   the print head. This parameter must be provided for stepper_left; for
#   stepper_right, this parameter defaults to the value specified for
#   stepper_left.
arm_x_length:
#   Horizontal distance between the print head and the tower when the
#   printers is homed. This parameter must be provided for stepper_left;
#   for stepper_right, this parameter defaults to the value specified for
#   stepper_left.

# The stepper_right section is used to describe the stepper controlling the
# right tower.
[stepper_right]

# The stepper_y section is used to describe the stepper controlling
# the Y axis in a deltesian robot.
[stepper_y]
```

### CoreXY Kinematics

See [example-corexy.cfg](../config/example-corexy.cfg) for an example
corexy (and h-bot) kinematics file.

Only parameters specific to corexy printers are described here - see
[common kinematic settings](#common-kinematic-settings) for available
parameters.

```
[printer]
kinematics: corexy
max_z_velocity:
#   This sets the maximum velocity (in mm/s) of movement along the z
#   axis. This setting can be used to restrict the maximum speed of
#   the z stepper motor. The default is to use max_velocity for
#   max_z_velocity.
max_z_accel:
#   This sets the maximum acceleration (in mm/s^2) of movement along
#   the z axis. It limits the acceleration of the z stepper motor. The
#   default is to use max_accel for max_z_accel.

# The stepper_x section is used to describe the X axis as well as the
# stepper controlling the X+Y movement.
[stepper_x]

# The stepper_y section is used to describe the Y axis as well as the
# stepper controlling the X-Y movement.
[stepper_y]

# The stepper_z section is used to describe the stepper controlling
# the Z axis.
[stepper_z]
```

### CoreXZ Kinematics

See [example-corexz.cfg](../config/example-corexz.cfg) for an example
corexz kinematics config file.

Only parameters specific to corexz printers are described here - see
[common kinematic settings](#common-kinematic-settings) for available
parameters.

```
[printer]
kinematics: corexz
max_z_velocity:
#   This sets the maximum velocity (in mm/s) of movement along the z
#   axis. The default is to use max_velocity for max_z_velocity.
max_z_accel:
#   This sets the maximum acceleration (in mm/s^2) of movement along
#   the z axis. The default is to use max_accel for max_z_accel.

# The stepper_x section is used to describe the X axis as well as the
# stepper controlling the X+Z movement.
[stepper_x]

# The stepper_y section is used to describe the stepper controlling
# the Y axis.
[stepper_y]

# The stepper_z section is used to describe the Z axis as well as the
# stepper controlling the X-Z movement.
[stepper_z]
```

### Hybrid-CoreXY Kinematics

See [example-hybrid-corexy.cfg](../config/example-hybrid-corexy.cfg)
for an example hybrid corexy kinematics config file.

This kinematic is also known as Markforged kinematic.

Only parameters specific to hybrid corexy printers are described here
see [common kinematic settings](#common-kinematic-settings) for available
parameters.

```
[printer]
kinematics: hybrid_corexy
max_z_velocity:
#   This sets the maximum velocity (in mm/s) of movement along the z
#   axis. The default is to use max_velocity for max_z_velocity.
max_z_accel:
#   This sets the maximum acceleration (in mm/s^2) of movement along
#   the z axis. The default is to use max_accel for max_z_accel.

# The stepper_x section is used to describe the X axis as well as the
# stepper controlling the X-Y movement.
[stepper_x]

# The stepper_y section is used to describe the stepper controlling
# the Y axis.
[stepper_y]

# The stepper_z section is used to describe the stepper controlling
# the Z axis.
[stepper_z]
```

### Hybrid-CoreXZ Kinematics

See [example-hybrid-corexz.cfg](../config/example-hybrid-corexz.cfg)
for an example hybrid corexz kinematics config file.

This kinematic is also known as Markforged kinematic.

Only parameters specific to hybrid corexy printers are described here
see [common kinematic settings](#common-kinematic-settings) for available
parameters.

```
[printer]
kinematics: hybrid_corexz
max_z_velocity:
#   This sets the maximum velocity (in mm/s) of movement along the z
#   axis. The default is to use max_velocity for max_z_velocity.
max_z_accel:
#   This sets the maximum acceleration (in mm/s^2) of movement along
#   the z axis. The default is to use max_accel for max_z_accel.

# The stepper_x section is used to describe the X axis as well as the
# stepper controlling the X-Z movement.
[stepper_x]

# The stepper_y section is used to describe the stepper controlling
# the Y axis.
[stepper_y]

# The stepper_z section is used to describe the stepper controlling
# the Z axis.
[stepper_z]
```

### Polar Kinematics

See [example-polar.cfg](../config/example-polar.cfg) for an example
polar kinematics config file.

Only parameters specific to polar printers are described here - see
[common kinematic settings](#common-kinematic-settings) for available
parameters.

POLAR KINEMATICS ARE A WORK IN PROGRESS. Moves around the 0, 0
position are known to not work properly.

```
[printer]
kinematics: polar
max_z_velocity:
#   This sets the maximum velocity (in mm/s) of movement along the z
#   axis. This setting can be used to restrict the maximum speed of
#   the z stepper motor. The default is to use max_velocity for
#   max_z_velocity.
max_z_accel:
#   This sets the maximum acceleration (in mm/s^2) of movement along
#   the z axis. It limits the acceleration of the z stepper motor. The
#   default is to use max_accel for max_z_accel.

# The stepper_bed section is used to describe the stepper controlling
# the bed.
[stepper_bed]
gear_ratio:
#   A gear_ratio must be specified and rotation_distance may not be
#   specified. For example, if the bed has an 80 toothed pulley driven
#   by a stepper with a 16 toothed pulley then one would specify a
#   gear ratio of "80:16". This parameter must be provided.

# The stepper_arm section is used to describe the stepper controlling
# the carriage on the arm.
[stepper_arm]

# The stepper_z section is used to describe the stepper controlling
# the Z axis.
[stepper_z]
```

### Rotary delta Kinematics

See [example-rotary-delta.cfg](../config/example-rotary-delta.cfg) for
an example rotary delta kinematics config file.

Only parameters specific to rotary delta printers are described here -
see [common kinematic settings](#common-kinematic-settings) for
available parameters.

ROTARY DELTA KINEMATICS ARE A WORK IN PROGRESS. Homing moves may
timeout and some boundary checks are not implemented.

```
[printer]
kinematics: rotary_delta
max_z_velocity:
#   For delta printers this limits the maximum velocity (in mm/s) of
#   moves with z axis movement. This setting can be used to reduce the
#   maximum speed of up/down moves (which require a higher step rate
#   than other moves on a delta printer). The default is to use
#   max_velocity for max_z_velocity.
#minimum_z_position: 0
#   The minimum Z position that the user may command the head to move
#   to.  The default is 0.
shoulder_radius:
#   Radius (in mm) of the horizontal circle formed by the three
#   shoulder joints, minus the radius of the circle formed by the
#   effector joints. This parameter may also be calculated as:
#     shoulder_radius = (delta_f - delta_e) / sqrt(12)
#   This parameter must be provided.
shoulder_height:
#   Distance (in mm) of the shoulder joints from the bed, minus the
#   effector toolhead height. This parameter must be provided.

# The stepper_a section describes the stepper controlling the rear
# right arm (at 30 degrees). This section also controls the homing
# parameters (homing_speed, homing_retract_dist) for all arms.
[stepper_a]
gear_ratio:
#   A gear_ratio must be specified and rotation_distance may not be
#   specified. For example, if the arm has an 80 toothed pulley driven
#   by a pulley with 16 teeth, which is in turn connected to a 60
#   toothed pulley driven by a stepper with a 16 toothed pulley, then
#   one would specify a gear ratio of "80:16, 60:16". This parameter
#   must be provided.
position_endstop:
#   Distance (in mm) between the nozzle and the bed when the nozzle is
#   in the center of the build area and the endstop triggers. This
#   parameter must be provided for stepper_a; for stepper_b and
#   stepper_c this parameter defaults to the value specified for
#   stepper_a.
upper_arm_length:
#   Length (in mm) of the arm connecting the "shoulder joint" to the
#   "elbow joint". This parameter must be provided for stepper_a; for
#   stepper_b and stepper_c this parameter defaults to the value
#   specified for stepper_a.
lower_arm_length:
#   Length (in mm) of the arm connecting the "elbow joint" to the
#   "effector joint". This parameter must be provided for stepper_a;
#   for stepper_b and stepper_c this parameter defaults to the value
#   specified for stepper_a.
#angle:
#   This option specifies the angle (in degrees) that the arm is at.
#   The default is 30 for stepper_a, 150 for stepper_b, and 270 for
#   stepper_c.

# The stepper_b section describes the stepper controlling the rear
# left arm (at 150 degrees).
[stepper_b]

# The stepper_c section describes the stepper controlling the front
# arm (at 270 degrees).
[stepper_c]

# The delta_calibrate section enables a DELTA_CALIBRATE extended
# g-code command that can calibrate the shoulder endstop positions.
[delta_calibrate]
radius:
#   Radius (in mm) of the area that may be probed. This is the radius
#   of nozzle coordinates to be probed; if using an automatic probe
#   with an XY offset then choose a radius small enough so that the
#   probe always fits over the bed. This parameter must be provided.
#speed: 50
#   The speed (in mm/s) of non-probing moves during the calibration.
#   The default is 50.
#horizontal_move_z: 5
#   The height (in mm) that the head should be commanded to move to
#   just prior to starting a probe operation. The default is 5.
```

### Cable winch Kinematics

See the [example-winch.cfg](../config/example-winch.cfg) for an
example cable winch kinematics config file.

Only parameters specific to cable winch printers are described here -
see [common kinematic settings](#common-kinematic-settings) for
available parameters.

CABLE WINCH SUPPORT IS EXPERIMENTAL. Homing is not implemented on
cable winch kinematics. In order to home the printer, manually send
movement commands until the toolhead is at 0, 0, 0 and then issue a
`G28` command.

```
[printer]
kinematics: winch

# The stepper_a section describes the stepper connected to the first
# cable winch. A minimum of 3 and a maximum of 26 cable winches may be
# defined (stepper_a to stepper_z) though it is common to define 4.
[stepper_a]
rotation_distance:
#   The rotation_distance is the nominal distance (in mm) the toolhead
#   moves towards the cable winch for each full rotation of the
#   stepper motor. This parameter must be provided.
anchor_x:
anchor_y:
anchor_z:
#   The X, Y, and Z position of the cable winch in cartesian space.
#   These parameters must be provided.
```

### Generic Cartesian Kinematics

See [example-generic-cartesian.cfg](../config/example-generic-caretesian.cfg)
for an example generic Cartesian kinematics config file.

This printer kinematic class allows a user to define in a pretty flexible
manner an arbitrary Cartesian-style kinematics. In principle, the regular
cartesian, corexy, hybrid_corexy can be defined this way too. However,
more importantly, various otherwise unsupported kinematics such as
inverted hybrid_corexy or corexyuv can be defined using this kinematic.

Notably, the definition of a generic Cartesian kinematic deviates
significantly from the other kinematic types. It follows the following
convention: a user defines a set of carriages with certain range of motion
that can move independently from each other (they should move over the
Cartesian axes X, Y, and Z, hence the name of the kinematic) and
corresponding endstops that allow the firmware to determine the position
of carriages during homing, as well as a set of steppers that move those
carriages. The `[printer]` section must specify the kinematic and
other printer-level settings same as the regular Cartesian kinematic:
```
[printer]
kinematics: generic_cartesian
max_velocity:
max_accel:
#minimum_cruise_ratio:
#square_corner_velocity:
#max_z_velocity:
#max_z_accel:

```

Then a user must define the following three carriages: `[carriage x]`,
`[carriage y]`, and `[carriage z]`, e.g.
```
[carriage x]
endstop_pin:
#   Endstop switch detection pin. If this endstop pin is on a
#   different mcu than the stepper motor(s) moving this carriage,
#   then it enables "multi-mcu homing". This parameter must be provided.
#position_min: 0
#   Minimum valid distance (in mm) the user may command the carriage to
#   move to.  The default is 0mm.
position_endstop:
#   Location of the endstop (in mm). This parameter must be provided.
position_max:
#   Maximum valid distance (in mm) the user may command the stepper to
#   move to. This parameter must be provided.
#homing_speed: 5.0
#   Maximum velocity (in mm/s) of the carriage when homing. The default
#   is 5mm/s.
#homing_retract_dist: 5.0
#   Distance to backoff (in mm) before homing a second time during
#   homing. Set this to zero to disable the second home. The default
#   is 5mm.
#homing_retract_speed:
#   Speed to use on the retract move after homing in case this should
#   be different from the homing speed, which is the default for this
#   parameter
#second_homing_speed:
#   Velocity (in mm/s) of the carriage when performing the second home.
#   The default is homing_speed/2.
#homing_positive_dir:
#   If true, homing will cause the carriage to move in a positive
#   direction (away from zero); if false, home towards zero. It is
#   better to use the default than to specify this parameter. The
#   default is true if position_endstop is near position_max and false
#   if near position_min.
```

Afterwards, a user specifies the stepper motors that move these carriages,
for instance
```
[stepper my_stepper]
carriages:
#   A string describing the carriages the stepper moves. All defined
#   carriages can be specified here, as well as their linear combinations,
#   e.g. x, x+y, y-0.5*z, x-z, etc. This parameter must be provided.
step_pin:
dir_pin:
enable_pin:
rotation_distance:
microsteps:
#full_steps_per_rotation: 200
#gear_ratio:
#step_pulse_duration:
```
See [stepper](#stepper) section for more information on the regular
stepper parameters. The `carriages` parameter defines how the stepper
affects the motion of the carriages. For example, `x+y` indicates that
the motion of the stepper in the positive direction by the distance `d`
moves the carriages `x` and `y` by the same distance `d` in the positive
direction, while `x-0.5*y` means the motion of the stepper in the positive
direction by the distance `d` moves the carriage `x` by the distance `d`
in the positive direction, but the carriage `y` will travel distance `d/2`
in the negative direction.

More than a single stepper motor can be defined to drive the same axis
or belt. For example, on a CoreXY AWD setups two motors driving the same
belt can be defined as
```
[carriage x]
endstop_pin: ...
...

[carriage y]
endstop_pin: ...
...

[stepper a0]
carriages: x-y
step_pin: ...
dir_pin: ...
enable_pin: ...
rotation_distance: ...
...

[stepper a1]
carriages: x-y
step_pin: ...
dir_pin: ...
enable_pin: ...
rotation_distance: ...
...
```
with `a0` and `a1` steppers having their own control pins, but
sharing the same `carriages` and corresponding endstops.

There are situations when a user wants to have more than one endstop
per axis. Examples of such configurations include Y axis driven by
two independent stepper motors with belts attached to both ends of the
X beam, with effectively two carriages on Y axis each having an
independent endstop, and multi-stepper Z axis with each stepper having
its own endstop (not to be confused with the configurations with
multiple Z motors but only a single endstop). These configurations
can be declared by specifying additional carriage(s) with their endstops:

```
[extra_carriage my_carriage]
primary_carriage:
#   The name of the primary carriage this carriage corresponds to.
#   It also effectively defines the axis the carriage moves over.
#   This parameter must be provided.
endstop_pin:
#   Endstop switch detection pin. This parameter must be provided.
```

and the corresponding stepper motors, for example:
```
[extra_carriage y1]
primary_carriage: y
endstop_pin: ...

[stepper sy1]
carriages: y1
...
```
Notably, an `[extra_carriage]` does not define parameters such as
`position_min`, `position_max`, and `position_endstop`, but instead
inherits them from the specified `primary_carriage`, thus sharing
the same range of motion with the primary carriage.

For the references on how to configure IDEX setups, see the
[dual carriage](#dual-carriage) section.

### None Kinematics

It is possible to define a special "none" kinematics to disable
kinematic support in Klipper. This may be useful for controlling
devices that are not typical 3d-printers or for debugging purposes.

```
[printer]
kinematics: none
max_velocity: 1
max_accel: 1
#   The max_velocity and max_accel parameters must be defined. The
#   values are not used for "none" kinematics.
```

## Common extruder and heated bed support

### [extruder]

The extruder section is used to describe the heater parameters for the
nozzle hotend along with the stepper controlling the extruder. See the
[command reference](G-Codes.md#extruder) for additional information.
See the [pressure advance guide](Pressure_Advance.md) for information
on tuning pressure advance.

```
[extruder]
step_pin:
dir_pin:
enable_pin:
microsteps:
rotation_distance:
#full_steps_per_rotation:
#gear_ratio:
#   See the "stepper" section for a description of the above
#   parameters. If none of the above parameters are specified then no
#   stepper will be associated with the nozzle hotend (though a
#   SYNC_EXTRUDER_MOTION command may associate one at run-time).
nozzle_diameter:
#   Diameter of the nozzle orifice (in mm). This parameter must be
#   provided.
filament_diameter:
#   The nominal diameter of the raw filament (in mm) as it enters the
#   extruder. This parameter must be provided.
#max_extrude_cross_section:
#   Maximum area (in mm^2) of an extrusion cross section (eg,
#   extrusion width multiplied by layer height). This setting prevents
#   excessive amounts of extrusion during relatively small XY moves.
#   If a move requests an extrusion rate that would exceed this value
#   it will cause an error to be returned. The default is: 4.0 *
#   nozzle_diameter^2
#instantaneous_corner_velocity: 1.000
#   The maximum instantaneous velocity change (in mm/s) of the
#   extruder during the junction of two moves. The default is 1mm/s.
#max_extrude_only_distance: 50.0
#   Maximum length (in mm of raw filament) that a retraction or
#   extrude-only move may have. If a retraction or extrude-only move
#   requests a distance greater than this value it will cause an error
#   to be returned. The default is 50mm.
#max_extrude_only_velocity:
#max_extrude_only_accel:
#   Maximum velocity (in mm/s) and acceleration (in mm/s^2) of the
#   extruder motor for retractions and extrude-only moves. These
#   settings do not have any impact on normal printing moves. If not
#   specified then they are calculated to match the limit an XY
#   printing move with a cross section of 4.0*nozzle_diameter^2 would
#   have.
#pressure_advance: 0.0
#   The amount of raw filament to push into the extruder during
#   extruder acceleration. An equal amount of filament is retracted
#   during deceleration. It is measured in millimeters per
#   millimeter/second. The default is 0, which disables pressure
#   advance.
#pressure_advance_smooth_time: 0.040
#   A time range (in seconds) to use when calculating the average
#   extruder velocity for pressure advance. A larger value results in
#   smoother extruder movements. This parameter may not exceed 200ms.
#   This setting only applies if pressure_advance is non-zero. The
#   default is 0.040 (40 milliseconds).
#
# The remaining variables describe the extruder heater.
heater_pin:
#   PWM output pin controlling the heater. This parameter must be
#   provided.
#max_power: 1.0
#   The maximum power (expressed as a value from 0.0 to 1.0) that the
#   heater_pin may be set to. The value 1.0 allows the pin to be set
#   fully enabled for extended periods, while a value of 0.5 would
#   allow the pin to be enabled for no more than half the time. This
#   setting may be used to limit the total power output (over extended
#   periods) to the heater. The default is 1.0.
sensor_type:
#   Type of sensor - common thermistors are "EPCOS 100K B57560G104F",
#   "ATC Semitec 104GT-2", "ATC Semitec 104NT-4-R025H42G", "Generic
#   3950","Honeywell 100K 135-104LAG-J01", "NTC 100K MGB18-104F39050L32",
#   "SliceEngineering 450", and "TDK NTCG104LH104JT1". See the
#   "Temperature sensors" section for other sensors. This parameter
#   must be provided.
sensor_pin:
#   Analog input pin connected to the sensor. This parameter must be
#   provided.
#pullup_resistor: 4700
#   The resistance (in ohms) of the pullup attached to the thermistor.
#   This parameter is only valid when the sensor is a thermistor. The
#   default is 4700 ohms.
#smooth_time: 1.0
#   A time value (in seconds) over which temperature measurements will
#   be smoothed to reduce the impact of measurement noise. The default
#   is 1 seconds.
control:
#   Control algorithm (either pid or watermark). This parameter must
#   be provided.
pid_Kp:
pid_Ki:
pid_Kd:
#   The proportional (pid_Kp), integral (pid_Ki), and derivative
#   (pid_Kd) settings for the PID feedback control system. Klipper
#   evaluates the PID settings with the following general formula:
#     heater_pwm = (Kp*error + Ki*integral(error) - Kd*derivative(error)) / 255
#   Where "error" is "requested_temperature - measured_temperature"
#   and "heater_pwm" is the requested heating rate with 0.0 being full
#   off and 1.0 being full on. Consider using the PID_CALIBRATE
#   command to obtain these parameters. The pid_Kp, pid_Ki, and pid_Kd
#   parameters must be provided for PID heaters.
#max_delta: 2.0
#   On 'watermark' controlled heaters this is the number of degrees in
#   Celsius above the target temperature before disabling the heater
#   as well as the number of degrees below the target before
#   re-enabling the heater. The default is 2 degrees Celsius.
#pwm_cycle_time: 0.100
#   Time in seconds for each software PWM cycle of the heater. It is
#   not recommended to set this unless there is an electrical
#   requirement to switch the heater faster than 10 times a second.
#   The default is 0.100 seconds.
#min_extrude_temp: 170
#   The minimum temperature (in Celsius) at which extruder move
#   commands may be issued. The default is 170 Celsius.
min_temp:
max_temp:
#   The maximum range of valid temperatures (in Celsius) that the
#   heater must remain within. This controls a safety feature
#   implemented in the micro-controller code - should the measured
#   temperature ever fall outside this range then the micro-controller
#   will go into a shutdown state. This check can help detect some
#   heater and sensor hardware failures. Set this range just wide
#   enough so that reasonable temperatures do not result in an error.
#   These parameters must be provided.
```

### [heater_bed]

The heater_bed section describes a heated bed. It uses the same heater
settings described in the "extruder" section.

```
[heater_bed]
heater_pin:
sensor_type:
sensor_pin:
control:
min_temp:
max_temp:
#   See the "extruder" section for a description of the above parameters.
```

## Bed level support

### [bed_mesh]

Mesh Bed Leveling. One may define a bed_mesh config section to enable
move transformations that offset the z axis based on a mesh generated
from probed points. When using a probe to home the z-axis, it is
recommended to define a safe_z_home section in printer.cfg to home
toward the center of the print area.

See the [bed mesh guide](Bed_Mesh.md) and
[command reference](G-Codes.md#bed_mesh) for additional information.

Visual Examples:
```
 rectangular bed, probe_count = 3, 3:
             x---x---x (max_point)
             |
             x---x---x
                     |
 (min_point) x---x---x

 round bed, round_probe_count = 5, bed_radius = r:
                 x (0, r) end
               /
             x---x---x
                       \
 (-r, 0) x---x---x---x---x (r, 0)
           \
             x---x---x
                   /
                 x  (0, -r) start
```

```
[bed_mesh]
#speed: 50
#   The speed (in mm/s) of non-probing moves during the calibration.
#   The default is 50.
#horizontal_move_z: 5
#   The height (in mm) that the head should be commanded to move to
#   just prior to starting a probe operation. The default is 5.
#mesh_radius:
#   Defines the radius of the mesh to probe for round beds. Note that
#   the radius is relative to the coordinate specified by the
#   mesh_origin option. This parameter must be provided for round beds
#   and omitted for rectangular beds.
#mesh_origin:
#   Defines the center X, Y coordinate of the mesh for round beds. This
#   coordinate is relative to the probe's location. It may be useful
#   to adjust the mesh_origin in an effort to maximize the size of the
#   mesh radius. Default is 0, 0. This parameter must be omitted for
#   rectangular beds.
#mesh_min:
#   Defines the minimum X, Y coordinate of the mesh for rectangular
#   beds. This coordinate is relative to the probe's location. This
#   will be the first point probed, nearest to the origin. This
#   parameter must be provided for rectangular beds.
#mesh_max:
#   Defines the maximum X, Y coordinate of the mesh for rectangular
#   beds. Adheres to the same principle as mesh_min, however this will
#   be the furthest point probed from the bed's origin. This parameter
#   must be provided for rectangular beds.
#probe_count: 3, 3
#   For rectangular beds, this is a comma separate pair of integer
#   values X, Y defining the number of points to probe along each
#   axis. A single value is also valid, in which case that value will
#   be applied to both axes. Default is 3, 3.
#round_probe_count: 5
#   For round beds, this integer value defines the maximum number of
#   points to probe along each axis. This value must be an odd number.
#   Default is 5.
#fade_start: 1.0
#   The gcode z position in which to start phasing out z-adjustment
#   when fade is enabled. Default is 1.0.
#fade_end: 0.0
#   The gcode z position in which phasing out completes. When set to a
#   value below fade_start, fade is disabled. It should be noted that
#   fade may add unwanted scaling along the z-axis of a print. If a
#   user wishes to enable fade, a value of 10.0 is recommended.
#   Default is 0.0, which disables fade.
#fade_target:
#   The z position in which fade should converge. When this value is
#   set to a non-zero value it must be within the range of z-values in
#   the mesh. Users that wish to converge to the z homing position
#   should set this to 0. Default is the average z value of the mesh.
#split_delta_z: .025
#   The amount of Z difference (in mm) along a move that will trigger
#   a split. Default is .025.
#move_check_distance: 5.0
#   The distance (in mm) along a move to check for split_delta_z.
#   This is also the minimum length that a move can be split. Default
#   is 5.0.
#mesh_pps: 2, 2
#   A comma separated pair of integers X, Y defining the number of
#   points per segment to interpolate in the mesh along each axis. A
#   "segment" can be defined as the space between each probed point.
#   The user may enter a single value which will be applied to both
#   axes. Default is 2, 2.
#algorithm: lagrange
#   The interpolation algorithm to use. May be either "lagrange" or
#   "bicubic". This option will not affect 3x3 grids, which are forced
#   to use lagrange sampling. Default is lagrange.
#bicubic_tension: .2
#   When using the bicubic algorithm the tension parameter above may
#   be applied to change the amount of slope interpolated. Larger
#   numbers will increase the amount of slope, which results in more
#   curvature in the mesh. Default is .2.
#zero_reference_position:
#   An optional X,Y coordinate that specifies the location on the bed
#   where Z = 0.  When this option is specified the mesh will be offset
#   so that zero Z adjustment occurs at this location.  The default is
#   no zero reference.
#faulty_region_1_min:
#faulty_region_1_max:
#   Optional points that define a faulty region.  See docs/Bed_Mesh.md
#   for details on faulty regions.  Up to 99 faulty regions may be added.
#   By default no faulty regions are set.
#adaptive_margin:
#   An optional margin (in mm) to be added around the bed area used by
#   the defined print objects when generating an adaptive mesh.
#scan_overshoot:
#  The maximum amount of travel (in mm) available outside of the mesh.
#  For rectangular beds this applies to travel on the X axis, and for round beds
#  it applies to the entire radius.  The tool must be able to travel the amount
#  specified outside of the mesh.  This value is used to optimize the travel
#  path when performing a "rapid scan".  The minimum value that may be specified
#  is 1.  The default is no overshoot.
```

### [bed_tilt]

Bed tilt compensation. One may define a bed_tilt config section to
enable move transformations that account for a tilted bed. Note that
bed_mesh and bed_tilt are incompatible; both cannot be defined.

See the [command reference](G-Codes.md#bed_tilt) for additional
information.

```
[bed_tilt]
#x_adjust: 0
#   The amount to add to each move's Z height for each mm on the X
#   axis. The default is 0.
#y_adjust: 0
#   The amount to add to each move's Z height for each mm on the Y
#   axis. The default is 0.
#z_adjust: 0
#   The amount to add to the Z height when the nozzle is nominally at
#   0, 0. The default is 0.
# The remaining parameters control a BED_TILT_CALIBRATE extended
# g-code command that may be used to calibrate appropriate x and y
# adjustment parameters.
#points:
#   A list of X, Y coordinates (one per line; subsequent lines
#   indented) that should be probed during a BED_TILT_CALIBRATE
#   command. Specify coordinates of the nozzle and be sure the probe
#   is above the bed at the given nozzle coordinates. The default is
#   to not enable the command.
#speed: 50
#   The speed (in mm/s) of non-probing moves during the calibration.
#   The default is 50.
#horizontal_move_z: 5
#   The height (in mm) that the head should be commanded to move to
#   just prior to starting a probe operation. The default is 5.
```

### [bed_screws]

Tool to help adjust bed leveling screws. One may define a [bed_screws]
config section to enable a BED_SCREWS_ADJUST g-code command.

See the
[leveling guide](Manual_Level.md#adjusting-bed-leveling-screws) and
[command reference](G-Codes.md#bed_screws) for additional information.

```
[bed_screws]
#screw1:
#   The X, Y coordinate of the first bed leveling screw. This is a
#   position to command the nozzle to that is directly above the bed
#   screw (or as close as possible while still being above the bed).
#   This parameter must be provided.
#screw1_name:
#   An arbitrary name for the given screw. This name is displayed when
#   the helper script runs. The default is to use a name based upon
#   the screw XY location.
#screw1_fine_adjust:
#   An X, Y coordinate to command the nozzle to so that one can fine
#   tune the bed leveling screw. The default is to not perform fine
#   adjustments on the bed screw.
#screw2:
#screw2_name:
#screw2_fine_adjust:
#...
#   Additional bed leveling screws. At least three screws must be
#   defined.
#horizontal_move_z: 5
#   The height (in mm) that the head should be commanded to move to
#   when moving from one screw location to the next. The default is 5.
#probe_height: 0
#   The height of the probe (in mm) after adjusting for the thermal
#   expansion of bed and nozzle. The default is zero.
#speed: 50
#   The speed (in mm/s) of non-probing moves during the calibration.
#   The default is 50.
#probe_speed: 5
#   The speed (in mm/s) when moving from a horizontal_move_z position
#   to a probe_height position. The default is 5.
```

### [screws_tilt_adjust]

Tool to help adjust bed screws tilt using Z probe. One may define a
screws_tilt_adjust config section to enable a SCREWS_TILT_CALCULATE
g-code command.

See the
[leveling guide](Manual_Level.md#adjusting-bed-leveling-screws-using-the-bed-probe)
and [command reference](G-Codes.md#screws_tilt_adjust) for additional
information.

```
[screws_tilt_adjust]
#screw1:
#   The (X, Y) coordinate of the first bed leveling screw. This is a
#   position to command the nozzle to so that the probe is directly
#   above the bed screw (or as close as possible while still being
#   above the bed). This is the base screw used in calculations. This
#   parameter must be provided.
#screw1_name:
#   An arbitrary name for the given screw. This name is displayed when
#   the helper script runs. The default is to use a name based upon
#   the screw XY location.
#screw2:
#screw2_name:
#...
#   Additional bed leveling screws. At least two screws must be
#   defined.
#speed: 50
#   The speed (in mm/s) of non-probing moves during the calibration.
#   The default is 50.
#horizontal_move_z: 5
#   The height (in mm) that the head should be commanded to move to
#   just prior to starting a probe operation. The default is 5.
#screw_thread: CW-M3
#   The type of screw used for bed leveling, M3, M4, or M5, and the
#   rotation direction of the knob that is used to level the bed.
#   Accepted values: CW-M3, CCW-M3, CW-M4, CCW-M4, CW-M5, CCW-M5.
#   Default value is CW-M3 which most printers use. A clockwise
#   rotation of the knob decreases the gap between the nozzle and the
#   bed. Conversely, a counter-clockwise rotation increases the gap.
```

### [z_tilt]

Multiple Z stepper tilt adjustment. This feature enables independent
adjustment of multiple z steppers (see the "stepper_z1" section) to
adjust for tilt. If this section is present then a Z_TILT_ADJUST
extended [G-Code command](G-Codes.md#z_tilt) becomes available.

```
[z_tilt]
#z_positions:
#   A list of X, Y coordinates (one per line; subsequent lines
#   indented) describing the location of each bed "pivot point". The
#   "pivot point" is the point where the bed attaches to the given Z
#   stepper. It is described using nozzle coordinates (the X, Y position
#   of the nozzle if it could move directly above the point). The
#   first entry corresponds to stepper_z, the second to stepper_z1,
#   the third to stepper_z2, etc. This parameter must be provided.
#points:
#   A list of X, Y coordinates (one per line; subsequent lines
#   indented) that should be probed during a Z_TILT_ADJUST command.
#   Specify coordinates of the nozzle and be sure the probe is above
#   the bed at the given nozzle coordinates. This parameter must be
#   provided.
#speed: 50
#   The speed (in mm/s) of non-probing moves during the calibration.
#   The default is 50.
#horizontal_move_z: 5
#   The height (in mm) that the head should be commanded to move to
#   just prior to starting a probe operation. The default is 5.
#retries: 0
#   Number of times to retry if the probed points aren't within
#   tolerance.
#retry_tolerance: 0
#   If retries are enabled then retry if largest and smallest probed
#   points differ more than retry_tolerance. Note the smallest unit of
#   change here would be a single step. However if you are probing
#   more points than steppers then you will likely have a fixed
#   minimum value for the range of probed points which you can learn
#   by observing command output.
```

### [quad_gantry_level]

Moving gantry leveling using 4 independently controlled Z motors.
Corrects hyperbolic parabola effects (potato chip) on moving gantry
which is more flexible.
WARNING: Using this on a moving bed may lead to undesirable results.
If this section is present then a QUAD_GANTRY_LEVEL extended G-Code
command becomes available. This routine assumes the following Z motor
configuration:
```
 ----------------
 |Z1          Z2|
 |  ---------   |
 |  |       |   |
 |  |       |   |
 |  x--------   |
 |Z           Z3|
 ----------------
```
Where x is the 0, 0 point on the bed

```
[quad_gantry_level]
#gantry_corners:
#   A newline separated list of X, Y coordinates describing the two
#   opposing corners of the gantry. The first entry corresponds to Z,
#   the second to Z2. This parameter must be provided.
#points:
#   A newline separated list of four X, Y points that should be probed
#   during a QUAD_GANTRY_LEVEL command. Order of the locations is
#   important, and should correspond to Z, Z1, Z2, and Z3 location in
#   order. This parameter must be provided. For maximum accuracy,
#   ensure your probe offsets are configured.
#speed: 50
#   The speed (in mm/s) of non-probing moves during the calibration.
#   The default is 50.
#horizontal_move_z: 5
#   The height (in mm) that the head should be commanded to move to
#   just prior to starting a probe operation. The default is 5.
#max_adjust: 4
#   Safety limit if an adjustment greater than this value is requested
#   quad_gantry_level will abort.
#retries: 0
#   Number of times to retry if the probed points aren't within
#   tolerance.
#retry_tolerance: 0
#   If retries are enabled then retry if largest and smallest probed
#   points differ more than retry_tolerance.
```

### [skew_correction]

Printer Skew Correction. It is possible to use software to correct
printer skew across 3 planes, xy, xz, yz. This is done by printing a
calibration model along a plane and measuring three lengths. Due to
the nature of skew correction these lengths are set via gcode. See
[Skew Correction](Skew_Correction.md) and
[Command Reference](G-Codes.md#skew_correction) for details.

```
[skew_correction]
```

### [z_thermal_adjust]

Temperature-dependant toolhead Z position adjustment. Compensate for vertical
toolhead movement caused by thermal expansion of the printer's frame in
real-time using a temperature sensor (typically coupled to a vertical section
of frame).

See also: [extended g-code commands](G-Codes.md#z_thermal_adjust).

```
[z_thermal_adjust]
#temp_coeff:
#   The temperature coefficient of expansion, in mm/degC. For example, a
#   temp_coeff of 0.01 mm/degC will move the Z axis downwards by 0.01 mm for
#   every degree Celsius that the temperature sensor increases. Defaults to
#   0.0 mm/degC, which applies no adjustment.
#smooth_time:
#   Smoothing window applied to the temperature sensor, in seconds. Can reduce
#   motor noise from excessive small corrections in response to sensor noise.
#   The default is 2.0 seconds.
#z_adjust_off_above:
#   Disables adjustments above this Z height [mm]. The last computed correction
#   will remain applied until the toolhead moves below the specified Z height
#   again. The default is 99999999.0 mm (always on).
#max_z_adjustment:
#   Maximum absolute adjustment that can be applied to the Z axis [mm]. The
#   default is 99999999.0 mm (unlimited).
#sensor_type:
#sensor_pin:
#min_temp:
#max_temp:
#   Temperature sensor configuration.
#   See the "extruder" section for the definition of the above
#   parameters.
#gcode_id:
#   See the "heater_generic" section for the definition of this
#   parameter.
```

## Customized homing

### [safe_z_home]

Safe Z homing. One may use this mechanism to home the Z axis at a
specific X, Y coordinate. This is useful if the toolhead, for example
has to move to the center of the bed before Z can be homed.

```
[safe_z_home]
home_xy_position:
#   A X, Y coordinate (e.g. 100, 100) where the Z homing should be
#   performed. This parameter must be provided.
#speed: 50.0
#   Speed at which the toolhead is moved to the safe Z home
#   coordinate. The default is 50 mm/s
#z_hop:
#   Distance (in mm) to lift the Z axis prior to homing. This is
#   applied to any homing command, even if it doesn't home the Z axis.
#   If the Z axis is already homed and the current Z position is less
#   than z_hop, then this will lift the head to a height of z_hop. If
#   the Z axis is not already homed the head is lifted by z_hop.
#   The default is to not implement Z hop.
#z_hop_speed: 15.0
#   Speed (in mm/s) at which the Z axis is lifted prior to homing. The
#   default is 15 mm/s.
#move_to_previous: False
#   When set to True, the X and Y axes are reset to their previous
#   positions after Z axis homing. The default is False.
```

### [homing_override]

Homing override. One may use this mechanism to run a series of g-code
commands in place of a G28 found in the normal g-code input. This may
be useful on printers that require a specific procedure to home the
machine.

```
[homing_override]
gcode:
#   A list of G-Code commands to execute in place of G28 commands
#   found in the normal g-code input. See docs/Command_Templates.md
#   for G-Code format. If a G28 is contained in this list of commands
#   then it will invoke the normal homing procedure for the printer.
#   The commands listed here must home all axes. This parameter must
#   be provided.
#axes: xyz
#   The axes to override. For example, if this is set to "z" then the
#   override script will only be run when the z axis is homed (eg, via
#   a "G28" or "G28 Z0" command). Note, the override script should
#   still home all axes. The default is "xyz" which causes the
#   override script to be run in place of all G28 commands.
#set_position_x:
#set_position_y:
#set_position_z:
#   If specified, the printer will assume the axis is at the specified
#   position prior to running the above g-code commands. Setting this
#   disables homing checks for that axis. This may be useful if the
#   head must move prior to invoking the normal G28 mechanism for an
#   axis. The default is to not force a position for an axis.
```

### [endstop_phase]

Stepper phase adjusted endstops. To use this feature, define a config
section with an "endstop_phase" prefix followed by the name of the
corresponding stepper config section (for example,
"[endstop_phase stepper_z]"). This feature can improve the accuracy of
endstop switches. Add a bare "[endstop_phase]" declaration to enable
the ENDSTOP_PHASE_CALIBRATE command.

See the [endstop phases guide](Endstop_Phase.md) and
[command reference](G-Codes.md#endstop_phase) for additional
information.

```
[endstop_phase stepper_z]
#endstop_accuracy:
#   Sets the expected accuracy (in mm) of the endstop. This represents
#   the maximum error distance the endstop may trigger (eg, if an
#   endstop may occasionally trigger 100um early or up to 100um late
#   then set this to 0.200 for 200um). The default is
#   4*rotation_distance/full_steps_per_rotation.
#trigger_phase:
#   This specifies the phase of the stepper motor driver to expect
#   when hitting the endstop. It is composed of two numbers separated
#   by a forward slash character - the phase and the total number of
#   phases (eg, "7/64"). Only set this value if one is sure the
#   stepper motor driver is reset every time the mcu is reset. If this
#   is not set, then the stepper phase will be detected on the first
#   home and that phase will be used on all subsequent homes.
#endstop_align_zero: False
#   If true then the position_endstop of the axis will effectively be
#   modified so that the zero position for the axis occurs at a full
#   step on the stepper motor. (If used on the Z axis and the print
#   layer height is a multiple of a full step distance then every
#   layer will occur on a full step.) The default is False.
```

## G-Code macros and events

### [gcode_macro]

G-Code macros (one may define any number of sections with a
"gcode_macro" prefix). See the
[command template guide](Command_Templates.md) for more information.

```
[gcode_macro my_cmd]
#gcode:
#   A list of G-Code commands to execute in place of "my_cmd". See
#   docs/Command_Templates.md for G-Code format. This parameter must
#   be provided.
#variable_<name>:
#   One may specify any number of options with a "variable_" prefix.
#   The given variable name will be assigned the given value (parsed
#   as a Python literal) and will be available during macro expansion.
#   For example, a config with "variable_fan_speed = 75" might have
#   gcode commands containing "M106 S{ fan_speed * 255 }". Variables
#   can be changed at run-time using the SET_GCODE_VARIABLE command
#   (see docs/Command_Templates.md for details). Variable names may
#   not use upper case characters.
#rename_existing:
#   This option will cause the macro to override an existing G-Code
#   command and provide the previous definition of the command via the
#   name provided here. This can be used to override builtin G-Code
#   commands. Care should be taken when overriding commands as it can
#   cause complex and unexpected results. The default is to not
#   override an existing G-Code command.
#description: G-Code macro
#   This will add a short description used at the HELP command or while
#   using the auto completion feature. Default "G-Code macro"
```

### [delayed_gcode]

Execute a gcode on a set delay. See the
[command template guide](Command_Templates.md#delayed-gcodes) and
[command reference](G-Codes.md#delayed_gcode) for more information.

```
[delayed_gcode my_delayed_gcode]
gcode:
#   A list of G-Code commands to execute when the delay duration has
#   elapsed. G-Code templates are supported. This parameter must be
#   provided.
#initial_duration: 0.0
#   The duration of the initial delay (in seconds). If set to a
#   non-zero value the delayed_gcode will execute the specified number
#   of seconds after the printer enters the "ready" state. This can be
#   useful for initialization procedures or a repeating delayed_gcode.
#   If set to 0 the delayed_gcode will not execute on startup.
#   Default is 0.
```

### [save_variables]

Support saving variables to disk so that they are retained across
restarts. See
[command templates](Command_Templates.md#save-variables-to-disk) and
[G-Code reference](G-Codes.md#save_variables) for further information.

```
[save_variables]
filename:
#   Required - provide a filename that would be used to save the
#   variables to disk e.g. ~/variables.cfg
```

### [idle_timeout]

Idle timeout. An idle timeout is automatically enabled - add an
explicit idle_timeout config section to change the default settings.

```
[idle_timeout]
#gcode:
#   A list of G-Code commands to execute on an idle timeout. See
#   docs/Command_Templates.md for G-Code format. The default is to run
#   "TURN_OFF_HEATERS" and "M84".
#timeout: 600
#   Idle time (in seconds) to wait before running the above G-Code
#   commands. The default is 600 seconds.
```

## Optional G-Code features

### [virtual_sdcard]

A virtual sdcard may be useful if the host machine is not fast enough
to run OctoPrint well. It allows the Klipper host software to directly
print gcode files stored in a directory on the host using standard
sdcard G-Code commands (eg, M24).

```
[virtual_sdcard]
path:
#   The path of the local directory on the host machine to look for
#   g-code files. This is a read-only directory (sdcard file writes
#   are not supported). One may point this to OctoPrint's upload
#   directory (generally ~/.octoprint/uploads/ ). This parameter must
#   be provided.
#on_error_gcode:
#   A list of G-Code commands to execute when an error is reported.
#   See docs/Command_Templates.md for G-Code format. The default is to
#   run TURN_OFF_HEATERS.
```

### [sdcard_loop]

Some printers with stage-clearing features, such as a part ejector or
a belt printer, can find use in looping sections of the sdcard file.
(For example, to print the same part over and over, or repeat the
a section of a part for a chain or other repeated pattern).

See the [command reference](G-Codes.md#sdcard_loop) for supported
commands. See the [sample-macros.cfg](../config/sample-macros.cfg)
file for a Marlin compatible M808 G-Code macro.

```
[sdcard_loop]
```

### [force_move]

Support manually moving stepper motors for diagnostic purposes. Note,
using this feature may place the printer in an invalid state - see the
[command reference](G-Codes.md#force_move) for important details.

```
[force_move]
#enable_force_move: False
#   Set to true to enable FORCE_MOVE and SET_KINEMATIC_POSITION
#   extended G-Code commands. The default is false.
```

### [pause_resume]

Pause/Resume functionality with support of position capture and
restore. See the [command reference](G-Codes.md#pause_resume) for more
information.

```
[pause_resume]
#recover_velocity: 50.
#   When capture/restore is enabled, the speed at which to return to
#   the captured position (in mm/s). Default is 50.0 mm/s.
```

### [firmware_retraction]

Firmware filament retraction. This enables G10 (retract) and G11
(unretract) GCODE commands issued by many slicers. The parameters
below provide startup defaults, although the values can be adjusted
via the SET_RETRACTION [command](G-Codes.md#firmware_retraction)),
allowing per-filament settings and runtime tuning.

```
[firmware_retraction]
#retract_length: 0
#   The length of filament (in mm) to retract when G10 is activated,
#   and to unretract when G11 is activated (but see
#   unretract_extra_length below). The default is 0 mm.
#retract_speed: 20
#   The speed of retraction, in mm/s. The default is 20 mm/s.
#unretract_extra_length: 0
#   The length (in mm) of *additional* filament to add when
#   unretracting.
#unretract_speed: 10
#   The speed of unretraction, in mm/s. The default is 10 mm/s.
```

### [gcode_arcs]

Support for gcode arc (G2/G3) commands.

```
[gcode_arcs]
#resolution: 1.0
#   An arc will be split into segments. Each segment's length will
#   equal the resolution in mm set above. Lower values will produce a
#   finer arc, but also more work for your machine. Arcs smaller than
#   the configured value will become straight lines. The default is
#   1mm.
```

### [respond]

Enable the "M118" and "RESPOND" extended
[commands](G-Codes.md#respond).

```
[respond]
#default_type: echo
#   Sets the default prefix of the "M118" and "RESPOND" output to one
#   of the following:
#       echo: "echo: " (This is the default)
#       command: "// "
#       error: "!! "
#default_prefix: echo:
#   Directly sets the default prefix. If present, this value will
#   override the "default_type".
```

### [exclude_object]
Enables support to exclude or cancel individual objects during the printing
process.

See the [exclude objects guide](Exclude_Object.md) and
[command reference](G-Codes.md#excludeobject)
for additional information. See the
[sample-macros.cfg](../config/sample-macros.cfg) file for a
Marlin/RepRapFirmware compatible M486 G-Code macro.

```
[exclude_object]
```

## Resonance compensation

### [input_shaper]

Enables [resonance compensation](Resonance_Compensation.md). Also see
the [command reference](G-Codes.md#input_shaper).

```
[input_shaper]
#shaper_freq_x: 0
#   A frequency (in Hz) of the input shaper for X axis. This is
#   usually a resonance frequency of X axis that the input shaper
#   should suppress. For more complex shapers, like 2- and 3-hump EI
#   input shapers, this parameter can be set from different
#   considerations. The default value is 0, which disables input
#   shaping for X axis.
#shaper_freq_y: 0
#   A frequency (in Hz) of the input shaper for Y axis. This is
#   usually a resonance frequency of Y axis that the input shaper
#   should suppress. For more complex shapers, like 2- and 3-hump EI
#   input shapers, this parameter can be set from different
#   considerations. The default value is 0, which disables input
#   shaping for Y axis.
#shaper_type: mzv
#   A type of the input shaper to use for both X and Y axes. Supported
#   shapers are zv, mzv, zvd, ei, 2hump_ei, and 3hump_ei. The default
#   is mzv input shaper.
#shaper_type_x:
#shaper_type_y:
#   If shaper_type is not set, these two parameters can be used to
#   configure different input shapers for X and Y axes. The same
#   values are supported as for shaper_type parameter.
#damping_ratio_x: 0.1
#damping_ratio_y: 0.1
#   Damping ratios of vibrations of X and Y axes used by input shapers
#   to improve vibration suppression. Default value is 0.1 which is a
#   good all-round value for most printers. In most circumstances this
#   parameter requires no tuning and should not be changed.
```

### [adxl345]

Support for ADXL345 accelerometers. This support allows one to query
accelerometer measurements from the sensor. This enables an
ACCELEROMETER_MEASURE command (see [G-Codes](G-Codes.md#adxl345) for
more information). The default chip name is "default", but one may
specify an explicit name (eg, [adxl345 my_chip_name]).

```
[adxl345]
cs_pin:
#   The SPI enable pin for the sensor. This parameter must be provided.
#spi_speed: 5000000
#   The SPI speed (in hz) to use when communicating with the chip.
#   The default is 5000000.
#spi_bus:
#spi_software_sclk_pin:
#spi_software_mosi_pin:
#spi_software_miso_pin:
#   See the "common SPI settings" section for a description of the
#   above parameters.
#axes_map: x, y, z
#   The accelerometer axis for each of the printer's X, Y, and Z axes.
#   This may be useful if the accelerometer is mounted in an
#   orientation that does not match the printer orientation. For
#   example, one could set this to "y, x, z" to swap the X and Y axes.
#   It is also possible to negate an axis if the accelerometer
#   direction is reversed (eg, "x, z, -y"). The default is "x, y, z".
#rate: 3200
#   Output data rate for ADXL345. ADXL345 supports the following data
#   rates: 3200, 1600, 800, 400, 200, 100, 50, and 25. Note that it is
#   not recommended to change this rate from the default 3200, and
#   rates below 800 will considerably affect the quality of resonance
#   measurements.
```

### [icm20948]

Support for icm20948 accelerometers.

```
[icm20948]
#i2c_address:
#   Default is 104 (0x68). If AD0 is high, it would be 0x69 instead.
#i2c_mcu:
#i2c_bus:
#i2c_software_scl_pin:
#i2c_software_sda_pin:
#i2c_speed: 400000
#   See the "common I2C settings" section for a description of the
#   above parameters. The default "i2c_speed" is 400000.
#axes_map: x, y, z
#   See the "adxl345" section for information on this parameter.
```

### [lis2dw]

Support for LIS2DW accelerometers.

```
[lis2dw]
#cs_pin:
#   The SPI enable pin for the sensor. This parameter must be provided
#   if using SPI.
#spi_speed: 5000000
#   The SPI speed (in hz) to use when communicating with the chip.
#   The default is 5000000.
#spi_bus:
#spi_software_sclk_pin:
#spi_software_mosi_pin:
#spi_software_miso_pin:
#   See the "common SPI settings" section for a description of the
#   above parameters.
#i2c_address:
#   Default is 25 (0x19). If SA0 is high, it would be 24 (0x18) instead.
#i2c_mcu:
#i2c_bus:
#i2c_software_scl_pin:
#i2c_software_sda_pin:
#i2c_speed: 400000
#   See the "common I2C settings" section for a description of the
#   above parameters. The default "i2c_speed" is 400000.
#axes_map: x, y, z
#   See the "adxl345" section for information on this parameter.
```

### [lis3dh]

Support for LIS3DH accelerometers.

```
[lis3dh]
#cs_pin:
#   The SPI enable pin for the sensor. This parameter must be provided
#   if using SPI.
#spi_speed: 5000000
#   The SPI speed (in hz) to use when communicating with the chip.
#   The default is 5000000.
#spi_bus:
#spi_software_sclk_pin:
#spi_software_mosi_pin:
#spi_software_miso_pin:
#   See the "common SPI settings" section for a description of the
#   above parameters.
#i2c_address:
#   Default is 25 (0x19). If SA0 is high, it would be 24 (0x18) instead.
#i2c_mcu:
#i2c_bus:
#i2c_software_scl_pin:
#i2c_software_sda_pin:
#i2c_speed: 400000
#   See the "common I2C settings" section for a description of the
#   above parameters. The default "i2c_speed" is 400000.
#axes_map: x, y, z
#   See the "adxl345" section for information on this parameter.
```

### [mpu9250]

Support for MPU-9250, MPU-9255, MPU-6515, MPU-6050, and MPU-6500
accelerometers (one may define any number of sections with an
"mpu9250" prefix).

```
[mpu9250 my_accelerometer]
#i2c_address:
#   Default is 104 (0x68). If AD0 is high, it would be 0x69 instead.
#i2c_mcu:
#i2c_bus:
#i2c_software_scl_pin:
#i2c_software_sda_pin:
#i2c_speed: 400000
#   See the "common I2C settings" section for a description of the
#   above parameters. The default "i2c_speed" is 400000.
#axes_map: x, y, z
#   See the "adxl345" section for information on this parameter.
```

### [resonance_tester]

Support for resonance testing and automatic input shaper calibration.
In order to use most of the functionality of this module, additional
software dependencies must be installed; refer to
[Measuring Resonances](Measuring_Resonances.md) and the
[command reference](G-Codes.md#resonance_tester) for more
information. See the [Max smoothing](Measuring_Resonances.md#max-smoothing)
section of the measuring resonances guide for more information on
`max_smoothing` parameter and its use.

```
[resonance_tester]
#probe_points:
#   A list of X, Y, Z coordinates of points (one point per line) to test
#   resonances at. At least one point is required. Make sure that all
#   points with some safety margin in XY plane (~a few centimeters)
#   are reachable by the toolhead.
#accel_chip:
#   A name of the accelerometer chip to use for measurements. If
#   adxl345 chip was defined without an explicit name, this parameter
#   can simply reference it as "accel_chip: adxl345", otherwise an
#   explicit name must be supplied as well, e.g. "accel_chip: adxl345
#   my_chip_name". Either this, or the next two parameters must be
#   set.
#accel_chip_x:
#accel_chip_y:
#   Names of the accelerometer chips to use for measurements for each
#   of the axis. Can be useful, for instance, on bed slinger printer,
#   if two separate accelerometers are mounted on the bed (for Y axis)
#   and on the toolhead (for X axis). These parameters have the same
#   format as 'accel_chip' parameter. Only 'accel_chip' or these two
#   parameters must be provided.
#max_smoothing:
#   Maximum input shaper smoothing to allow for each axis during shaper
#   auto-calibration (with 'SHAPER_CALIBRATE' command). By default no
#   maximum smoothing is specified. Refer to Measuring_Resonances guide
#   for more details on using this feature.
#move_speed: 50
#   The speed (in mm/s) to move the toolhead to and between test points
#   during the calibration. The default is 50.
#min_freq: 5
#   Minimum frequency to test for resonances. The default is 5 Hz.
#max_freq: 133.33
#   Maximum frequency to test for resonances. The default is 133.33 Hz.
#accel_per_hz: 60
#   This parameter is used to determine which acceleration to use to
#   test a specific frequency: accel = accel_per_hz * freq. Higher the
#   value, the higher is the energy of the oscillations. Can be set to
#   a lower than the default value if the resonances get too strong on
#   the printer. However, lower values make measurements of
#   high-frequency resonances less precise. The default value is 75
#   (mm/sec).
#hz_per_sec: 1
#   Determines the speed of the test. When testing all frequencies in
#   range [min_freq, max_freq], each second the frequency increases by
#   hz_per_sec. Small values make the test slow, and the large values
#   will decrease the precision of the test. The default value is 1.0
#   (Hz/sec == sec^-2).
#sweeping_accel: 400
#   An acceleration of slow sweeping moves. The default is 400 mm/sec^2.
#sweeping_period: 1.2
#   A period of slow sweeping moves. Setting this parameter to 0
#   disables slow sweeping moves. Avoid setting it to a too small
#   non-zero value in order to not poison the measurements.
#   The default is 1.2 sec which is a good all-round choice.
```

## Config file helpers

### [board_pins]

Board pin aliases (one may define any number of sections with a
"board_pins" prefix). Use this to define aliases for the pins on a
micro-controller.

```
[board_pins my_aliases]
mcu: mcu
#   A comma separated list of micro-controllers that may use the
#   aliases. The default is to apply the aliases to the main "mcu".
aliases:
aliases_<name>:
#   A comma separated list of "name=value" aliases to create for the
#   given micro-controller. For example, "EXP1_1=PE6" would create an
#   "EXP1_1" alias for the "PE6" pin. However, if "value" is enclosed
#   in "<>" then "name" is created as a reserved pin (for example,
#   "EXP1_9=<GND>" would reserve "EXP1_9"). Any number of options
#   starting with "aliases_" may be specified.
```

### [include]

Include file support. One may include additional config file from the
main printer config file. Wildcards may also be used (eg,
"configs/*.cfg").

```
[include my_other_config.cfg]
```

### [duplicate_pin_override]

This tool allows a single micro-controller pin to be defined multiple
times in a config file without normal error checking. This is intended
for diagnostic and debugging purposes. This section is not needed
where Klipper supports using the same pin multiple times, and using
this override may cause confusing and unexpected results.

```
[duplicate_pin_override]
pins:
#   A comma separated list of pins that may be used multiple times in
#   a config file without normal error checks. This parameter must be
#   provided.
```

## Bed probing hardware

### [probe]

Z height probe. One may define this section to enable Z height probing
hardware. When this section is enabled, PROBE and QUERY_PROBE extended
[g-code commands](G-Codes.md#probe) become available. Also, see the
[probe calibrate guide](Probe_Calibrate.md). The probe section also
creates a virtual "probe:z_virtual_endstop" pin. One may set the
stepper_z endstop_pin to this virtual pin on cartesian style printers
that use the probe in place of a z endstop. If using
"probe:z_virtual_endstop" then do not define a position_endstop in the
stepper_z config section.

```
[probe]
pin:
#   Probe detection pin. If the pin is on a different microcontroller
#   than the Z steppers then it enables "multi-mcu homing". This
#   parameter must be provided.
#deactivate_on_each_sample: True
#   This determines if Klipper should execute deactivation gcode
#   between each probe attempt when performing a multiple probe
#   sequence. The default is True.
#x_offset: 0.0
#   The distance (in mm) between the probe and the nozzle along the
#   x-axis. The default is 0.
#y_offset: 0.0
#   The distance (in mm) between the probe and the nozzle along the
#   y-axis. The default is 0.
z_offset:
#   The distance (in mm) between the bed and the nozzle when the probe
#   triggers. This parameter must be provided.
#speed: 5.0
#   Speed (in mm/s) of the Z axis when probing. The default is 5mm/s.
#samples: 1
#   The number of times to probe each point. The probed z-values will
#   be averaged. The default is to probe 1 time.
#sample_retract_dist: 2.0
#   The distance (in mm) to lift the toolhead between each sample (if
#   sampling more than once). The default is 2mm.
#lift_speed:
#   Speed (in mm/s) of the Z axis when lifting the probe between
#   samples. The default is to use the same value as the 'speed'
#   parameter.
#samples_result: average
#   The calculation method when sampling more than once - either
#   "median" or "average". The default is average.
#samples_tolerance: 0.100
#   The maximum Z distance (in mm) that a sample may differ from other
#   samples. If this tolerance is exceeded then either an error is
#   reported or the attempt is restarted (see
#   samples_tolerance_retries). The default is 0.100mm.
#samples_tolerance_retries: 0
#   The number of times to retry if a sample is found that exceeds
#   samples_tolerance. On a retry, all current samples are discarded
#   and the probe attempt is restarted. If a valid set of samples are
#   not obtained in the given number of retries then an error is
#   reported. The default is zero which causes an error to be reported
#   on the first sample that exceeds samples_tolerance.
#activate_gcode:
#   A list of G-Code commands to execute prior to each probe attempt.
#   See docs/Command_Templates.md for G-Code format. This may be
#   useful if the probe needs to be activated in some way. Do not
#   issue any commands here that move the toolhead (eg, G1). The
#   default is to not run any special G-Code commands on activation.
#deactivate_gcode:
#   A list of G-Code commands to execute after each probe attempt
#   completes. See docs/Command_Templates.md for G-Code format. Do not
#   issue any commands here that move the toolhead. The default is to
#   not run any special G-Code commands on deactivation.
```

### [bltouch]

BLTouch probe. One may define this section (instead of a probe
section) to enable a BLTouch probe. See [BL-Touch guide](BLTouch.md)
and [command reference](G-Codes.md#bltouch) for further information. A
virtual "probe:z_virtual_endstop" pin is also created (see the "probe"
section for the details).

```
[bltouch]
sensor_pin:
#   Pin connected to the BLTouch sensor pin. Most BLTouch devices
#   require a pullup on the sensor pin (prefix the pin name with "^").
#   This parameter must be provided.
control_pin:
#   Pin connected to the BLTouch control pin. This parameter must be
#   provided.
#pin_move_time: 0.680
#   The amount of time (in seconds) to wait for the BLTouch pin to
#   move up or down. The default is 0.680 seconds.
#stow_on_each_sample: True
#   This determines if Klipper should command the pin to move up
#   between each probe attempt when performing a multiple probe
#   sequence. Read the directions in docs/BLTouch.md before setting
#   this to False. The default is True.
#probe_with_touch_mode: False
#   If this is set to True then Klipper will probe with the device in
#   "touch_mode". The default is False (probing in "pin_down" mode).
#pin_up_reports_not_triggered: True
#   Set if the BLTouch consistently reports the probe in a "not
#   triggered" state after a successful "pin_up" command. This should
#   be True for all genuine BLTouch devices. Read the directions in
#   docs/BLTouch.md before setting this to False. The default is True.
#pin_up_touch_mode_reports_triggered: True
#   Set if the BLTouch consistently reports a "triggered" state after
#   the commands "pin_up" followed by "touch_mode". This should be
#   True for all genuine BLTouch devices. Read the directions in
#   docs/BLTouch.md before setting this to False. The default is True.
#set_output_mode:
#   Request a specific sensor pin output mode on the BLTouch V3.0 (and
#   later). This setting should not be used on other types of probes.
#   Set to "5V" to request a sensor pin output of 5 Volts (only use if
#   the controller board needs 5V mode and is 5V tolerant on its input
#   signal line). Set to "OD" to request the sensor pin output use
#   open drain mode. The default is to not request an output mode.
#x_offset:
#y_offset:
#z_offset:
#speed:
#lift_speed:
#samples:
#sample_retract_dist:
#samples_result:
#samples_tolerance:
#samples_tolerance_retries:
#   See the "probe" section for information on these parameters.
```

### [smart_effector]

The "Smart Effector" from Duet3d implements a Z probe using a force
sensor. One may define this section instead of `[probe]` to enable the
Smart Effector specific features. This also enables
[runtime commands](G-Codes.md#smart_effector) to adjust the parameters
of the Smart Effector at run time.

```
[smart_effector]
pin:
#   Pin connected to the Smart Effector Z Probe output pin (pin 5). Note that
#   pullup resistor on the board is generally not required. However, if the
#   output pin is connected to the board pin with a pullup resistor, that
#   resistor must be high value (e.g. 10K Ohm or more). Some boards have a low
#   value pullup resistor on the Z probe input, which will likely result in an
#   always-triggered probe state. In this case, connect the Smart Effector to
#   a different pin on the board. This parameter is required.
#control_pin:
#   Pin connected to the Smart Effector control input pin (pin 7). If provided,
#   Smart Effector sensitivity programming commands become available.
#probe_accel:
#   If set, limits the acceleration of the probing moves (in mm/sec^2).
#   A sudden large acceleration at the beginning of the probing move may
#   cause spurious probe triggering, especially if the hotend is heavy.
#   To prevent that, it may be necessary to reduce the acceleration of
#   the probing moves via this parameter.
#recovery_time: 0.4
#   A delay between the travel moves and the probing moves in seconds. A fast
#   travel move prior to probing may result in a spurious probe triggering.
#   This may cause 'Probe triggered prior to movement' errors if no delay
#   is set. Value 0 disables the recovery delay.
#   Default value is 0.4.
#x_offset:
#y_offset:
#   Should be left unset (or set to 0).
z_offset:
#   Trigger height of the probe. Start with -0.1 (mm), and adjust later using
#   `PROBE_CALIBRATE` command. This parameter must be provided.
#speed:
#   Speed (in mm/s) of the Z axis when probing. It is recommended to start
#   with the probing speed of 20 mm/s and adjust it as necessary to improve
#   the accuracy and repeatability of the probe triggering.
#samples:
#sample_retract_dist:
#samples_result:
#samples_tolerance:
#samples_tolerance_retries:
#activate_gcode:
#deactivate_gcode:
#deactivate_on_each_sample:
#   See the "probe" section for more information on the parameters above.
```

### [probe_eddy_current]

Support for eddy current inductive probes. One may define this section
(instead of a probe section) to enable this probe. See the
[command reference](G-Codes.md#probe_eddy_current) for further information.

```
[probe_eddy_current my_eddy_probe]
sensor_type: ldc1612
#   The sensor chip used to perform eddy current measurements. This
#   parameter must be provided and must be set to ldc1612.
#frequency:
#   The external crystal frequency (in Hz) of the LDC1612 chip.
#   The default is 12000000.
#intb_pin:
#   MCU gpio pin connected to the ldc1612 sensor's INTB pin (if
#   available). The default is to not use the INTB pin.
#z_offset:
#   The nominal distance (in mm) between the nozzle and bed that a
#   probing attempt should stop at. This parameter must be provided.
#i2c_address:
#i2c_mcu:
#i2c_bus:
#i2c_software_scl_pin:
#i2c_software_sda_pin:
#i2c_speed:
#   The i2c settings for the sensor chip. See the "common I2C
#   settings" section for a description of the above parameters.
#x_offset:
#y_offset:
#speed:
#lift_speed:
#samples:
#sample_retract_dist:
#samples_result:
#samples_tolerance:
#samples_tolerance_retries:
#   See the "probe" section for information on these parameters.
```

### [axis_twist_compensation]

A tool to compensate for inaccurate probe readings due to twist in X or Y
gantry. See the [Axis Twist Compensation Guide](Axis_Twist_Compensation.md)
for more detailed information regarding symptoms, configuration and setup.

```
[axis_twist_compensation]
#speed: 50
#   The speed (in mm/s) of non-probing moves during the calibration.
#   The default is 50.
#horizontal_move_z: 5
#   The height (in mm) that the head should be commanded to move to
#   just prior to starting a probe operation. The default is 5.
calibrate_start_x: 20
#   Defines the minimum X coordinate of the calibration
#   This should be the X coordinate that positions the nozzle at the starting
#   calibration position.
calibrate_end_x: 200
#   Defines the maximum X coordinate of the calibration
#   This should be the X coordinate that positions the nozzle at the ending
#   calibration position.
calibrate_y: 112.5
#   Defines the Y coordinate of the calibration
#   This should be the Y coordinate that positions the nozzle during the
#   calibration process. This parameter is recommended to
#   be near the center of the bed

# For Y-axis twist compensation, specify the following parameters:
calibrate_start_y: ...
#   Defines the minimum Y coordinate of the calibration
#   This should be the Y coordinate that positions the nozzle at the starting
#   calibration position for the Y axis. This parameter must be provided if
#   compensating for Y axis twist.
calibrate_end_y: ...
#   Defines the maximum Y coordinate of the calibration
#   This should be the Y coordinate that positions the nozzle at the ending
#   calibration position for the Y axis. This parameter must be provided if
#   compensating for Y axis twist.
calibrate_x: ...
#   Defines the X coordinate of the calibration for Y axis twist compensation
#   This should be the X coordinate that positions the nozzle during the
#   calibration process for Y axis twist compensation. This parameter must be
#   provided and is recommended to be near the center of the bed.
```

## Additional stepper motors and extruders

### [stepper_z1]

Multi-stepper axes. On a cartesian style printer, the stepper
controlling a given axis may have additional config blocks defining
steppers that should be stepped in concert with the primary stepper.
One may define any number of sections with a numeric suffix starting
at 1 (for example, "stepper_z1", "stepper_z2", etc.).

```
[stepper_z1]
#step_pin:
#dir_pin:
#enable_pin:
#microsteps:
#rotation_distance:
#   See the "stepper" section for the definition of the above parameters.
#endstop_pin:
#   If an endstop_pin is defined for the additional stepper then the
#   stepper will home until the endstop is triggered. Otherwise, the
#   stepper will home until the endstop on the primary stepper for the
#   axis is triggered.
```

### [extruder1]

In a multi-extruder printer add an additional extruder section for
each additional extruder. The additional extruder sections should be
named "extruder1", "extruder2", "extruder3", and so on. See the
"extruder" section for a description of available parameters.

See [sample-multi-extruder.cfg](../config/sample-multi-extruder.cfg)
for an example configuration.

```
[extruder1]
#step_pin:
#dir_pin:
#...
#   See the "extruder" section for available stepper and heater
#   parameters.
#shared_heater:
#   This option is deprecated and should no longer be specified.
```

### [dual_carriage]

Support for cartesian, generic_cartesian and hybrid_corexy/z printers with
dual carriages on a single axis. The carriage mode can be set via the
SET_DUAL_CARRIAGE extended g-code command. For example,
"SET_DUAL_CARRIAGE CARRIAGE=1" command will activate the carriage defined
in this section (CARRIAGE=0 will return activation to the primary carriage).
Dual carriage support is typically combined with extra extruders - the
SET_DUAL_CARRIAGE command is often called at the same time as the
ACTIVATE_EXTRUDER command. Be sure to park the carriages during deactivation.
Note that during G28 homing, typically the primary carriage is homed first
followed by the carriage defined in the `[dual_carriage]` config section.
However, the `[dual_carriage]` carriage will be homed first if both carriages
home in a positive direction and the [dual_carriage] carriage has a
`position_endstop` greater than the primary carriage, or if both carriages home
in a negative direction and the `[dual_carriage]` carriage has a
`position_endstop` less than the primary carriage.

Additionally, one could use "SET_DUAL_CARRIAGE CARRIAGE=1 MODE=COPY" or
"SET_DUAL_CARRIAGE CARRIAGE=1 MODE=MIRROR" commands to activate either copying
or mirroring mode of the dual carriage, in which case it will follow the
motion of the carriage 0 accordingly. These commands can be used to print
two parts simultaneously - either two identical parts (in COPY mode) or
mirrored parts (in MIRROR mode). Note that COPY and MIRROR modes also require
appropriate configuration of the extruder on the dual carriage, which can
typically be achieved with
"SYNC_EXTRUDER_MOTION MOTION_QUEUE=extruder EXTRUDER=<dual_carriage_extruder>"
or a similar command.

See [sample-idex.cfg](../config/sample-idex.cfg) for an example
configuration with a regular Cartesian kinematic.

```
[dual_carriage]
axis:
#   The axis this extra carriage is on (either x or y). This parameter
#   must be provided.
#safe_distance:
#   The minimum distance (in mm) to enforce between the dual and the primary
#   carriages. If a G-Code command is executed that will bring the carriages
#   closer than the specified limit, such a command will be rejected with an
#   error. If safe_distance is not provided, it will be inferred from
#   position_min and position_max for the dual and primary carriages. If set
#   to 0 (or safe_distance is unset and position_min and position_max are
#   identical for the primary and dual carriages), the carriages proximity
#   checks will be disabled.
#step_pin:
#dir_pin:
#enable_pin:
#microsteps:
#rotation_distance:
#endstop_pin:
#position_endstop:
#position_min:
#position_max:
#   See the "stepper" section for the definition of the above parameters.
```

<<<<<<< HEAD
### [multi_carriageN]

Support for cartesian and hybrid_corexy/z printers with multiple carriages
on a single axis. The carriage mode can be set via the SET_MULTI_CARRIAGE
extended g-code command. For example, "SET_MULTI_CARRIAGE CARRIAGE=1"
command will activate the carriage defined in section `[multi_carriage1]`
(other carriages will return activation to the primary carriage).
Multi carriage support is typically combined with extra extruders - the
SET_MULTI_CARRIAGE command is often called at the same time as the
ACTIVATE_EXTRUDER command. Be sure to park the carriages during deactivation.
Note that during G28 homing, carriages will home based on the distance their
endstop positions (defined in the `[multi_carriageN]` config sections) are
from the rail's center. In most cases this sort order should avoid collisions.
However, if you have a non-standard setup you can add an optional parameter
to `[printer]` - carriage_homing_order - to explicitly specify a sort order.

Additionally, one could use "SET_MULTI_CARRIAGE CARRIAGE=1 MODE=COPY" or
"SET_MULTI_CARRIAGE CARRIAGE=2 MODE=MIRROR" commands to activate either copying
or mirroring mode of the specified carriage, in which case it will follow the
motion of carriage 0 accordingly. These commands can be used to print
two parts (or more, depending on the number of carriages) simultaneously -
either multiple identical parts (in COPY mode), multiple mirrored parts
(in MIRROR mode), or any combination setting multiple heads to COPY or MIRROR.
Note that COPY and MIRROR modes also require appropriate configuration of
the extruder on each carriage, which can typically be achieved with
"SYNC_EXTRUDER_MOTION MOTION_QUEUE=extruder EXTRUDER=<multi_carriage_extruder>"
or a similar command.

See [sample-multicarriage-multigantry.cfg](../config/sample-multicarriage-multigantry.cfg) for an example
configuration.

```
[multi_carriageN]
axis:
#   The axis this extra carriage is on (either x or y). This parameter
#   must be provided.
#safe_distance:
#   The minimum distance (in mm) to enforce between the carriages on the
#	carriage axis. If a G-Code command is executed that will bring the
#   carriages closer than the specified limit, such a command will be rejected
#   with an error. If safe_distance is not provided, it will be inferred from
#   position_min and position_max for all the carriages. If set to 0 (or
#	safe_distance is unset and position_min and position_max are identical
#   for the carriages), the carriages proximity checks will be disabled.
#step_pin:
#dir_pin:
#enable_pin:
#microsteps:
#rotation_distance:
#endstop_pin:
#position_endstop:
#position_min:
#position_max:
#   See the "stepper" section for the definition of the above parameters.
```


### [multi_gantryN]

Support for cartesian and hybrid_corexy/z printers with multiple gantries
on a single axis. The gantry mode can be set via the SET_MULTI_GANTRY
extended g-code command. For example, "SET_MULTI_GANTRY GANTRY=1"
command will activate the gantry defined in section `[multi_gantry1]`
(other gantries will return activation to the primary gantry).
Multi gantry support is meant to be combined with extra carriages - the
SET_MULTI_GANTRY command is often called at the same time as the
SET_MULTI_CARRIAGE command. Be sure to park the gantries during deactivation.
Note that during G28 homing, gantries will home based on the distance their
endstop positions (defined in the `[multi_gantryN]` config sections) are
from the rail's center. In most cases this sort order should avoid collisions.
However, if you have a non-standard setup you can add an optional parameter
to `[printer]` - gantry_homing_order - to explicitly specify a sort order.

Additionally, one could use "SET_MULTI_GANTRY GANTRY=1 MODE=COPY" or
"SET_MULTI_GANTRY GANTRY=2 MODE=MIRROR" commands to activate either copying
or mirroring mode of the specified gantry, in which case it will follow the
motion of gantry 0 (G0) accordingly. These commands can be used to set the
primary gantry, or set any gantry besides G0 to COPY or MIRROR the movement
of G0.

Note: When a multi_carriage is set to COPY or MIRROR its gantry will also
be set to COPY (since without movement on the gantry's axis the multi_carriage
won't actually be copying or mirroring). If you would rather the multi_gantry
mirrors G0's movement simply replace "N" with the gantry number and run
"SET_MULTI_GANTRY GANTRY=N MODE=MIRROR" - the gantry will now mirror G0's
movement on the gantry axis.

See [sample-multicarriage-multigantry.cfg](../config/sample-multicarriage-multigantry.cfg) for an example
configuration.

```
[multi_gantryN]
axis:
#   The axis this extra gantry is on (either x or y). This parameter
#   must be provided.
#safe_distance:
#   The minimum distance (in mm) to enforce between the gantries on the
#	gantry axis. If a G-Code command is executed that will bring the
#   gantries closer than the specified limit, such a command will be rejected
#   with an error. If safe_distance is not provided, it will be inferred from
#   position_min and position_max for all the gantries. If set to 0 (or
#   safe_distance is unset and position_min and position_max are identical
#   for the gantries), the gantries proximity checks will be disabled.
#step_pin:
#dir_pin:
#enable_pin:
#microsteps:
#rotation_distance:
#endstop_pin:
#position_endstop:
#position_min:
#position_max:
#   See the "stepper" section for the definition of the above parameters.
```
=======
For an example of dual carriage configuration with `generic_cartesian`
kinematic, see the following configuration
[sample](../config/example-generic-caretesian.cfg).
Please note that in this case the `[dual_carriage]` configuration deviates
from the configuration described above:
```
[dual_carriage my_dc_carriage]
primary_carriage:
#   Defines the matching primary carriage of this dual carriage and
#   the corresponding IDEX axis. Valid choices are x, y, z.
#   This parameter must be provided.
#safe_distance:
#   The minimum distance (in mm) to enforce between the dual and the primary
#   carriages. If a G-Code command is executed that will bring the carriages
#   closer than the specified limit, such a command will be rejected with an
#   error. If safe_distance is not provided, it will be inferred from
#   position_min and position_max for the dual and primary carriages. If set
#   to 0 (or safe_distance is unset and position_min and position_max are
#   identical for the primary and dual carriages), the carriages proximity
#   checks will be disabled.
endstop_pin:
#position_min:
position_endstop:
position_max:
#homing_speed:
#homing_retract_dist:
#homing_retract_speed:
#second_homing_speed:
#homing_positive_dir:
...
```
Refer to [generic cartesian](#generic-cartesian) section for more information
on the regular `carriage` parameters.

Then a user must define one or more stepper motors moving the dual carriage
(and other carriages as appropriate), for instance
```
[carriage x]
...

[carriage y]
...

[dual_carriage u]
primary_carriage: x
...

[stepper dc_stepper]
carriages: u-y
...
```

`[dual_carriage]` requires special configuration for the input shaper.
In general, it is necessary to run input shaper calibration twice -
for the `dual_carriage` and its `primary_carriage` for the axis they
share. Then the input shaper can be configured as follows, assuming the
example above:
```
[input_shaper]
# Intentionally empty

[delayed_gcode init_shaper]
initial_duration: 0.1
gcode:
  SET_DUAL_CARRIAGE CARRIAGE=u
  SET_INPUT_SHAPER SHAPER_TYPE_X=<dual_carriage_x_shaper> SHAPER_FREQ_X=<dual_carriage_x_freq> SHAPER_TYPE_Y=<y_shaper> SHAPER_FREQ_Y=<y_freq>
  SET_DUAL_CARRIAGE CARRIAGE=x
  SET_INPUT_SHAPER SHAPER_TYPE_X=<primary_carriage_x_shaper> SHAPER_FREQ_X=<primary_carriage_x_freq> SHAPER_TYPE_Y=<y_shaper> SHAPER_FREQ_Y=<y_freq>
```
Note that `SHAPER_TYPE_Y` and `SHAPER_FREQ_Y` must be the same in both
commands in this case, since the same motors drive Y axis when either
of the `x` and `u` carriages are active.

It is worth noting that `generic_cartesian` kinematic can support two
dual carriages for X and Y axes. For reference, see for instance a
[sample](../config/sample-corexyuv.cfg) of CoreXYUV configuration.
>>>>>>> e4c66452

### [extruder_stepper]

Support for additional steppers synchronized to the movement of an
extruder (one may define any number of sections with an
"extruder_stepper" prefix).

See the [command reference](G-Codes.md#extruder) for more information.

```
[extruder_stepper my_extra_stepper]
extruder:
#   The extruder this stepper is synchronized to. If this is set to an
#   empty string then the stepper will not be synchronized to an
#   extruder. This parameter must be provided.
#step_pin:
#dir_pin:
#enable_pin:
#microsteps:
#rotation_distance:
#   See the "stepper" section for the definition of the above
#   parameters.
```

### [manual_stepper]

Manual steppers (one may define any number of sections with a
"manual_stepper" prefix). These are steppers that are controlled by
the MANUAL_STEPPER g-code command. For example: "MANUAL_STEPPER
STEPPER=my_stepper MOVE=10 SPEED=5". See
[G-Codes](G-Codes.md#manual_stepper) file for a description of the
MANUAL_STEPPER command. The steppers are not connected to the normal
printer kinematics.

```
[manual_stepper my_stepper]
#step_pin:
#dir_pin:
#enable_pin:
#microsteps:
#rotation_distance:
#   See the "stepper" section for a description of these parameters.
#velocity:
#   Set the default velocity (in mm/s) for the stepper. This value
#   will be used if a MANUAL_STEPPER command does not specify a SPEED
#   parameter. The default is 5mm/s.
#accel:
#   Set the default acceleration (in mm/s^2) for the stepper. An
#   acceleration of zero will result in no acceleration. This value
#   will be used if a MANUAL_STEPPER command does not specify an ACCEL
#   parameter. The default is zero.
#endstop_pin:
#   Endstop switch detection pin. If specified, then one may perform
#   "homing moves" by adding a STOP_ON_ENDSTOP parameter to
#   MANUAL_STEPPER movement commands.
#position_min:
#position_max:
#   The minimum and maximum position the stepper can be commanded to
#   move to. If specified then one may not command the stepper to move
#   past the given position. Note that these limits do not prevent
#   setting an arbitrary position with the `MANUAL_STEPPER
#   SET_POSITION=x` command. The default is to not enforce a limit.
```

## Custom heaters and sensors

### [verify_heater]

Heater and temperature sensor verification. Heater verification is
automatically enabled for each heater that is configured on the
printer. Use verify_heater sections to change the default settings.

```
[verify_heater heater_config_name]
#max_error: 120
#   The maximum "cumulative temperature error" before raising an
#   error. Smaller values result in stricter checking and larger
#   values allow for more time before an error is reported.
#   Specifically, the temperature is inspected once a second and if it
#   is close to the target temperature then an internal "error
#   counter" is reset; otherwise, if the temperature is below the
#   target range then the counter is increased by the amount the
#   reported temperature differs from that range. Should the counter
#   exceed this "max_error" then an error is raised. The default is
#   120.
#check_gain_time:
#   This controls heater verification during initial heating. Smaller
#   values result in stricter checking and larger values allow for
#   more time before an error is reported. Specifically, during
#   initial heating, as long as the heater increases in temperature
#   within this time frame (specified in seconds) then the internal
#   "error counter" is reset. The default is 20 seconds for extruders
#   and 60 seconds for heater_bed.
#hysteresis: 5
#   The maximum temperature difference (in Celsius) to a target
#   temperature that is considered in range of the target. This
#   controls the max_error range check. It is rare to customize this
#   value. The default is 5.
#heating_gain: 2
#   The minimum temperature (in Celsius) that the heater must increase
#   by during the check_gain_time check. It is rare to customize this
#   value. The default is 2.
```

### [homing_heaters]

Tool to disable heaters when homing or probing an axis.

```
[homing_heaters]
#steppers:
#   A comma separated list of steppers that should cause heaters to be
#   disabled. The default is to disable heaters for any homing/probing
#   move.
#   Typical example: stepper_z
#heaters:
#   A comma separated list of heaters to disable during homing/probing
#   moves. The default is to disable all heaters.
#   Typical example: extruder, heater_bed
```

### [thermistor]

Custom thermistors (one may define any number of sections with a
"thermistor" prefix). A custom thermistor may be used in the
sensor_type field of a heater config section. (For example, if one
defines a "[thermistor my_thermistor]" section then one may use a
"sensor_type: my_thermistor" when defining a heater.) Be sure to place
the thermistor section in the config file above its first use in a
heater section.

```
[thermistor my_thermistor]
#temperature1:
#resistance1:
#temperature2:
#resistance2:
#temperature3:
#resistance3:
#   Three resistance measurements (in Ohms) at the given temperatures
#   (in Celsius). The three measurements will be used to calculate the
#   Steinhart-Hart coefficients for the thermistor. These parameters
#   must be provided when using Steinhart-Hart to define the
#   thermistor.
#beta:
#   Alternatively, one may define temperature1, resistance1, and beta
#   to define the thermistor parameters. This parameter must be
#   provided when using "beta" to define the thermistor.
```

### [adc_temperature]

Custom ADC temperature sensors (one may define any number of sections
with an "adc_temperature" prefix). This allows one to define a custom
temperature sensor that measures a voltage on an Analog to Digital
Converter (ADC) pin and uses linear interpolation between a set of
configured temperature/voltage (or temperature/resistance)
measurements to determine the temperature. The resulting sensor can be
used as a sensor_type in a heater section. (For example, if one
defines a "[adc_temperature my_sensor]" section then one may use a
"sensor_type: my_sensor" when defining a heater.) Be sure to place the
sensor section in the config file above its first use in a heater
section.

```
[adc_temperature my_sensor]
#temperature1:
#voltage1:
#temperature2:
#voltage2:
#...
#   A set of temperatures (in Celsius) and voltages (in Volts) to use
#   as reference when converting a temperature. A heater section using
#   this sensor may also specify adc_voltage and voltage_offset
#   parameters to define the ADC voltage (see "Common temperature
#   amplifiers" section for details). At least two measurements must
#   be provided.
#temperature1:
#resistance1:
#temperature2:
#resistance2:
#...
#   Alternatively one may specify a set of temperatures (in Celsius)
#   and resistance (in Ohms) to use as reference when converting a
#   temperature. A heater section using this sensor may also specify a
#   pullup_resistor parameter (see "extruder" section for details). At
#   least two measurements must be provided.
```

### [heater_generic]

Generic heaters (one may define any number of sections with a
"heater_generic" prefix). These heaters behave similarly to standard
heaters (extruders, heated beds). Use the SET_HEATER_TEMPERATURE
command (see [G-Codes](G-Codes.md#heaters) for details) to set the
target temperature.

```
[heater_generic my_generic_heater]
#gcode_id:
#   The id to use when reporting the temperature in the M105 command.
#   This parameter must be provided.
#heater_pin:
#max_power:
#sensor_type:
#sensor_pin:
#smooth_time:
#control:
#pid_Kp:
#pid_Ki:
#pid_Kd:
#pwm_cycle_time:
#min_temp:
#max_temp:
#   See the "extruder" section for the definition of the above
#   parameters.
```

### [temperature_sensor]

Generic temperature sensors. One can define any number of additional
temperature sensors that are reported via the M105 command.

```
[temperature_sensor my_sensor]
#sensor_type:
#sensor_pin:
#min_temp:
#max_temp:
#   See the "extruder" section for the definition of the above
#   parameters.
#gcode_id:
#   See the "heater_generic" section for the definition of this
#   parameter.
```

### [temperature_probe]

Reports probe coil temperature.  Includes optional thermal drift
calibration for eddy current based probes.   A `[temperature_probe]`
section may be linked to a `[probe_eddy_current]` by using the same
postfix for both sections.

```
[temperature_probe my_probe]
#sensor_type:
#sensor_pin:
#min_temp:
#max_temp:
#   Temperature sensor configuration.
#   See the "extruder" section for the definition of the above
#   parameters.
#smooth_time:
#   A time value (in seconds) over which temperature measurements will
#   be smoothed to reduce the impact of measurement noise. The default
#   is 2.0 seconds.
#gcode_id:
#   See the "heater_generic" section for the definition of this
#   parameter.
#speed:
#   The travel speed [mm/s] for xy moves during calibration.  Default
#   is the speed defined by the probe.
#horizontal_move_z:
#   The z distance [mm] from the bed at which xy moves will occur
#   during calibration. Default is 2mm.
#resting_z:
#   The z distance [mm] from the bed at which the tool will rest
#   to heat the probe coil during calibration.  Default is .4mm
#calibration_position:
#   The X, Y, Z position where the tool should be moved when
#   probe drift calibration initializes.  This is the location
#   where the first manual probe will occur.  If omitted, the
#   default behavior is not to move the tool prior to the first
#   manual probe.
#calibration_bed_temp:
#   The maximum safe bed temperature (in C) used to heat the probe
#   during probe drift calibration.  When set, the calibration
#   procedure will turn on the bed after the first sample is
#   taken.  When the calibration procedure is complete the bed
#   temperature will be set to zero.  When omitted the default
#   behavior is not to set the bed temperature.
#calibration_extruder_temp:
#   The extruder temperature (in C) set probe during drift calibration.
#   When this option is supplied the procedure will wait for until the
#   specified temperature is reached before requesting the first manual
#   probe.  When the calibration procedure is complete the extruder
#   temperature will be set to 0.  When omitted the default behavior is
#   not to set the extruder temperature.
#extruder_heating_z: 50.
#   The Z location where extruder heating will occur if the
#   "calibration_extruder_temp" option is set.  Its recommended to heat
#   the extruder some distance from the bed to minimize its impact on
#   the probe coil temperature.  The default is 50.
#max_validation_temp: 60.
#   The maximum temperature used to validate the calibration.  It is
#   recommended to set this to a value between 100 and 120 for enclosed
#   printers.  The default is 60.
```

## Temperature sensors

Klipper includes definitions for many types of temperature sensors.
These sensors may be used in any config section that requires a
temperature sensor (such as an `[extruder]` or `[heater_bed]`
section).

### Common thermistors

Common thermistors. The following parameters are available in heater
sections that use one of these sensors.

```
sensor_type:
#   One of "EPCOS 100K B57560G104F", "ATC Semitec 104GT-2",
#   "ATC Semitec 104NT-4-R025H42G", "Generic 3950",
#   "Honeywell 100K 135-104LAG-J01", "NTC 100K MGB18-104F39050L32",
#   "SliceEngineering 450", or "TDK NTCG104LH104JT1"
sensor_pin:
#   Analog input pin connected to the thermistor. This parameter must
#   be provided.
#pullup_resistor: 4700
#   The resistance (in ohms) of the pullup attached to the thermistor.
#   The default is 4700 ohms.
#inline_resistor: 0
#   The resistance (in ohms) of an extra (not heat varying) resistor
#   that is placed inline with the thermistor. It is rare to set this.
#   The default is 0 ohms.
```

### Common temperature amplifiers

Common temperature amplifiers. The following parameters are available
in heater sections that use one of these sensors.

```
sensor_type:
#   One of "PT100 INA826", "AD595", "AD597", "AD8494", "AD8495",
#   "AD8496", or "AD8497".
sensor_pin:
#   Analog input pin connected to the sensor. This parameter must be
#   provided.
#adc_voltage: 5.0
#   The ADC comparison voltage (in Volts). The default is 5 volts.
#voltage_offset: 0
#   The ADC voltage offset (in Volts). The default is 0.
```

### Directly connected PT1000 sensor

Directly connected PT1000 sensor. The following parameters are
available in heater sections that use one of these sensors.

```
sensor_type: PT1000
sensor_pin:
#   Analog input pin connected to the sensor. This parameter must be
#   provided.
#pullup_resistor: 4700
#   The resistance (in ohms) of the pullup attached to the sensor. The
#   default is 4700 ohms.
```

### MAXxxxxx temperature sensors

MAXxxxxx serial peripheral interface (SPI) temperature based
sensors. The following parameters are available in heater sections
that use one of these sensor types.

```
sensor_type:
#   One of "MAX6675", "MAX31855", "MAX31856", or "MAX31865".
sensor_pin:
#   The chip select line for the sensor chip. This parameter must be
#   provided.
#spi_speed: 4000000
#   The SPI speed (in hz) to use when communicating with the chip.
#   The default is 4000000.
#spi_bus:
#spi_software_sclk_pin:
#spi_software_mosi_pin:
#spi_software_miso_pin:
#   See the "common SPI settings" section for a description of the
#   above parameters.
#tc_type: K
#tc_use_50Hz_filter: False
#tc_averaging_count: 1
#   The above parameters control the sensor parameters of MAX31856
#   chips. The defaults for each parameter are next to the parameter
#   name in the above list.
#rtd_nominal_r: 100
#rtd_reference_r: 430
#rtd_num_of_wires: 2
#rtd_use_50Hz_filter: False
#   The above parameters control the sensor parameters of MAX31865
#   chips. The defaults for each parameter are next to the parameter
#   name in the above list.
```

### BMP180/BMP280/BME280/BMP388/BME680 temperature sensor

BMP180/BMP280/BME280/BMP388/BME680 two wire interface (I2C) environmental sensors.
Note that these sensors are not intended for use with extruders and
heater beds, but rather for monitoring ambient temperature (C),
pressure (hPa), relative humidity and in case of the BME680 gas level.
See [sample-macros.cfg](../config/sample-macros.cfg) for a gcode_macro
that may be used to report pressure and humidity in addition to
temperature.

```
sensor_type: BME280
#i2c_address:
#   Default is 118 (0x76). The BMP180, BMP388 and some BME280 sensors
#   have an address of 119 (0x77).
#i2c_mcu:
#i2c_bus:
#i2c_software_scl_pin:
#i2c_software_sda_pin:
#i2c_speed:
#   See the "common I2C settings" section for a description of the
#   above parameters.
```

### AHT10/AHT20/AHT21 temperature sensor

AHT10/AHT20/AHT21 two wire interface (I2C) environmental sensors.
Note that these sensors are not intended for use with extruders and
heater beds, but rather for monitoring ambient temperature (C) and
relative humidity. See
[sample-macros.cfg](../config/sample-macros.cfg) for a gcode_macro
that may be used to report humidity in addition to temperature.

```
sensor_type: AHT10
#   Also use AHT10 for AHT20 and AHT21 sensors.
#i2c_address:
#   Default is 56 (0x38). Some AHT10 sensors give the option to use
#   57 (0x39) by moving a resistor.
#i2c_mcu:
#i2c_bus:
#i2c_speed:
#   See the "common I2C settings" section for a description of the
#   above parameters.
#aht10_report_time:
#   Interval in seconds between readings. Default is 30, minimum is 5
```

### HTU21D sensor

HTU21D family two wire interface (I2C) environmental sensor. Note that
this sensor is not intended for use with extruders and heater beds,
but rather for monitoring ambient temperature (C) and relative
humidity. See [sample-macros.cfg](../config/sample-macros.cfg) for a
gcode_macro that may be used to report humidity in addition to
temperature.

```
sensor_type:
#   Must be "HTU21D" , "SI7013", "SI7020", "SI7021" or "SHT21"
#i2c_address:
#   Default is 64 (0x40).
#i2c_mcu:
#i2c_bus:
#i2c_software_scl_pin:
#i2c_software_sda_pin:
#i2c_speed:
#   See the "common I2C settings" section for a description of the
#   above parameters.
#htu21d_hold_master:
#   If the sensor can hold the I2C buf while reading. If True no other
#   bus communication can be performed while reading is in progress.
#   Default is False.
#htu21d_resolution:
#   The resolution of temperature and humidity reading.
#   Valid values are:
#    'TEMP14_HUM12' -> 14bit for Temp and 12bit for humidity
#    'TEMP13_HUM10' -> 13bit for Temp and 10bit for humidity
#    'TEMP12_HUM08' -> 12bit for Temp and 08bit for humidity
#    'TEMP11_HUM11' -> 11bit for Temp and 11bit for humidity
#   Default is: "TEMP11_HUM11"
#htu21d_report_time:
#   Interval in seconds between readings. Default is 30
```

### SHT3X sensor

SHT3X family two wire interface (I2C) environmental sensor. These sensors
have a range of -55~125 C, so are usable for e.g. chamber temperature
monitoring. They can also function as simple fan/heater controllers.

```
sensor_type: SHT3X
#i2c_address:
#   Default is 68 (0x44).
#i2c_mcu:
#i2c_bus:
#i2c_software_scl_pin:
#i2c_software_sda_pin:
#i2c_speed:
#   See the "common I2C settings" section for a description of the
#   above parameters.
```

### LM75 temperature sensor

LM75/LM75A two wire (I2C) connected temperature sensors. These sensors
have a range of -55~125 C, so are usable for e.g. chamber temperature
monitoring. They can also function as simple fan/heater controllers.

```
sensor_type: LM75
#i2c_address:
#   Default is 72 (0x48). Normal range is 72-79 (0x48-0x4F) and the 3
#   low bits of the address are configured via pins on the chip
#   (usually with jumpers or hard wired).
#i2c_mcu:
#i2c_bus:
#i2c_software_scl_pin:
#i2c_software_sda_pin:
#i2c_speed:
#   See the "common I2C settings" section for a description of the
#   above parameters.
#lm75_report_time:
#   Interval in seconds between readings. Default is 0.8, with minimum
#   0.5.
```

### Builtin micro-controller temperature sensor

The atsam, atsamd, stm32 and rp2040 micro-controllers contain an internal
temperature sensor. One can use the "temperature_mcu" sensor to
monitor these temperatures.

```
sensor_type: temperature_mcu
#sensor_mcu: mcu
#   The micro-controller to read from. The default is "mcu".
#sensor_temperature1:
#sensor_adc1:
#   Specify the above two parameters (a temperature in Celsius and an
#   ADC value as a float between 0.0 and 1.0) to calibrate the
#   micro-controller temperature. This may improve the reported
#   temperature accuracy on some chips. A typical way to obtain this
#   calibration information is to completely remove power from the
#   printer for a few hours (to ensure it is at the ambient
#   temperature), then power it up and use the QUERY_ADC command to
#   obtain an ADC measurement. Use some other temperature sensor on
#   the printer to find the corresponding ambient temperature. The
#   default is to use the factory calibration data on the
#   micro-controller (if applicable) or the nominal values from the
#   micro-controller specification.
#sensor_temperature2:
#sensor_adc2:
#   If sensor_temperature1/sensor_adc1 is specified then one may also
#   specify sensor_temperature2/sensor_adc2 calibration data. Doing so
#   may provide calibrated "temperature slope" information. The
#   default is to use the factory calibration data on the
#   micro-controller (if applicable) or the nominal values from the
#   micro-controller specification.
```

### Host temperature sensor

Temperature from the machine (eg Raspberry Pi) running the host software.

```
sensor_type: temperature_host
#sensor_path:
#   The path to temperature system file. The default is
#   "/sys/class/thermal/thermal_zone0/temp" which is the temperature
#   system file on a Raspberry Pi computer.
```

### DS18B20 temperature sensor

DS18B20 is a 1-wire (w1) digital temperature sensor. Note that this sensor is not intended for use with extruders and heater beds, but rather for monitoring ambient temperature (C). These sensors have range up to 125 C, so are usable for e.g. chamber temperature monitoring. They can also function as simple fan/heater controllers. DS18B20 sensors are only supported on the "host mcu", e.g. the Raspberry Pi. The w1-gpio Linux kernel module must be installed.

```
sensor_type: DS18B20
serial_no:
#   Each 1-wire device has a unique serial number used to identify the device,
#   usually in the format 28-031674b175ff. This parameter must be provided.
#   Attached 1-wire devices can be listed using the following Linux command:
#   ls /sys/bus/w1/devices/
#ds18_report_time:
#   Interval in seconds between readings. Default is 3.0, with a minimum of 1.0
#sensor_mcu:
#   The micro-controller to read from. Must be the host_mcu
```

### Combined temperature sensor

Combined temperature sensor is a virtual temperature sensor based on several other sensors. This sensor can be used with extruders, heater_generic and heater beds.

```
sensor_type: temperature_combined
#sensor_list:
#   Must be provided. List of sensors to combine to new "virtual"
#   sensor.
#   E.g. 'temperature_sensor sensor1,extruder,heater_bed'
#combination_method:
#   Must be provided. Combination method used for the sensor.
#   Available options are 'max', 'min', 'mean'.
#maximum_deviation:
#   Must be provided. Maximum permissible deviation between the sensors
#   to combine (e.g. 5 degrees). To disable it, use a large value (e.g. 999.9)
```

## Fans

### [fan]

Print cooling fan.

```
[fan]
pin:
#   Output pin controlling the fan. This parameter must be provided.
#max_power: 1.0
#   The maximum power (expressed as a value from 0.0 to 1.0) that the
#   pin may be set to. The value 1.0 allows the pin to be set fully
#   enabled for extended periods, while a value of 0.5 would allow the
#   pin to be enabled for no more than half the time. This setting may
#   be used to limit the total power output (over extended periods) to
#   the fan. If this value is less than 1.0 then fan speed requests
#   will be scaled between zero and max_power (for example, if
#   max_power is .9 and a fan speed of 80% is requested then the fan
#   power will be set to 72%). The default is 1.0.
#shutdown_speed: 0
#   The desired fan speed (expressed as a value from 0.0 to 1.0) if
#   the micro-controller software enters an error state. The default
#   is 0.
#cycle_time: 0.010
#   The amount of time (in seconds) for each PWM power cycle to the
#   fan. It is recommended this be 10 milliseconds or greater when
#   using software based PWM. The default is 0.010 seconds.
#hardware_pwm: False
#   Enable this to use hardware PWM instead of software PWM. Most fans
#   do not work well with hardware PWM, so it is not recommended to
#   enable this unless there is an electrical requirement to switch at
#   very high speeds. When using hardware PWM the actual cycle time is
#   constrained by the implementation and may be significantly
#   different than the requested cycle_time. The default is False.
#kick_start_time: 0.100
#   Time (in seconds) to run the fan at full speed when either first
#   enabling or increasing it by more than 50% (helps get the fan
#   spinning). The default is 0.100 seconds.
#off_below: 0.0
#   The minimum input speed which will power the fan (expressed as a
#   value from 0.0 to 1.0). When a speed lower than off_below is
#   requested the fan will instead be turned off. This setting may be
#   used to prevent fan stalls and to ensure kick starts are
#   effective. The default is 0.0.
#
#   This setting should be recalibrated whenever max_power is adjusted.
#   To calibrate this setting, start with off_below set to 0.0 and the
#   fan spinning. Gradually lower the fan speed to determine the lowest
#   input speed which reliably drives the fan without stalls. Set
#   off_below to the duty cycle corresponding to this value (for
#   example, 12% -> 0.12) or slightly higher.
#tachometer_pin:
#   Tachometer input pin for monitoring fan speed. A pullup is generally
#   required. This parameter is optional.
#tachometer_ppr: 2
#   When tachometer_pin is specified, this is the number of pulses per
#   revolution of the tachometer signal. For a BLDC fan this is
#   normally half the number of poles. The default is 2.
#tachometer_poll_interval: 0.0015
#   When tachometer_pin is specified, this is the polling period of the
#   tachometer pin, in seconds. The default is 0.0015, which is fast
#   enough for fans below 10000 RPM at 2 PPR. This must be smaller than
#   30/(tachometer_ppr*rpm), with some margin, where rpm is the
#   maximum speed (in RPM) of the fan.
#enable_pin:
#   Optional pin to enable power to the fan. This can be useful for fans
#   with dedicated PWM inputs. Some of these fans stay on even at 0% PWM
#   input. In such a case, the PWM pin can be used normally, and e.g. a
#   ground-switched FET(standard fan pin) can be used to control power to
#   the fan.
```

### [heater_fan]

Heater cooling fans (one may define any number of sections with a
"heater_fan" prefix). A "heater fan" is a fan that will be enabled
whenever its associated heater is active. By default, a heater_fan has
a shutdown_speed equal to max_power.

```
[heater_fan heatbreak_cooling_fan]
#pin:
#max_power:
#shutdown_speed:
#cycle_time:
#hardware_pwm:
#kick_start_time:
#off_below:
#tachometer_pin:
#tachometer_ppr:
#tachometer_poll_interval:
#enable_pin:
#   See the "fan" section for a description of the above parameters.
#heater: extruder
#   Name of the config section defining the heater that this fan is
#   associated with. If a comma separated list of heater names is
#   provided here, then the fan will be enabled when any of the given
#   heaters are enabled. The default is "extruder".
#heater_temp: 50.0
#   A temperature (in Celsius) that the heater must drop below before
#   the fan is disabled. The default is 50 Celsius.
#fan_speed: 1.0
#   The fan speed (expressed as a value from 0.0 to 1.0) that the fan
#   will be set to when its associated heater is enabled. The default
#   is 1.0
```

### [controller_fan]

Controller cooling fan (one may define any number of sections with a
"controller_fan" prefix). A "controller fan" is a fan that will be
enabled whenever its associated heater or its associated stepper
driver is active. The fan will stop whenever an idle_timeout is
reached to ensure no overheating will occur after deactivating a
watched component.

```
[controller_fan my_controller_fan]
#pin:
#max_power:
#shutdown_speed:
#cycle_time:
#hardware_pwm:
#kick_start_time:
#off_below:
#tachometer_pin:
#tachometer_ppr:
#tachometer_poll_interval:
#enable_pin:
#   See the "fan" section for a description of the above parameters.
#fan_speed: 1.0
#   The fan speed (expressed as a value from 0.0 to 1.0) that the fan
#   will be set to when a heater or stepper driver is active.
#   The default is 1.0
#idle_timeout:
#   The amount of time (in seconds) after a stepper driver or heater
#   was active and the fan should be kept running. The default
#   is 30 seconds.
#idle_speed:
#   The fan speed (expressed as a value from 0.0 to 1.0) that the fan
#   will be set to when a heater or stepper driver was active and
#   before the idle_timeout is reached. The default is fan_speed.
#heater:
#stepper:
#   Name of the config section defining the heater/stepper that this fan
#   is associated with. If a comma separated list of heater/stepper names
#   is provided here, then the fan will be enabled when any of the given
#   heaters/steppers are enabled. The default heater is "extruder", the
#   default stepper is all of them.
```

### [temperature_fan]

Temperature-triggered cooling fans (one may define any number of
sections with a "temperature_fan" prefix). A "temperature fan" is a
fan that will be enabled whenever its associated sensor is above a set
temperature. By default, a temperature_fan has a shutdown_speed equal
to max_power.

See the [command reference](G-Codes.md#temperature_fan) for additional
information.

```
[temperature_fan my_temp_fan]
#pin:
#max_power:
#shutdown_speed:
#cycle_time:
#hardware_pwm:
#kick_start_time:
#off_below:
#tachometer_pin:
#tachometer_ppr:
#tachometer_poll_interval:
#enable_pin:
#   See the "fan" section for a description of the above parameters.
#sensor_type:
#sensor_pin:
#control:
#max_delta:
#min_temp:
#max_temp:
#   See the "extruder" section for a description of the above parameters.
#pid_Kp:
#pid_Ki:
#pid_Kd:
#   The proportional (pid_Kp), integral (pid_Ki), and derivative
#   (pid_Kd) settings for the PID feedback control system. Klipper
#   evaluates the PID settings with the following general formula:
#     fan_pwm = max_power - (Kp*e + Ki*integral(e) - Kd*derivative(e)) / 255
#   Where "e" is "target_temperature - measured_temperature" and
#   "fan_pwm" is the requested fan rate with 0.0 being full off and
#   1.0 being full on. The pid_Kp, pid_Ki, and pid_Kd parameters must
#   be provided when the PID control algorithm is enabled.
#pid_deriv_time: 2.0
#   A time value (in seconds) over which temperature measurements will
#   be smoothed when using the PID control algorithm. This may reduce
#   the impact of measurement noise. The default is 2 seconds.
#target_temp: 40.0
#   A temperature (in Celsius) that will be the target temperature.
#   The default is 40 degrees.
#max_speed: 1.0
#   The fan speed (expressed as a value from 0.0 to 1.0) that the fan
#   will be set to when the sensor temperature exceeds the set value.
#   The default is 1.0.
#min_speed: 0.3
#   The minimum fan speed (expressed as a value from 0.0 to 1.0) that
#   the fan will be set to for PID temperature fans.
#   The default is 0.3.
#gcode_id:
#   If set, the temperature will be reported in M105 queries using the
#   given id. The default is to not report the temperature via M105.
```

### [fan_generic]

Manually controlled fan (one may define any number of sections with a
"fan_generic" prefix). The speed of a manually controlled fan is set
with the SET_FAN_SPEED [gcode command](G-Codes.md#fan_generic).

```
[fan_generic extruder_partfan]
#pin:
#max_power:
#shutdown_speed:
#cycle_time:
#hardware_pwm:
#kick_start_time:
#off_below:
#tachometer_pin:
#tachometer_ppr:
#tachometer_poll_interval:
#enable_pin:
#   See the "fan" section for a description of the above parameters.
```

## LEDs

### [led]

Support for LEDs (and LED strips) controlled via micro-controller PWM
pins (one may define any number of sections with an "led" prefix). See
the [command reference](G-Codes.md#led) for more information.

```
[led my_led]
#red_pin:
#green_pin:
#blue_pin:
#white_pin:
#   The pin controlling the given LED color. At least one of the above
#   parameters must be provided.
#cycle_time: 0.010
#   The amount of time (in seconds) per PWM cycle. It is recommended
#   this be 10 milliseconds or greater when using software based PWM.
#   The default is 0.010 seconds.
#hardware_pwm: False
#   Enable this to use hardware PWM instead of software PWM. When
#   using hardware PWM the actual cycle time is constrained by the
#   implementation and may be significantly different than the
#   requested cycle_time. The default is False.
#initial_RED: 0.0
#initial_GREEN: 0.0
#initial_BLUE: 0.0
#initial_WHITE: 0.0
#   Sets the initial LED color. Each value should be between 0.0 and
#   1.0. The default for each color is 0.
```

### [neopixel]

Neopixel (aka WS2812) LED support (one may define any number of
sections with a "neopixel" prefix). See the
[command reference](G-Codes.md#led) for more information.

Note that the [linux mcu](RPi_microcontroller.md) implementation does
not currently support directly connected neopixels. The current design
using the Linux kernel interface does not allow this scenario because
the kernel GPIO interface is not fast enough to provide the required
pulse rates.

```
[neopixel my_neopixel]
pin:
#   The pin connected to the neopixel. This parameter must be
#   provided.
#chain_count:
#   The number of Neopixel chips that are "daisy chained" to the
#   provided pin. The default is 1 (which indicates only a single
#   Neopixel is connected to the pin).
#color_order: GRB
#   Set the pixel order required by the LED hardware (using a string
#   containing the letters R, G, B, W with W optional). Alternatively,
#   this may be a comma separated list of pixel orders - one for each
#   LED in the chain. The default is GRB.
#initial_RED: 0.0
#initial_GREEN: 0.0
#initial_BLUE: 0.0
#initial_WHITE: 0.0
#   See the "led" section for information on these parameters.
```

### [dotstar]

Dotstar (aka APA102) LED support (one may define any number of
sections with a "dotstar" prefix). See the
[command reference](G-Codes.md#led) for more information.

```
[dotstar my_dotstar]
data_pin:
#   The pin connected to the data line of the dotstar. This parameter
#   must be provided.
clock_pin:
#   The pin connected to the clock line of the dotstar. This parameter
#   must be provided.
#chain_count:
#   See the "neopixel" section for information on this parameter.
#initial_RED: 0.0
#initial_GREEN: 0.0
#initial_BLUE: 0.0
#   See the "led" section for information on these parameters.
```

### [pca9533]

PCA9533 LED support. The PCA9533 is used on the mightyboard.

```
[pca9533 my_pca9533]
#i2c_address: 98
#   The i2c address that the chip is using on the i2c bus. Use 98 for
#   the PCA9533/1, 99 for the PCA9533/2. The default is 98.
#i2c_mcu:
#i2c_bus:
#i2c_software_scl_pin:
#i2c_software_sda_pin:
#i2c_speed:
#   See the "common I2C settings" section for a description of the
#   above parameters.
#initial_RED: 0.0
#initial_GREEN: 0.0
#initial_BLUE: 0.0
#initial_WHITE: 0.0
#   See the "led" section for information on these parameters.
```

### [pca9632]

PCA9632 LED support. The PCA9632 is used on the FlashForge Dreamer.

```
[pca9632 my_pca9632]
#i2c_address: 98
#   The i2c address that the chip is using on the i2c bus. This may be
#   96, 97, 98, or 99.  The default is 98.
#i2c_mcu:
#i2c_bus:
#i2c_software_scl_pin:
#i2c_software_sda_pin:
#i2c_speed:
#   See the "common I2C settings" section for a description of the
#   above parameters.
#color_order: RGBW
#   Set the pixel order of the LED (using a string containing the
#   letters R, G, B, W). The default is RGBW.
#initial_RED: 0.0
#initial_GREEN: 0.0
#initial_BLUE: 0.0
#initial_WHITE: 0.0
#   See the "led" section for information on these parameters.
```

## Additional servos, buttons, and other pins

### [servo]

Servos (one may define any number of sections with a "servo"
prefix). The servos may be controlled using the SET_SERVO
[g-code command](G-Codes.md#servo). For example: SET_SERVO
SERVO=my_servo ANGLE=180

```
[servo my_servo]
pin:
#   PWM output pin controlling the servo. This parameter must be
#   provided.
#maximum_servo_angle: 180
#   The maximum angle (in degrees) that this servo can be set to. The
#   default is 180 degrees.
#minimum_pulse_width: 0.001
#   The minimum pulse width time (in seconds). This should correspond
#   with an angle of 0 degrees. The default is 0.001 seconds.
#maximum_pulse_width: 0.002
#   The maximum pulse width time (in seconds). This should correspond
#   with an angle of maximum_servo_angle. The default is 0.002
#   seconds.
#initial_angle:
#   Initial angle (in degrees) to set the servo to. The default is to
#   not send any signal at startup.
#initial_pulse_width:
#   Initial pulse width time (in seconds) to set the servo to. (This
#   is only valid if initial_angle is not set.) The default is to not
#   send any signal at startup.
```

### [gcode_button]

Execute gcode when a button is pressed or released (or when a pin
changes state). You can check the state of the button by using
`QUERY_BUTTON button=my_gcode_button`.

```
[gcode_button my_gcode_button]
pin:
#   The pin on which the button is connected. This parameter must be
#   provided.
#analog_range:
#   Two comma separated resistances (in Ohms) specifying the minimum
#   and maximum resistance range for the button. If analog_range is
#   provided then the pin must be an analog capable pin. The default
#   is to use digital gpio for the button.
#analog_pullup_resistor:
#   The pullup resistance (in Ohms) when analog_range is specified.
#   The default is 4700 ohms.
#press_gcode:
#   A list of G-Code commands to execute when the button is pressed.
#   G-Code templates are supported. This parameter must be provided.
#release_gcode:
#   A list of G-Code commands to execute when the button is released.
#   G-Code templates are supported. The default is to not run any
#   commands on a button release.
#debounce_delay:
#   A period of time in seconds to debounce events prior to running the
#   button gcode. If the button is pressed and released during this
#   delay, the entire button press is ignored. Default is 0.
```

### [output_pin]

Run-time configurable output pins (one may define any number of
sections with an "output_pin" prefix). Pins configured here will be
setup as output pins and one may modify them at run-time using
"SET_PIN PIN=my_pin VALUE=.1" type extended
[g-code commands](G-Codes.md#output_pin).

```
[output_pin my_pin]
pin:
#   The pin to configure as an output. This parameter must be
#   provided.
#pwm: False
#   Set if the output pin should be capable of pulse-width-modulation.
#   If this is true, the value fields should be between 0 and 1; if it
#   is false the value fields should be either 0 or 1. The default is
#   False.
#value:
#   The value to initially set the pin to during MCU configuration.
#   The default is 0 (for low voltage).
#shutdown_value:
#   The value to set the pin to on an MCU shutdown event. The default
#   is 0 (for low voltage).
#cycle_time: 0.100
#   The amount of time (in seconds) per PWM cycle. It is recommended
#   this be 10 milliseconds or greater when using software based PWM.
#   The default is 0.100 seconds for pwm pins.
#hardware_pwm: False
#   Enable this to use hardware PWM instead of software PWM. When
#   using hardware PWM the actual cycle time is constrained by the
#   implementation and may be significantly different than the
#   requested cycle_time. The default is False.
#scale:
#   This parameter can be used to alter how the 'value' and
#   'shutdown_value' parameters are interpreted for pwm pins. If
#   provided, then the 'value' parameter should be between 0.0 and
#   'scale'. This may be useful when configuring a PWM pin that
#   controls a stepper voltage reference. The 'scale' can be set to
#   the equivalent stepper amperage if the PWM were fully enabled, and
#   then the 'value' parameter can be specified using the desired
#   amperage for the stepper. The default is to not scale the 'value'
#   parameter.
#maximum_mcu_duration:
#static_value:
#   These options are deprecated and should no longer be specified.
```

### [pwm_tool]

Pulse width modulation digital output pins capable of high speed
updates (one may define any number of sections with an "output_pin"
prefix). Pins configured here will be setup as output pins and one may
modify them at run-time using "SET_PIN PIN=my_pin VALUE=.1" type
extended [g-code commands](G-Codes.md#output_pin).

```
[pwm_tool my_tool]
pin:
#   The pin to configure as an output. This parameter must be provided.
#maximum_mcu_duration:
#   The maximum duration a non-shutdown value may be driven by the MCU
#   without an acknowledge from the host.
#   If host can not keep up with an update, the MCU will shutdown
#   and set all pins to their respective shutdown values.
#   Default: 0 (disabled)
#   Usual values are around 5 seconds.
#value:
#shutdown_value:
#cycle_time: 0.100
#hardware_pwm: False
#scale:
#   See the "output_pin" section for the definition of these parameters.
```

### [pwm_cycle_time]

Run-time configurable output pins with dynamic pwm cycle timing (one
may define any number of sections with an "pwm_cycle_time" prefix).
Pins configured here will be setup as output pins and one may modify
them at run-time using "SET_PIN PIN=my_pin VALUE=.1 CYCLE_TIME=0.100"
type extended [g-code commands](G-Codes.md#pwm_cycle_time).

```
[pwm_cycle_time my_pin]
pin:
#value:
#shutdown_value:
#cycle_time: 0.100
#scale:
#   See the "output_pin" section for information on these parameters.
```

### [static_digital_output]

Statically configured digital output pins (one may define any number
of sections with a "static_digital_output" prefix). Pins configured
here will be setup as a GPIO output during MCU configuration. They can
not be changed at run-time.

```
[static_digital_output my_output_pins]
pins:
#   A comma separated list of pins to be set as GPIO output pins. The
#   pin will be set to a high level unless the pin name is prefaced
#   with "!". This parameter must be provided.
```

### [multi_pin]

Multiple pin outputs (one may define any number of sections with a
"multi_pin" prefix). A multi_pin output creates an internal pin alias
that can modify multiple output pins each time the alias pin is
set. For example, one could define a "[multi_pin my_fan]" object
containing two pins and then set "pin=multi_pin:my_fan" in the "[fan]"
section - on each fan change both output pins would be updated. These
aliases may not be used with stepper motor pins.

```
[multi_pin my_multi_pin]
pins:
#   A comma separated list of pins associated with this alias. This
#   parameter must be provided.
```

## TMC stepper driver configuration

Configuration of Trinamic stepper motor drivers in UART/SPI mode.
Additional information is in the [TMC Drivers guide](TMC_Drivers.md)
and in the [command reference](G-Codes.md#tmcxxxx).

### [tmc2130]

Configure a TMC2130 stepper motor driver via SPI bus. To use this
feature, define a config section with a "tmc2130" prefix followed by
the name of the corresponding stepper config section (for example,
"[tmc2130 stepper_x]").

```
[tmc2130 stepper_x]
cs_pin:
#   The pin corresponding to the TMC2130 chip select line. This pin
#   will be set to low at the start of SPI messages and raised to high
#   after the message completes. This parameter must be provided.
#spi_speed:
#spi_bus:
#spi_software_sclk_pin:
#spi_software_mosi_pin:
#spi_software_miso_pin:
#   See the "common SPI settings" section for a description of the
#   above parameters.
#chain_position:
#chain_length:
#   These parameters configure an SPI daisy chain. The two parameters
#   define the stepper position in the chain and the total chain length.
#   Position 1 corresponds to the stepper that connects to the MOSI signal.
#   The default is to not use an SPI daisy chain.
#interpolate: True
#   If true, enable step interpolation (the driver will internally
#   step at a rate of 256 micro-steps). This interpolation does
#   introduce a small systemic positional deviation - see
#   TMC_Drivers.md for details. The default is True.
run_current:
#   The amount of current (in amps RMS) to configure the driver to use
#   during stepper movement. This parameter must be provided.
#hold_current:
#   The amount of current (in amps RMS) to configure the driver to use
#   when the stepper is not moving. Setting a hold_current is not
#   recommended (see TMC_Drivers.md for details). The default is to
#   not reduce the current.
#sense_resistor: 0.110
#   The resistance (in ohms) of the motor sense resistor. The default
#   is 0.110 ohms.
#stealthchop_threshold: 0
#   The velocity (in mm/s) to set the "stealthChop" threshold to. When
#   set, "stealthChop" mode will be enabled if the stepper motor
#   velocity is below this value. Note that the "sensorless homing"
#   code may temporarily override this setting during homing
#   operations. The default is 0, which disables "stealthChop" mode.
#coolstep_threshold:
#   The velocity (in mm/s) to set the TMC driver internal "CoolStep"
#   threshold to. If set, the coolstep feature will be enabled when
#   the stepper motor velocity is near or above this value. Important
#   - if coolstep_threshold is set and "sensorless homing" is used,
#   then one must ensure that the homing speed is above the coolstep
#   threshold! The default is to not enable the coolstep feature.
#high_velocity_threshold:
#   The velocity (in mm/s) to set the TMC driver internal "high
#   velocity" threshold (THIGH) to. This is typically used to disable
#   the "CoolStep" feature at high speeds. The default is to not set a
#   TMC "high velocity" threshold.
#driver_MSLUT0: 2863314260
#driver_MSLUT1: 1251300522
#driver_MSLUT2: 608774441
#driver_MSLUT3: 269500962
#driver_MSLUT4: 4227858431
#driver_MSLUT5: 3048961917
#driver_MSLUT6: 1227445590
#driver_MSLUT7: 4211234
#driver_W0: 2
#driver_W1: 1
#driver_W2: 1
#driver_W3: 1
#driver_X1: 128
#driver_X2: 255
#driver_X3: 255
#driver_START_SIN: 0
#driver_START_SIN90: 247
#   These fields control the Microstep Table registers directly. The optimal
#   wave table is specific to each motor and might vary with current. An
#   optimal configuration will have minimal print artifacts caused by
#   non-linear stepper movement. The values specified above are the default
#   values used by the driver. The value must be specified as a decimal integer
#   (hex form is not supported). In order to compute the wave table fields,
#   see the tmc2130 "Calculation Sheet" from the Trinamic website.
#driver_IHOLDDELAY: 8
#driver_TPOWERDOWN: 0
#driver_TBL: 1
#driver_TOFF: 4
#driver_HEND: 7
#driver_HSTRT: 0
#driver_VHIGHFS: 0
#driver_VHIGHCHM: 0
#driver_PWM_AUTOSCALE: True
#driver_PWM_FREQ: 1
#driver_PWM_GRAD: 4
#driver_PWM_AMPL: 128
#driver_FREEWHEEL: 0
#driver_SGT: 0
#driver_SEMIN: 0
#driver_SEUP: 0
#driver_SEMAX: 0
#driver_SEDN: 0
#driver_SEIMIN: 0
#driver_SFILT: 0
#   Set the given register during the configuration of the TMC2130
#   chip. This may be used to set custom motor parameters. The
#   defaults for each parameter are next to the parameter name in the
#   above list.
#diag0_pin:
#diag1_pin:
#   The micro-controller pin attached to one of the DIAG lines of the
#   TMC2130 chip. Only a single diag pin should be specified. The pin
#   is "active low" and is thus normally prefaced with "^!". Setting
#   this creates a "tmc2130_stepper_x:virtual_endstop" virtual pin
#   which may be used as the stepper's endstop_pin. Doing this enables
#   "sensorless homing". (Be sure to also set driver_SGT to an
#   appropriate sensitivity value.) The default is to not enable
#   sensorless homing.
```

### [tmc2208]

Configure a TMC2208 (or TMC2224) stepper motor driver via single wire
UART. To use this feature, define a config section with a "tmc2208"
prefix followed by the name of the corresponding stepper config
section (for example, "[tmc2208 stepper_x]").

```
[tmc2208 stepper_x]
uart_pin:
#   The pin connected to the TMC2208 PDN_UART line. This parameter
#   must be provided.
#tx_pin:
#   If using separate receive and transmit lines to communicate with
#   the driver then set uart_pin to the receive pin and tx_pin to the
#   transmit pin. The default is to use uart_pin for both reading and
#   writing.
#select_pins:
#   A comma separated list of pins to set prior to accessing the
#   tmc2208 UART. This may be useful for configuring an analog mux for
#   UART communication. The default is to not configure any pins.
#interpolate: True
#   If true, enable step interpolation (the driver will internally
#   step at a rate of 256 micro-steps). This interpolation does
#   introduce a small systemic positional deviation - see
#   TMC_Drivers.md for details. The default is True.
run_current:
#   The amount of current (in amps RMS) to configure the driver to use
#   during stepper movement. This parameter must be provided.
#hold_current:
#   The amount of current (in amps RMS) to configure the driver to use
#   when the stepper is not moving. Setting a hold_current is not
#   recommended (see TMC_Drivers.md for details). The default is to
#   not reduce the current.
#sense_resistor: 0.110
#   The resistance (in ohms) of the motor sense resistor. The default
#   is 0.110 ohms.
#stealthchop_threshold: 0
#   The velocity (in mm/s) to set the "stealthChop" threshold to. When
#   set, "stealthChop" mode will be enabled if the stepper motor
#   velocity is below this value. Note that the "sensorless homing"
#   code may temporarily override this setting during homing
#   operations. The default is 0, which disables "stealthChop" mode.
#driver_MULTISTEP_FILT: True
#driver_IHOLDDELAY: 8
#driver_TPOWERDOWN: 20
#driver_TBL: 2
#driver_TOFF: 3
#driver_HEND: 0
#driver_HSTRT: 5
#driver_PWM_AUTOGRAD: True
#driver_PWM_AUTOSCALE: True
#driver_PWM_LIM: 12
#driver_PWM_REG: 8
#driver_PWM_FREQ: 1
#driver_PWM_GRAD: 14
#driver_PWM_OFS: 36
#driver_FREEWHEEL: 0
#   Set the given register during the configuration of the TMC2208
#   chip. This may be used to set custom motor parameters. The
#   defaults for each parameter are next to the parameter name in the
#   above list.
```

### [tmc2209]

Configure a TMC2209 stepper motor driver via single wire UART. To use
this feature, define a config section with a "tmc2209" prefix followed
by the name of the corresponding stepper config section (for example,
"[tmc2209 stepper_x]").

```
[tmc2209 stepper_x]
uart_pin:
#tx_pin:
#select_pins:
#interpolate: True
run_current:
#hold_current:
#sense_resistor: 0.110
#stealthchop_threshold: 0
#   See the "tmc2208" section for the definition of these parameters.
#coolstep_threshold:
#   The velocity (in mm/s) to set the TMC driver internal "CoolStep"
#   threshold to. If set, the coolstep feature will be enabled when
#   the stepper motor velocity is near or above this value. Important
#   - if coolstep_threshold is set and "sensorless homing" is used,
#   then one must ensure that the homing speed is above the coolstep
#   threshold! The default is to not enable the coolstep feature.
#uart_address:
#   The address of the TMC2209 chip for UART messages (an integer
#   between 0 and 3). This is typically used when multiple TMC2209
#   chips are connected to the same UART pin. The default is zero.
#driver_MULTISTEP_FILT: True
#driver_IHOLDDELAY: 8
#driver_TPOWERDOWN: 20
#driver_TBL: 2
#driver_TOFF: 3
#driver_HEND: 0
#driver_HSTRT: 5
#driver_PWM_AUTOGRAD: True
#driver_PWM_AUTOSCALE: True
#driver_PWM_LIM: 12
#driver_PWM_REG: 8
#driver_PWM_FREQ: 1
#driver_PWM_GRAD: 14
#driver_PWM_OFS: 36
#driver_FREEWHEEL: 0
#driver_SGTHRS: 0
#driver_SEMIN: 0
#driver_SEUP: 0
#driver_SEMAX: 0
#driver_SEDN: 0
#driver_SEIMIN: 0
#   Set the given register during the configuration of the TMC2209
#   chip. This may be used to set custom motor parameters. The
#   defaults for each parameter are next to the parameter name in the
#   above list.
#diag_pin:
#   The micro-controller pin attached to the DIAG line of the TMC2209
#   chip. The pin is normally prefaced with "^" to enable a pullup.
#   Setting this creates a "tmc2209_stepper_x:virtual_endstop" virtual
#   pin which may be used as the stepper's endstop_pin. Doing this
#   enables "sensorless homing". (Be sure to also set driver_SGTHRS to
#   an appropriate sensitivity value.) The default is to not enable
#   sensorless homing.
```

### [tmc2660]

Configure a TMC2660 stepper motor driver via SPI bus. To use this
feature, define a config section with a tmc2660 prefix followed by the
name of the corresponding stepper config section (for example,
"[tmc2660 stepper_x]").

```
[tmc2660 stepper_x]
cs_pin:
#   The pin corresponding to the TMC2660 chip select line. This pin
#   will be set to low at the start of SPI messages and set to high
#   after the message transfer completes. This parameter must be
#   provided.
#spi_speed: 4000000
#   SPI bus frequency used to communicate with the TMC2660 stepper
#   driver. The default is 4000000.
#spi_bus:
#spi_software_sclk_pin:
#spi_software_mosi_pin:
#spi_software_miso_pin:
#   See the "common SPI settings" section for a description of the
#   above parameters.
#interpolate: True
#   If true, enable step interpolation (the driver will internally
#   step at a rate of 256 micro-steps). This only works if microsteps
#   is set to 16. Interpolation does introduce a small systemic
#   positional deviation - see TMC_Drivers.md for details. The default
#   is True.
run_current:
#   The amount of current (in amps RMS) used by the driver during
#   stepper movement. This parameter must be provided.
#sense_resistor:
#   The resistance (in ohms) of the motor sense resistor. This
#   parameter must be provided.
#idle_current_percent: 100
#   The percentage of the run_current the stepper driver will be
#   lowered to when the idle timeout expires (you need to set up the
#   timeout using a [idle_timeout] config section). The current will
#   be raised again once the stepper has to move again. Make sure to
#   set this to a high enough value such that the steppers do not lose
#   their position. There is also small delay until the current is
#   raised again, so take this into account when commanding fast moves
#   while the stepper is idling. The default is 100 (no reduction).
#driver_TBL: 2
#driver_RNDTF: 0
#driver_HDEC: 0
#driver_CHM: 0
#driver_HEND: 3
#driver_HSTRT: 3
#driver_TOFF: 4
#driver_SEIMIN: 0
#driver_SEDN: 0
#driver_SEMAX: 0
#driver_SEUP: 0
#driver_SEMIN: 0
#driver_SFILT: 0
#driver_SGT: 0
#driver_SLPH: 0
#driver_SLPL: 0
#driver_DISS2G: 0
#driver_TS2G: 3
#   Set the given parameter during the configuration of the TMC2660
#   chip. This may be used to set custom driver parameters. The
#   defaults for each parameter are next to the parameter name in the
#   list above. See the TMC2660 datasheet about what each parameter
#   does and what the restrictions on parameter combinations are. Be
#   especially aware of the CHOPCONF register, where setting CHM to
#   either zero or one will lead to layout changes (the first bit of
#   HDEC) is interpreted as the MSB of HSTRT in this case).
```

### [tmc2240]

Configure a TMC2240 stepper motor driver via SPI bus or UART. To use this
feature, define a config section with a "tmc2240" prefix followed by
the name of the corresponding stepper config section (for example,
"[tmc2240 stepper_x]").

```
[tmc2240 stepper_x]
cs_pin:
#   The pin corresponding to the TMC2240 chip select line. This pin
#   will be set to low at the start of SPI messages and raised to high
#   after the message completes. This parameter must be provided.
#spi_speed:
#spi_bus:
#spi_software_sclk_pin:
#spi_software_mosi_pin:
#spi_software_miso_pin:
#   See the "common SPI settings" section for a description of the
#   above parameters.
#uart_pin:
#   The pin connected to the TMC2240 DIAG1/SW line. If this parameter
#   is provided UART communication is used rather then SPI.
#chain_position:
#chain_length:
#   These parameters configure an SPI daisy chain. The two parameters
#   define the stepper position in the chain and the total chain length.
#   Position 1 corresponds to the stepper that connects to the MOSI signal.
#   The default is to not use an SPI daisy chain.
#interpolate: True
#   If true, enable step interpolation (the driver will internally
#   step at a rate of 256 micro-steps). The default is True.
run_current:
#   The amount of current (in amps RMS) to configure the driver to use
#   during stepper movement. This parameter must be provided.
#hold_current:
#   The amount of current (in amps RMS) to configure the driver to use
#   when the stepper is not moving. Setting a hold_current is not
#   recommended (see TMC_Drivers.md for details). The default is to
#   not reduce the current.
#rref: 12000
#   The resistance (in ohms) of the resistor between IREF and GND. The
#   default is 12000.
#stealthchop_threshold: 0
#   The velocity (in mm/s) to set the "stealthChop" threshold to. When
#   set, "stealthChop" mode will be enabled if the stepper motor
#   velocity is below this value. Note that the "sensorless homing"
#   code may temporarily override this setting during homing
#   operations. The default is 0, which disables "stealthChop" mode.
#coolstep_threshold:
#   The velocity (in mm/s) to set the TMC driver internal "CoolStep"
#   threshold to. If set, the coolstep feature will be enabled when
#   the stepper motor velocity is near or above this value. Important
#   - if coolstep_threshold is set and "sensorless homing" is used,
#   then one must ensure that the homing speed is above the coolstep
#   threshold! The default is to not enable the coolstep feature.
#high_velocity_threshold:
#   The velocity (in mm/s) to set the TMC driver internal "high
#   velocity" threshold (THIGH) to. This is typically used to disable
#   the "CoolStep" feature at high speeds. The default is to not set a
#   TMC "high velocity" threshold.
#driver_MSLUT0: 2863314260
#driver_MSLUT1: 1251300522
#driver_MSLUT2: 608774441
#driver_MSLUT3: 269500962
#driver_MSLUT4: 4227858431
#driver_MSLUT5: 3048961917
#driver_MSLUT6: 1227445590
#driver_MSLUT7: 4211234
#driver_W0: 2
#driver_W1: 1
#driver_W2: 1
#driver_W3: 1
#driver_X1: 128
#driver_X2: 255
#driver_X3: 255
#driver_START_SIN: 0
#driver_START_SIN90: 247
#driver_OFFSET_SIN90: 0
#   These fields control the Microstep Table registers directly. The optimal
#   wave table is specific to each motor and might vary with current. An
#   optimal configuration will have minimal print artifacts caused by
#   non-linear stepper movement. The values specified above are the default
#   values used by the driver. The value must be specified as a decimal integer
#   (hex form is not supported). In order to compute the wave table fields,
#   see the tmc2130 "Calculation Sheet" from the Trinamic website.
#   Additionally, this driver also has the OFFSET_SIN90 field which can be used
#   to tune a motor with unbalanced coils. See the `Sine Wave Lookup Table`
#   section in the datasheet for information about this field and how to tune
#   it.
#driver_MULTISTEP_FILT: True
#driver_IHOLDDELAY: 6
#driver_IRUNDELAY: 4
#driver_TPOWERDOWN: 10
#driver_TBL: 2
#driver_TOFF: 3
#driver_HEND: 2
#driver_HSTRT: 5
#driver_FD3: 0
#driver_TPFD: 4
#driver_CHM: 0
#driver_VHIGHFS: 0
#driver_VHIGHCHM: 0
#driver_DISS2G: 0
#driver_DISS2VS: 0
#driver_PWM_AUTOSCALE: True
#driver_PWM_AUTOGRAD: True
#driver_PWM_FREQ: 0
#driver_FREEWHEEL: 0
#driver_PWM_GRAD: 0
#driver_PWM_OFS: 29
#driver_PWM_REG: 4
#driver_PWM_LIM: 12
#driver_SGT: 0
#driver_SEMIN: 0
#driver_SEUP: 0
#driver_SEMAX: 0
#driver_SEDN: 0
#driver_SEIMIN: 0
#driver_SFILT: 0
#driver_SG4_ANGLE_OFFSET: 1
#driver_SLOPE_CONTROL: 0
#   Set the given register during the configuration of the TMC2240
#   chip. This may be used to set custom motor parameters. The
#   defaults for each parameter are next to the parameter name in the
#   above list.
#diag0_pin:
#diag1_pin:
#   The micro-controller pin attached to one of the DIAG lines of the
#   TMC2240 chip. Only a single diag pin should be specified. The pin
#   is "active low" and is thus normally prefaced with "^!". Setting
#   this creates a "tmc2240_stepper_x:virtual_endstop" virtual pin
#   which may be used as the stepper's endstop_pin. Doing this enables
#   "sensorless homing". (Be sure to also set driver_SGT to an
#   appropriate sensitivity value.) The default is to not enable
#   sensorless homing.
```

### [tmc5160]

Configure a TMC5160 stepper motor driver via SPI bus. To use this
feature, define a config section with a "tmc5160" prefix followed by
the name of the corresponding stepper config section (for example,
"[tmc5160 stepper_x]").

```
[tmc5160 stepper_x]
cs_pin:
#   The pin corresponding to the TMC5160 chip select line. This pin
#   will be set to low at the start of SPI messages and raised to high
#   after the message completes. This parameter must be provided.
#spi_speed:
#spi_bus:
#spi_software_sclk_pin:
#spi_software_mosi_pin:
#spi_software_miso_pin:
#   See the "common SPI settings" section for a description of the
#   above parameters.
#chain_position:
#chain_length:
#   These parameters configure an SPI daisy chain. The two parameters
#   define the stepper position in the chain and the total chain length.
#   Position 1 corresponds to the stepper that connects to the MOSI signal.
#   The default is to not use an SPI daisy chain.
#interpolate: True
#   If true, enable step interpolation (the driver will internally
#   step at a rate of 256 micro-steps). The default is True.
run_current:
#   The amount of current (in amps RMS) to configure the driver to use
#   during stepper movement. This parameter must be provided.
#hold_current:
#   The amount of current (in amps RMS) to configure the driver to use
#   when the stepper is not moving. Setting a hold_current is not
#   recommended (see TMC_Drivers.md for details). The default is to
#   not reduce the current.
#sense_resistor: 0.075
#   The resistance (in ohms) of the motor sense resistor. The default
#   is 0.075 ohms.
#stealthchop_threshold: 0
#   The velocity (in mm/s) to set the "stealthChop" threshold to. When
#   set, "stealthChop" mode will be enabled if the stepper motor
#   velocity is below this value. Note that the "sensorless homing"
#   code may temporarily override this setting during homing
#   operations. The default is 0, which disables "stealthChop" mode.
#coolstep_threshold:
#   The velocity (in mm/s) to set the TMC driver internal "CoolStep"
#   threshold to. If set, the coolstep feature will be enabled when
#   the stepper motor velocity is near or above this value. Important
#   - if coolstep_threshold is set and "sensorless homing" is used,
#   then one must ensure that the homing speed is above the coolstep
#   threshold! The default is to not enable the coolstep feature.
#high_velocity_threshold:
#   The velocity (in mm/s) to set the TMC driver internal "high
#   velocity" threshold (THIGH) to. This is typically used to disable
#   the "CoolStep" feature at high speeds. The default is to not set a
#   TMC "high velocity" threshold.
#driver_MSLUT0: 2863314260
#driver_MSLUT1: 1251300522
#driver_MSLUT2: 608774441
#driver_MSLUT3: 269500962
#driver_MSLUT4: 4227858431
#driver_MSLUT5: 3048961917
#driver_MSLUT6: 1227445590
#driver_MSLUT7: 4211234
#driver_W0: 2
#driver_W1: 1
#driver_W2: 1
#driver_W3: 1
#driver_X1: 128
#driver_X2: 255
#driver_X3: 255
#driver_START_SIN: 0
#driver_START_SIN90: 247
#   These fields control the Microstep Table registers directly. The optimal
#   wave table is specific to each motor and might vary with current. An
#   optimal configuration will have minimal print artifacts caused by
#   non-linear stepper movement. The values specified above are the default
#   values used by the driver. The value must be specified as a decimal integer
#   (hex form is not supported). In order to compute the wave table fields,
#   see the tmc2130 "Calculation Sheet" from the Trinamic website.
#driver_MULTISTEP_FILT: True
#driver_IHOLDDELAY: 6
#driver_TPOWERDOWN: 10
#driver_TBL: 2
#driver_TOFF: 3
#driver_HEND: 2
#driver_HSTRT: 5
#driver_FD3: 0
#driver_TPFD: 4
#driver_CHM: 0
#driver_VHIGHFS: 0
#driver_VHIGHCHM: 0
#driver_DISS2G: 0
#driver_DISS2VS: 0
#driver_PWM_AUTOSCALE: True
#driver_PWM_AUTOGRAD: True
#driver_PWM_FREQ: 0
#driver_FREEWHEEL: 0
#driver_PWM_GRAD: 0
#driver_PWM_OFS: 30
#driver_PWM_REG: 4
#driver_PWM_LIM: 12
#driver_SGT: 0
#driver_SEMIN: 0
#driver_SEUP: 0
#driver_SEMAX: 0
#driver_SEDN: 0
#driver_SEIMIN: 0
#driver_SFILT: 0
#driver_DRVSTRENGTH: 0
#driver_BBMCLKS: 4
#driver_BBMTIME: 0
#driver_FILT_ISENSE: 0
#   Set the given register during the configuration of the TMC5160
#   chip. This may be used to set custom motor parameters. The
#   defaults for each parameter are next to the parameter name in the
#   above list.
#diag0_pin:
#diag1_pin:
#   The micro-controller pin attached to one of the DIAG lines of the
#   TMC5160 chip. Only a single diag pin should be specified. The pin
#   is "active low" and is thus normally prefaced with "^!". Setting
#   this creates a "tmc5160_stepper_x:virtual_endstop" virtual pin
#   which may be used as the stepper's endstop_pin. Doing this enables
#   "sensorless homing". (Be sure to also set driver_SGT to an
#   appropriate sensitivity value.) The default is to not enable
#   sensorless homing.
```

## Run-time stepper motor current configuration

### [ad5206]

Statically configured AD5206 digipots connected via SPI bus (one may
define any number of sections with an "ad5206" prefix).

```
[ad5206 my_digipot]
enable_pin:
#   The pin corresponding to the AD5206 chip select line. This pin
#   will be set to low at the start of SPI messages and raised to high
#   after the message completes. This parameter must be provided.
#spi_speed:
#spi_bus:
#spi_software_sclk_pin:
#spi_software_mosi_pin:
#spi_software_miso_pin:
#   See the "common SPI settings" section for a description of the
#   above parameters.
#channel_1:
#channel_2:
#channel_3:
#channel_4:
#channel_5:
#channel_6:
#   The value to statically set the given AD5206 channel to. This is
#   typically set to a number between 0.0 and 1.0 with 1.0 being the
#   highest resistance and 0.0 being the lowest resistance. However,
#   the range may be changed with the 'scale' parameter (see below).
#   If a channel is not specified then it is left unconfigured.
#scale:
#   This parameter can be used to alter how the 'channel_x' parameters
#   are interpreted. If provided, then the 'channel_x' parameters
#   should be between 0.0 and 'scale'. This may be useful when the
#   AD5206 is used to set stepper voltage references. The 'scale' can
#   be set to the equivalent stepper amperage if the AD5206 were at
#   its highest resistance, and then the 'channel_x' parameters can be
#   specified using the desired amperage value for the stepper. The
#   default is to not scale the 'channel_x' parameters.
```

### [mcp4451]

Statically configured MCP4451 digipot connected via I2C bus (one may
define any number of sections with an "mcp4451" prefix).

```
[mcp4451 my_digipot]
i2c_address:
#   The i2c address that the chip is using on the i2c bus. This
#   parameter must be provided.
#i2c_mcu:
#i2c_bus:
#i2c_software_scl_pin:
#i2c_software_sda_pin:
#i2c_speed:
#   See the "common I2C settings" section for a description of the
#   above parameters.
#wiper_0:
#wiper_1:
#wiper_2:
#wiper_3:
#   The value to statically set the given MCP4451 "wiper" to. This is
#   typically set to a number between 0.0 and 1.0 with 1.0 being the
#   highest resistance and 0.0 being the lowest resistance. However,
#   the range may be changed with the 'scale' parameter (see below).
#   If a wiper is not specified then it is left unconfigured.
#scale:
#   This parameter can be used to alter how the 'wiper_x' parameters
#   are interpreted. If provided, then the 'wiper_x' parameters should
#   be between 0.0 and 'scale'. This may be useful when the MCP4451 is
#   used to set stepper voltage references. The 'scale' can be set to
#   the equivalent stepper amperage if the MCP4451 were at its highest
#   resistance, and then the 'wiper_x' parameters can be specified
#   using the desired amperage value for the stepper. The default is
#   to not scale the 'wiper_x' parameters.
```

### [mcp4728]

Statically configured MCP4728 digital-to-analog converter connected
via I2C bus (one may define any number of sections with an "mcp4728"
prefix).

```
[mcp4728 my_dac]
#i2c_address: 96
#   The i2c address that the chip is using on the i2c bus. The default
#   is 96.
#i2c_mcu:
#i2c_bus:
#i2c_software_scl_pin:
#i2c_software_sda_pin:
#i2c_speed:
#   See the "common I2C settings" section for a description of the
#   above parameters.
#channel_a:
#channel_b:
#channel_c:
#channel_d:
#   The value to statically set the given MCP4728 channel to. This is
#   typically set to a number between 0.0 and 1.0 with 1.0 being the
#   highest voltage (2.048V) and 0.0 being the lowest voltage.
#   However, the range may be changed with the 'scale' parameter (see
#   below). If a channel is not specified then it is left
#   unconfigured.
#scale:
#   This parameter can be used to alter how the 'channel_x' parameters
#   are interpreted. If provided, then the 'channel_x' parameters
#   should be between 0.0 and 'scale'. This may be useful when the
#   MCP4728 is used to set stepper voltage references. The 'scale' can
#   be set to the equivalent stepper amperage if the MCP4728 were at
#   its highest voltage (2.048V), and then the 'channel_x' parameters
#   can be specified using the desired amperage value for the
#   stepper. The default is to not scale the 'channel_x' parameters.
```

### [mcp4018]

Statically configured MCP4018 digipot connected via i2c (one may
define any number of sections with an "mcp4018" prefix).

```
[mcp4018 my_digipot]
#i2c_address: 47
#   The i2c address that the chip is using on the i2c bus. The default
#   is 47.
#i2c_mcu:
#i2c_bus:
#i2c_software_scl_pin:
#i2c_software_sda_pin:
#i2c_speed:
#   See the "common I2C settings" section for a description of the
#   above parameters.
wiper:
#   The value to statically set the given MCP4018 "wiper" to. This is
#   typically set to a number between 0.0 and 1.0 with 1.0 being the
#   highest resistance and 0.0 being the lowest resistance. However,
#   the range may be changed with the 'scale' parameter (see below).
#   This parameter must be provided.
#scale:
#   This parameter can be used to alter how the 'wiper' parameter is
#   interpreted. If provided, then the 'wiper' parameter should be
#   between 0.0 and 'scale'. This may be useful when the MCP4018 is
#   used to set stepper voltage references. The 'scale' can be set to
#   the equivalent stepper amperage if the MCP4018 is at its highest
#   resistance, and then the 'wiper' parameter can be specified using
#   the desired amperage value for the stepper. The default is to not
#   scale the 'wiper' parameter.
```

## Display support

### [display]

Support for a display attached to the micro-controller.

```
[display]
lcd_type:
#   The type of LCD chip in use. This may be "hd44780", "hd44780_spi",
#   "aip31068_spi", "st7920", "emulated_st7920", "uc1701", "ssd1306", or
#   "sh1106".
#   See the display sections below for information on each type and
#   additional parameters they provide. This parameter must be
#   provided.
#display_group:
#   The name of the display_data group to show on the display. This
#   controls the content of the screen (see the "display_data" section
#   for more information). The default is _default_20x4 for hd44780 or
#   aip31068_spi displays and _default_16x4 for other displays.
#menu_timeout:
#   Timeout for menu. Being inactive this amount of seconds will
#   trigger menu exit or return to root menu when having autorun
#   enabled. The default is 0 seconds (disabled)
#menu_root:
#   Name of the main menu section to show when clicking the encoder
#   on the home screen. The defaults is __main, and this shows the
#   the default menus as defined in klippy/extras/display/menu.cfg
#menu_reverse_navigation:
#   When enabled it will reverse up and down directions for list
#   navigation. The default is False. This parameter is optional.
#encoder_pins:
#   The pins connected to encoder. 2 pins must be provided when using
#   encoder. This parameter must be provided when using menu.
#encoder_steps_per_detent:
#   How many steps the encoder emits per detent ("click"). If the
#   encoder takes two detents to move between entries or moves two
#   entries from one detent, try changing this. Allowed values are 2
#   (half-stepping) or 4 (full-stepping). The default is 4.
#click_pin:
#   The pin connected to 'enter' button or encoder 'click'. This
#   parameter must be provided when using menu. The presence of an
#   'analog_range_click_pin' config parameter turns this parameter
#   from digital to analog.
#back_pin:
#   The pin connected to 'back' button. This parameter is optional,
#   menu can be used without it. The presence of an
#   'analog_range_back_pin' config parameter turns this parameter from
#   digital to analog.
#up_pin:
#   The pin connected to 'up' button. This parameter must be provided
#   when using menu without encoder. The presence of an
#   'analog_range_up_pin' config parameter turns this parameter from
#   digital to analog.
#down_pin:
#   The pin connected to 'down' button. This parameter must be
#   provided when using menu without encoder. The presence of an
#   'analog_range_down_pin' config parameter turns this parameter from
#   digital to analog.
#kill_pin:
#   The pin connected to 'kill' button. This button will call
#   emergency stop. The presence of an 'analog_range_kill_pin' config
#   parameter turns this parameter from digital to analog.
#analog_pullup_resistor: 4700
#   The resistance (in ohms) of the pullup attached to the analog
#   button. The default is 4700 ohms.
#analog_range_click_pin:
#   The resistance range for a 'enter' button. Range minimum and
#   maximum comma-separated values must be provided when using analog
#   button.
#analog_range_back_pin:
#   The resistance range for a 'back' button. Range minimum and
#   maximum comma-separated values must be provided when using analog
#   button.
#analog_range_up_pin:
#   The resistance range for a 'up' button. Range minimum and maximum
#   comma-separated values must be provided when using analog button.
#analog_range_down_pin:
#   The resistance range for a 'down' button. Range minimum and
#   maximum comma-separated values must be provided when using analog
#   button.
#analog_range_kill_pin:
#   The resistance range for a 'kill' button. Range minimum and
#   maximum comma-separated values must be provided when using analog
#   button.
```

#### hd44780 display

Information on configuring hd44780 displays (which is used in
"RepRapDiscount 2004 Smart Controller" type displays).

```
[display]
lcd_type: hd44780
#   Set to "hd44780" for hd44780 displays.
rs_pin:
e_pin:
d4_pin:
d5_pin:
d6_pin:
d7_pin:
#   The pins connected to an hd44780 type lcd. These parameters must
#   be provided.
#hd44780_protocol_init: True
#   Perform 8-bit/4-bit protocol initialization on an hd44780 display.
#   This is necessary on real hd44780 devices. However, one may need
#   to disable this on some "clone" devices. The default is True.
#line_length:
#   Set the number of characters per line for an hd44780 type lcd.
#   Possible values are 20 (default) and 16. The number of lines is
#   fixed to 4.
...
```

#### hd44780_spi display

Information on configuring an hd44780_spi display - a 20x04 display
controlled via a hardware "shift register" (which is used in
mightyboard based printers).

```
[display]
lcd_type: hd44780_spi
#   Set to "hd44780_spi" for hd44780_spi displays.
latch_pin:
spi_software_sclk_pin:
spi_software_mosi_pin:
spi_software_miso_pin:
#   The pins connected to the shift register controlling the display.
#   The spi_software_miso_pin needs to be set to an unused pin of the
#   printer mainboard as the shift register does not have a MISO pin,
#   but the software spi implementation requires this pin to be
#   configured.
#hd44780_protocol_init: True
#   Perform 8-bit/4-bit protocol initialization on an hd44780 display.
#   This is necessary on real hd44780 devices. However, one may need
#   to disable this on some "clone" devices. The default is True.
#line_length:
#   Set the number of characters per line for an hd44780 type lcd.
#   Possible values are 20 (default) and 16. The number of lines is
#   fixed to 4.
...
```

#### aip31068_spi display

Information on configuring an aip31068_spi display - a very similar to hd44780_spi
a 20x04 (20 symbols by 4 lines) display with slightly different internal
protocol.

```
[display]
lcd_type: aip31068_spi
latch_pin:
spi_software_sclk_pin:
spi_software_mosi_pin:
spi_software_miso_pin:
#   The pins connected to the shift register controlling the display.
#   The spi_software_miso_pin needs to be set to an unused pin of the
#   printer mainboard as the shift register does not have a MISO pin,
#   but the software spi implementation requires this pin to be
#   configured.
#line_length:
#   Set the number of characters per line for an hd44780 type lcd.
#   Possible values are 20 (default) and 16. The number of lines is
#   fixed to 4.
...
```

#### st7920 display

Information on configuring st7920 displays (which is used in
"RepRapDiscount 12864 Full Graphic Smart Controller" type displays).

```
[display]
lcd_type: st7920
#   Set to "st7920" for st7920 displays.
cs_pin:
sclk_pin:
sid_pin:
#   The pins connected to an st7920 type lcd. These parameters must be
#   provided.
...
```

#### emulated_st7920 display

Information on configuring an emulated st7920 display - found in some
"2.4 inch touchscreen devices" and similar.

```
[display]
lcd_type: emulated_st7920
#   Set to "emulated_st7920" for emulated_st7920 displays.
en_pin:
spi_software_sclk_pin:
spi_software_mosi_pin:
spi_software_miso_pin:
#   The pins connected to an emulated_st7920 type lcd. The en_pin
#   corresponds to the cs_pin of the st7920 type lcd,
#   spi_software_sclk_pin corresponds to sclk_pin and
#   spi_software_mosi_pin corresponds to sid_pin. The
#   spi_software_miso_pin needs to be set to an unused pin of the
#   printer mainboard as the st7920 as no MISO pin but the software
#   spi implementation requires this pin to be configured.
...
```

#### uc1701 display

Information on configuring uc1701 displays (which is used in "MKS Mini
12864" type displays).

```
[display]
lcd_type: uc1701
#   Set to "uc1701" for uc1701 displays.
cs_pin:
a0_pin:
#   The pins connected to a uc1701 type lcd. These parameters must be
#   provided.
#rst_pin:
#   The pin connected to the "rst" pin on the lcd. If it is not
#   specified then the hardware must have a pull-up on the
#   corresponding lcd line.
#contrast:
#   The contrast to set. The value may range from 0 to 63 and the
#   default is 40.
...
```

#### ssd1306 and sh1106 displays

Information on configuring ssd1306 and sh1106 displays.

```
[display]
lcd_type:
#   Set to either "ssd1306" or "sh1106" for the given display type.
#i2c_mcu:
#i2c_bus:
#i2c_software_scl_pin:
#i2c_software_sda_pin:
#i2c_speed:
#   Optional parameters available for displays connected via an i2c
#   bus. See the "common I2C settings" section for a description of
#   the above parameters.
#cs_pin:
#dc_pin:
#spi_speed:
#spi_bus:
#spi_software_sclk_pin:
#spi_software_mosi_pin:
#spi_software_miso_pin:
#   The pins connected to the lcd when in "4-wire" spi mode. See the
#   "common SPI settings" section for a description of the parameters
#   that start with "spi_". The default is to use i2c mode for the
#   display.
#reset_pin:
#   A reset pin may be specified on the display. If it is not
#   specified then the hardware must have a pull-up on the
#   corresponding lcd line.
#contrast:
#   The contrast to set. The value may range from 0 to 256 and the
#   default is 239.
#vcomh: 0
#   Set the Vcomh value on the display. This value is associated with
#   a "smearing" effect on some OLED displays. The value may range
#   from 0 to 63. Default is 0.
#invert: False
#   TRUE inverts the pixels on certain OLED displays.  The default is
#   False.
#x_offset: 0
#   Set the horizontal offset value on SH1106 displays. The default is
#   0.
...
```

### [display_data]

Support for displaying custom data on an lcd screen. One may create
any number of display groups and any number of data items under those
groups. The display will show all the data items for a given group if
the display_group option in the [display] section is set to the given
group name.

A
[default set of display groups](../klippy/extras/display/display.cfg)
are automatically created. One can replace or extend these
display_data items by overriding the defaults in the main printer.cfg
config file.

```
[display_data my_group_name my_data_name]
position:
#   Comma separated row and column of the display position that should
#   be used to display the information. This parameter must be
#   provided.
text:
#   The text to show at the given position. This field is evaluated
#   using command templates (see docs/Command_Templates.md). This
#   parameter must be provided.
```

### [display_template]

Display data text "macros" (one may define any number of sections with
a display_template prefix). See the
[command templates](Command_Templates.md) document for information on
template evaluation.

This feature allows one to reduce repetitive definitions in
display_data sections. One may use the builtin `render()` function in
display_data sections to evaluate a template. For example, if one were
to define `[display_template my_template]` then one could use `{
render('my_template') }` in a display_data section.

This feature can also be used for continuous LED updates using the
[SET_LED_TEMPLATE](G-Codes.md#set_led_template) command.

```
[display_template my_template_name]
#param_<name>:
#   One may specify any number of options with a "param_" prefix. The
#   given name will be assigned the given value (parsed as a Python
#   literal) and will be available during macro expansion. If the
#   parameter is passed in the call to render() then that value will
#   be used during macro expansion. For example, a config with
#   "param_speed = 75" might have a caller with
#   "render('my_template_name', param_speed=80)". Parameter names may
#   not use upper case characters.
text:
#   The text to return when the this template is rendered. This field
#   is evaluated using command templates (see
#   docs/Command_Templates.md). This parameter must be provided.
```

### [display_glyph]

Display a custom glyph on displays that support it. The given name
will be assigned the given display data which can then be referenced
in the display templates by their name surrounded by two "tilde"
symbols i.e. `~my_display_glyph~`

See [sample-glyphs.cfg](../config/sample-glyphs.cfg) for some
examples.

```
[display_glyph my_display_glyph]
#data:
#   The display data, stored as 16 lines consisting of 16 bits (1 per
#   pixel) where '.' is a blank pixel and '*' is an on pixel (e.g.,
#   "****************" to display a solid horizontal line).
#   Alternatively, one can use '0' for a blank pixel and '1' for an on
#   pixel. Put each display line into a separate config line. The
#   glyph must consist of exactly 16 lines with 16 bits each. This
#   parameter is optional.
#hd44780_data:
#   Glyph to use on 20x4 hd44780 displays. The glyph must consist of
#   exactly 8 lines with 5 bits each. This parameter is optional.
#hd44780_slot:
#   The hd44780 hardware index (0..7) to store the glyph at. If
#   multiple distinct images use the same slot then make sure to only
#   use one of those images in any given screen. This parameter is
#   required if hd44780_data is specified.
```

### [display my_extra_display]

If a primary [display] section has been defined in printer.cfg as
shown above it is possible to define multiple auxiliary displays. Note
that auxiliary displays do not currently support menu functionality,
thus they do not support the "menu" options or button configuration.

```
[display my_extra_display]
# See the "display" section for available parameters.
```

### [menu]

Customizable lcd display menus.

A [default set of menus](../klippy/extras/display/menu.cfg) are
automatically created. One can replace or extend the menu by
overriding the defaults in the main printer.cfg config file.

See the
[command template document](Command_Templates.md#menu-templates) for
information on menu attributes available during template rendering.

```
# Common parameters available for all menu config sections.
#[menu __some_list __some_name]
#type: disabled
#   Permanently disabled menu element, only required attribute is 'type'.
#   Allows you to easily disable/hide existing menu items.

#[menu some_name]
#type:
#   One of command, input, list, text:
#       command - basic menu element with various script triggers
#       input   - same like 'command' but has value changing capabilities.
#                 Press will start/stop edit mode.
#       list    - it allows for menu items to be grouped together in a
#                 scrollable list.  Add to the list by creating menu
#                 configurations using "some_list" as a prefix - for
#                 example: [menu some_list some_item_in_the_list]
#       vsdlist - same as 'list' but will append files from virtual sdcard
#                 (will be removed in the future)
#name:
#   Name of menu item - evaluated as a template.
#enable:
#   Template that evaluates to True or False.
#index:
#   Position where an item needs to be inserted in list. By default
#   the item is added at the end.

#[menu some_list]
#type: list
#name:
#enable:
#   See above for a description of these parameters.

#[menu some_list some_command]
#type: command
#name:
#enable:
#   See above for a description of these parameters.
#gcode:
#   Script to run on button click or long click. Evaluated as a
#   template.

#[menu some_list some_input]
#type: input
#name:
#enable:
#   See above for a description of these parameters.
#input:
#   Initial value to use when editing - evaluated as a template.
#   Result must be float.
#input_min:
#   Minimum value of range - evaluated as a template. Default -99999.
#input_max:
#   Maximum value of range - evaluated as a template. Default 99999.
#input_step:
#   Editing step - Must be a positive integer or float value. It has
#   internal fast rate step. When "(input_max - input_min) /
#   input_step > 100" then fast rate step is 10 * input_step else fast
#   rate step is same input_step.
#realtime:
#   This attribute accepts static boolean value. When enabled then
#   gcode script is run after each value change. The default is False.
#gcode:
#   Script to run on button click, long click or value change.
#   Evaluated as a template. The button click will trigger the edit
#   mode start or end.
```

## Filament sensors

### [filament_switch_sensor]

Filament Switch Sensor. Support for filament insert and runout
detection using a switch sensor, such as an endstop switch.

See the [command reference](G-Codes.md#filament_switch_sensor) for
more information.

```
[filament_switch_sensor my_sensor]
#pause_on_runout: True
#   When set to True, a PAUSE will execute immediately after a runout
#   is detected. Note that if pause_on_runout is False and the
#   runout_gcode is omitted then runout detection is disabled. Default
#   is True.
#runout_gcode:
#   A list of G-Code commands to execute after a filament runout is
#   detected. See docs/Command_Templates.md for G-Code format. If
#   pause_on_runout is set to True this G-Code will run after the
#   PAUSE is complete. The default is not to run any G-Code commands.
#insert_gcode:
#   A list of G-Code commands to execute after a filament insert is
#   detected. See docs/Command_Templates.md for G-Code format. The
#   default is not to run any G-Code commands, which disables insert
#   detection.
#event_delay: 3.0
#   The minimum amount of time in seconds to delay between events.
#   Events triggered during this time period will be silently
#   ignored. The default is 3 seconds.
#pause_delay: 0.5
#   The amount of time to delay, in seconds, between the pause command
#   dispatch and execution of the runout_gcode. It may be useful to
#   increase this delay if OctoPrint exhibits strange pause behavior.
#   Default is 0.5 seconds.
#debounce_delay:
#   A period of time in seconds to debounce events prior to running the
#   switch gcode. The switch must he held in a single state for at least
#   this long to activate. If the switch is toggled on/off during this delay,
#   the event is ignored. Default is 0.
#switch_pin:
#   The pin on which the switch is connected. This parameter must be
#   provided.
```

### [filament_motion_sensor]

Filament Motion Sensor. Support for filament insert and runout
detection using an encoder that toggles the output pin during filament
movement through the sensor.

See the [command reference](G-Codes.md#filament_switch_sensor) for
more information.

```
[filament_motion_sensor my_sensor]
detection_length: 7.0
#   The minimum length of filament pulled through the sensor to trigger
#   a state change on the switch_pin
#   Default is 7 mm.
extruder:
#   The name of the extruder section this sensor is associated with.
#   This parameter must be provided.
switch_pin:
#pause_on_runout:
#runout_gcode:
#insert_gcode:
#event_delay:
#pause_delay:
#   See the "filament_switch_sensor" section for a description of the
#   above parameters.
```

### [tsl1401cl_filament_width_sensor]

TSLl401CL Based Filament Width Sensor. See the
[guide](TSL1401CL_Filament_Width_Sensor.md) for more information.

```
[tsl1401cl_filament_width_sensor]
#pin:
#default_nominal_filament_diameter: 1.75 # (mm)
#   Maximum allowed filament diameter difference as mm.
#max_difference: 0.2
#   The distance from sensor to the melting chamber as mm.
#measurement_delay: 100
```

### [hall_filament_width_sensor]

Hall filament width sensor (see
[Hall Filament Width Sensor](Hall_Filament_Width_Sensor.md)).

```
[hall_filament_width_sensor]
adc1:
adc2:
#   Analog input pins connected to the sensor. These parameters must
#   be provided.
#cal_dia1: 1.50
#cal_dia2: 2.00
#   The calibration values (in mm) for the sensors. The default is
#   1.50 for cal_dia1 and 2.00 for cal_dia2.
#raw_dia1: 9500
#raw_dia2: 10500
#   The raw calibration values for the sensors. The default is 9500
#   for raw_dia1 and 10500 for raw_dia2.
#default_nominal_filament_diameter: 1.75
#   The nominal filament diameter. This parameter must be provided.
#max_difference: 0.200
#   Maximum allowed filament diameter difference in millimeters (mm).
#   If difference between nominal filament diameter and sensor output
#   is more than +- max_difference, extrusion multiplier is set back
#   to %100. The default is 0.200.
#measurement_delay: 70
#   The distance from sensor to the melting chamber/hot-end in
#   millimeters (mm). The filament between the sensor and the hot-end
#   will be treated as the default_nominal_filament_diameter. Host
#   module works with FIFO logic. It keeps each sensor value and
#   position in an array and POP them back in correct position. This
#   parameter must be provided.
#enable: False
#   Sensor enabled or disabled after power on. The default is to
#   disable.
#measurement_interval: 10
#   The approximate distance (in mm) between sensor readings. The
#   default is 10mm.
#logging: False
#   Out diameter to terminal and klipper.log can be turn on|of by
#   command.
#min_diameter: 1.0
#   Minimal diameter for trigger virtual filament_switch_sensor.
#max_diameter:
#   Maximum diameter for triggering virtual filament_switch_sensor.
#   The default is default_nominal_filament_diameter + max_difference.
#use_current_dia_while_delay: False
#   Use the current diameter instead of the nominal diameter while
#   the measurement delay has not run through.
#pause_on_runout:
#runout_gcode:
#insert_gcode:
#event_delay:
#pause_delay:
#   See the "filament_switch_sensor" section for a description of the
#   above parameters.
```

## Load Cells

### [load_cell]
Load Cell. Uses an ADC sensor attached to a load cell to create a digital
scale.

```
[load_cell]
sensor_type:
#   This must be one of the supported sensor types, see below.
#counts_per_gram:
#   The floating point number of sensor counts that indicates 1 gram of force.
#   This value is calculated by the LOAD_CELL_CALIBRATE command.
#reference_tare_counts:
#   The integer tare value, in raw sensor counts, taken when LOAD_CELL_CALIBRATE
#   is run. This is the default tare value when klipper starts up.
#sensor_orientation:
#   Change the sensor's orientation. Can be either 'normal' or 'inverted'.
#   The default is 'normal'. Use 'inverted' if the sensor reports a
#   decreasing force value when placed under load.
```

#### HX711
This is a 24 bit low sample rate chip using "bit-bang" communications. It is
suitable for filament scales.
```
[load_cell]
sensor_type: hx711
sclk_pin:
#   The pin connected to the HX711 clock line. This parameter must be provided.
dout_pin:
#   The pin connected to the HX711 data output line. This parameter must be
#   provided.
#gain: A-128
#   Valid values for gain are: A-128, A-64, B-32. The default is A-128.
#   'A' denotes the input channel and the number denotes the gain. Only the 3
#   listed combinations are supported by the chip. Note that changing the gain
#   setting also selects the channel being read.
#sample_rate: 80
#   Valid values for sample_rate are 80 or 10. The default value is 80.
#   This must match the wiring of the chip. The sample rate cannot be changed
#   in software.
```

#### HX717
This is the 4x higher sample rate version of the HX711, suitable for probing.
```
[load_cell]
sensor_type: hx717
sclk_pin:
#   The pin connected to the HX717 clock line. This parameter must be provided.
dout_pin:
#   The pin connected to the HX717 data output line. This parameter must be
#   provided.
#gain: A-128
#   Valid values for gain are A-128, B-64, A-64, B-8.
#   'A' denotes the input channel and the number denotes the gain setting.
#   Only the 4 listed combinations are supported by the chip. Note that
#   changing the gain setting also selects the channel being read.
#sample_rate: 320
#   Valid values for sample_rate are: 10, 20, 80, 320. The default is 320.
#   This must match the wiring of the chip. The sample rate cannot be changed
#   in software.
```

#### ADS1220
The ADS1220 is a 24 bit ADC supporting up to a 2Khz sample rate configurable in
software.
```
[load_cell]
sensor_type: ads1220
cs_pin:
#   The pin connected to the ADS1220 chip select line. This parameter must
#   be provided.
#spi_speed: 512000
#   This chip supports 2 speeds: 256000 or 512000. The faster speed is only
#   enabled when one of the Turbo sample rates is used. The correct spi_speed
#   is selected based on the sample rate.
#spi_bus:
#spi_software_sclk_pin:
#spi_software_mosi_pin:
#spi_software_miso_pin:
#   See the "common SPI settings" section for a description of the
#   above parameters.
data_ready_pin:
#   Pin connected to the ADS1220 data ready line. This parameter must be
#   provided.
#gain: 128
#   Valid gain values are 128, 64, 32, 16, 8, 4, 2, 1
#   The default is 128
#pga_bypass: False
#   Disable the internal Programmable Gain Amplifier. If
#   True the PGA will be disabled for gains 1, 2, and 4. The PGA is always
#   enabled for gain settings 8 to 128, regardless of the pga_bypass setting.
#   If AVSS is used as an input pga_bypass is forced to True.
#   The default is False.
#sample_rate: 660
#   This chip supports two ranges of sample rates, Normal and Turbo. In turbo
#   mode the chip's internal clock runs twice as fast and the SPI communication
#   speed is also doubled.
#   Normal sample rates: 20, 45, 90, 175, 330, 600, 1000
#   Turbo sample rates: 40, 90, 180, 350, 660, 1200, 2000
#   The default is 660
#input_mux:
#   Input multiplexer configuration, select a pair of pins to use. The first pin
#   is the positive, AINP, and the second pin is the negative, AINN. Valid
#   values are: 'AIN0_AIN1', 'AIN0_AIN2', 'AIN0_AIN3', 'AIN1_AIN2', 'AIN1_AIN3',
#   'AIN2_AIN3', 'AIN1_AIN0', 'AIN3_AIN2', 'AIN0_AVSS', 'AIN1_AVSS', 'AIN2_AVSS'
#   and 'AIN3_AVSS'. If AVSS is used the PGA is bypassed and the pga_bypass
#   setting will be forced to True.
#   The default is AIN0_AIN1.
#vref:
#   The selected voltage reference. Valid values are: 'internal', 'REF0', 'REF1'
#   and 'analog_supply'. Default is 'internal'.
```

### [load_cell_probe]
Load Cell Probe. This combines the functionality of a [probe] and a [load_cell].

```
[load_cell_probe]
sensor_type:
#   This must be one of the supported bulk ADC sensor types and support
#   load cell endstops on the mcu.
#counts_per_gram:
#reference_tare_counts:
#sensor_orientation:
#   These parameters must be configured before the probe will operate.
#   See the [load_cell] section for further details.
#force_safety_limit: 2000
#   The safe limit for probing force relative to the reference_tare_counts on
#   the load_cell. The default is +/-2Kg.
#trigger_force: 75.0
#   The force that the probe will trigger at. 75g is the default.
#drift_filter_cutoff_frequency: 0.8
#   Enable optional continuous taring while homing & probing to reject drift.
#   The value is a frequency, in Hz, below which drift will be ignored. This
#   option requires the SciPy library. Default: None
#drift_filter_delay: 2
#   The delay, or 'order', of the drift filter. This controls the number of
#   samples required to make a trigger detection. Can be 1 or 2, the default
#   is 2.
#buzz_filter_cutoff_frequency: 100.0
#   The value is a frequency, in Hz, above which high frequency noise in the
#   load cell will be igfiltered outnored. This option requires the SciPy
#   library. Default: None
#buzz_filter_delay: 2
#   The delay, or 'order', of the buzz filter. This controls the number of
#   samples required to make a trigger detection. Can be 1 or 2, the default
#   is 2.
#notch_filter_frequencies: 50, 60
#   1 or 2 frequencies, in Hz, to filter out of the load cell data. This is
#   intended to reject power line noise. This option requires the SciPy
#   library.  Default: None
#notch_filter_quality: 2.0
#   Controls how narrow the range of frequencies are that the notch filter
#   removes. Larger numbers produce a narrower filter. Minimum value is 0.5 and
#   maximum is 3.0. Default: 2.0
#tare_time:
#   The rime in seconds used for taring the load_cell before each probe. The
#   default value is: 4 / 60 = 0.066. This collects samples from 4 cycles of
#   60Hz mains power to cancel power line noise.
#z_offset:
#speed:
#samples:
#sample_retract_dist:
#lift_speed:
#samples_result:
#samples_tolerance:
#samples_tolerance_retries:
#activate_gcode:
#deactivate_gcode:
#   See the "[probe]" section for a description of the above parameters.
```

## Board specific hardware support

### [sx1509]

Configure an SX1509 I2C to GPIO expander. Due to the delay incurred by
I2C communication you should NOT use SX1509 pins as stepper enable,
step or dir pins or any other pin that requires fast bit-banging. They
are best used as static or gcode controlled digital outputs or
hardware-pwm pins for e.g. fans. One may define any number of sections
with an "sx1509" prefix. Each expander provides a set of 16 pins
(sx1509_my_sx1509:PIN_0 to sx1509_my_sx1509:PIN_15) which can be used
in the printer configuration.

See the [generic-duet2-duex.cfg](../config/generic-duet2-duex.cfg)
file for an example.

```
[sx1509 my_sx1509]
i2c_address:
#   I2C address used by this expander. Depending on the hardware
#   jumpers this is one out of the following addresses: 62 63 112
#   113. This parameter must be provided.
#i2c_mcu:
#i2c_bus:
#i2c_software_scl_pin:
#i2c_software_sda_pin:
#i2c_speed:
#   See the "common I2C settings" section for a description of the
#   above parameters.
```

### [samd_sercom]

SAMD SERCOM configuration to specify which pins to use on a given
SERCOM. One may define any number of sections with a "samd_sercom"
prefix. Each SERCOM must be configured prior to using it as SPI or I2C
peripheral. Place this config section above any other section that
makes use of SPI or I2C buses.

```
[samd_sercom my_sercom]
sercom:
#   The name of the sercom bus to configure in the micro-controller.
#   Available names are "sercom0", "sercom1", etc.. This parameter
#   must be provided.
tx_pin:
#   MOSI pin for SPI communication, or SDA (data) pin for I2C
#   communication. The pin must have a valid pinmux configuration
#   for the given SERCOM peripheral. This parameter must be provided.
#rx_pin:
#   MISO pin for SPI communication. This pin is not used for I2C
#   communication (I2C uses tx_pin for both sending and receiving).
#   The pin must have a valid pinmux configuration for the given
#   SERCOM peripheral. This parameter is optional.
clk_pin:
#   CLK pin for SPI communication, or SCL (clock) pin for I2C
#   communication. The pin must have a valid pinmux configuration
#   for the given SERCOM peripheral. This parameter must be provided.
```

### [adc_scaled]

Duet2 Maestro analog scaling by vref and vssa readings. Defining an
adc_scaled section enables virtual adc pins (such as "my_name:PB0")
that are automatically adjusted by the board's vref and vssa
monitoring pins. Be sure to define this config section above any
config sections that use one these virtual pins.

See the
[generic-duet2-maestro.cfg](../config/generic-duet2-maestro.cfg) file
for an example.

```
[adc_scaled my_name]
vref_pin:
#   The ADC pin to use for VREF monitoring. This parameter must be
#   provided.
vssa_pin:
#   The ADC pin to use for VSSA monitoring. This parameter must be
#   provided.
#smooth_time: 2.0
#   A time value (in seconds) over which the vref and vssa
#   measurements will be smoothed to reduce the impact of measurement
#   noise. The default is 2 seconds.
```

### [ads1x1x]

ADS1013, ADS1014, ADS1015, ADS1113, ADS1114 and ADS1115 are I2C based Analog to
Digital Converters that can be used for temperature sensors. They provide 4
analog input pins either as single line or as differential input.

Note: Use caution if using this sensor to control heaters. The heater min_temp
and max_temp are only verified in the host and only if the host is running and
operating normally. (ADC inputs directly connected to the micro-controller
verify min_temp and max_temp within the micro-controller and do not require a
working connection to the host.)

```
[ads1x1x my_ads1x1x]
chip: ADS1115
#pga: 4.096V
#   Default value is 4.096V. The maximum voltage range used for the input. This
#   scales all values read from the ADC. Options are: 6.144V, 4.096V, 2.048V,
#   1.024V, 0.512V, 0.256V
#adc_voltage: 3.3
#   The supply voltage for the device. This allows additional software scaling
#   for all values read from the ADC.
i2c_mcu: host
i2c_bus: i2c.1
#address_pin: GND
#   Default value is GND.  There can be up to four addressed devices depending
#   upon wiring of the device. Check the datasheet for details. The i2c_address
#   can be specified directly instead of using the address_pin.
```

The chip provides pins that can be used on other sensors.

```
sensor_type: ...
#   Can be any thermistor or adc_temperature.
sensor_pin: my_ads1x1x:AIN0
#   A combination of the name of the ads1x1x chip and the pin. Possible
#   pin values are AIN0, AIN1, AIN2 and AIN3 for single ended lines and
#   DIFF01, DIFF03, DIFF13 and DIFF23 for differential between their
#   corresponding lines. For example
#   DIFF03 measures the differential between line 0 and 3. Only specific
#   combinations for the differentials are allowed.
```

### [replicape]

Replicape support - see the [beaglebone guide](Beaglebone.md) and the
[generic-replicape.cfg](../config/generic-replicape.cfg) file for an
example.

```
# The "replicape" config section adds "replicape:stepper_x_enable"
# virtual stepper enable pins (for steppers X, Y, Z, E, and H) and
# "replicape:power_x" PWM output pins (for hotbed, e, h, fan0, fan1,
# fan2, and fan3) that may then be used elsewhere in the config file.
[replicape]
revision:
#   The replicape hardware revision. Currently only revision "B3" is
#   supported. This parameter must be provided.
#enable_pin: !gpio0_20
#   The replicape global enable pin. The default is !gpio0_20 (aka
#   P9_41).
host_mcu:
#   The name of the mcu config section that communicates with the
#   Klipper "linux process" mcu instance. This parameter must be
#   provided.
#standstill_power_down: False
#   This parameter controls the CFG6_ENN line on all stepper
#   motors. True sets the enable lines to "open". The default is
#   False.
#stepper_x_microstep_mode:
#stepper_y_microstep_mode:
#stepper_z_microstep_mode:
#stepper_e_microstep_mode:
#stepper_h_microstep_mode:
#   This parameter controls the CFG1 and CFG2 pins of the given
#   stepper motor driver. Available options are: disable, 1, 2,
#   spread2, 4, 16, spread4, spread16, stealth4, and stealth16. The
#   default is disable.
#stepper_x_current:
#stepper_y_current:
#stepper_z_current:
#stepper_e_current:
#stepper_h_current:
#   The configured maximum current (in Amps) of the stepper motor
#   driver. This parameter must be provided if the stepper is not in a
#   disable mode.
#stepper_x_chopper_off_time_high:
#stepper_y_chopper_off_time_high:
#stepper_z_chopper_off_time_high:
#stepper_e_chopper_off_time_high:
#stepper_h_chopper_off_time_high:
#   This parameter controls the CFG0 pin of the stepper motor driver
#   (True sets CFG0 high, False sets it low). The default is False.
#stepper_x_chopper_hysteresis_high:
#stepper_y_chopper_hysteresis_high:
#stepper_z_chopper_hysteresis_high:
#stepper_e_chopper_hysteresis_high:
#stepper_h_chopper_hysteresis_high:
#   This parameter controls the CFG4 pin of the stepper motor driver
#   (True sets CFG4 high, False sets it low). The default is False.
#stepper_x_chopper_blank_time_high:
#stepper_y_chopper_blank_time_high:
#stepper_z_chopper_blank_time_high:
#stepper_e_chopper_blank_time_high:
#stepper_h_chopper_blank_time_high:
#   This parameter controls the CFG5 pin of the stepper motor driver
#   (True sets CFG5 high, False sets it low). The default is True.
```

## Other Custom Modules

### [palette2]

Palette 2 multimaterial support - provides a tighter integration
supporting Palette 2 devices in connected mode.

This modules also requires `[virtual_sdcard]` and `[pause_resume]`
for full functionality.

If you use this module, do not use the Palette 2 plugin for
Octoprint as they will conflict, and 1 will fail to initialize
properly likely aborting your print.

If you use Octoprint and stream gcode over the serial port instead of
printing from virtual_sd, then remove **M1** and **M0** from *Pausing commands*
in *Settings > Serial Connection > Firmware & protocol* will prevent
the need to start print on the Palette 2 and unpausing in Octoprint
for your print to begin.

```
[palette2]
serial:
#   The serial port to connect to the Palette 2.
#baud: 115200
#   The baud rate to use. The default is 115200.
#feedrate_splice: 0.8
#   The feedrate to use when splicing, default is 0.8
#feedrate_normal: 1.0
#   The feedrate to use after splicing, default is 1.0
#auto_load_speed: 2
#   Extrude feedrate when autoloading, default is 2 (mm/s)
#auto_cancel_variation: 0.1
#   Auto cancel print when ping variation is above this threshold
```

### [angle]

Magnetic hall angle sensor support for reading stepper motor angle
shaft measurements using a1333, as5047d, mt6816, mt6826s,
or tle5012b SPI chips.
The measurements are available via the [API Server](API_Server.md) and
[motion analysis tool](Debugging.md#motion-analysis-and-data-logging).
See the [G-Code reference](G-Codes.md#angle) for available commands.

```
[angle my_angle_sensor]
sensor_type:
#   The type of the magnetic hall sensor chip. Available choices are
#   "a1333", "as5047d", "mt6816", "mt6826s", and "tle5012b". This parameter must be
#   specified.
#sample_period: 0.000400
#   The query period (in seconds) to use during measurements. The
#   default is 0.000400 (which is 2500 samples per second).
#stepper:
#   The name of the stepper that the angle sensor is attached to (eg,
#   "stepper_x"). Setting this value enables an angle calibration
#   tool. To use this feature, the Python "numpy" package must be
#   installed. The default is to not enable angle calibration for the
#   angle sensor.
cs_pin:
#   The SPI enable pin for the sensor. This parameter must be provided.
#spi_speed:
#spi_bus:
#spi_software_sclk_pin:
#spi_software_mosi_pin:
#spi_software_miso_pin:
#   See the "common SPI settings" section for a description of the
#   above parameters.
```

## Common bus parameters

### Common SPI settings

The following parameters are generally available for devices using an
SPI bus.

```
#spi_speed:
#   The SPI speed (in hz) to use when communicating with the device.
#   The default depends on the type of device.
#spi_bus:
#   If the micro-controller supports multiple SPI busses then one may
#   specify the micro-controller bus name here. The default depends on
#   the type of micro-controller.
#spi_software_sclk_pin:
#spi_software_mosi_pin:
#spi_software_miso_pin:
#   Specify the above parameters to use "software based SPI". This
#   mode does not require micro-controller hardware support (typically
#   any general purpose pins may be used). The default is to not use
#   "software spi".
```

### Common I2C settings

The following parameters are generally available for devices using an
I2C bus.

Note that Klipper's current micro-controller support for I2C is
generally not tolerant to line noise. Unexpected errors on the I2C
wires may result in Klipper raising a run-time error. Klipper's
support for error recovery varies between each micro-controller type.
It is generally recommended to only use I2C devices that are on the
same printed circuit board as the micro-controller.

Most Klipper micro-controller implementations only support an
`i2c_speed` of 100000 (*standard mode*, 100kbit/s). The Klipper "Linux"
micro-controller supports a 400000 speed (*fast mode*, 400kbit/s), but it must be
[set in the operating system](RPi_microcontroller.md#optional-enabling-i2c)
and the `i2c_speed` parameter is otherwise ignored. The Klipper
"RP2040" micro-controller and ATmega AVR family and some STM32
(F0, G0, G4, L4, F7, H7) support a rate of 400000 via the `i2c_speed` parameter.
All other Klipper micro-controllers use a
100000 rate and ignore the `i2c_speed` parameter.

```
#i2c_address:
#   The i2c address of the device. This must specified as a decimal
#   number (not in hex). The default depends on the type of device.
#i2c_mcu:
#   The name of the micro-controller that the chip is connected to.
#   The default is "mcu".
#i2c_bus:
#   If the micro-controller supports multiple I2C busses then one may
#   specify the micro-controller bus name here. The default depends on
#   the type of micro-controller.
#i2c_software_scl_pin:
#i2c_software_sda_pin:
#   Specify these parameters to use micro-controller software based
#   I2C "bit-banging" support. The two parameters should the two pins
#   on the micro-controller to use for the scl and sda wires. The
#   default is to use hardware based I2C support as specified by the
#   i2c_bus parameter.
#i2c_speed:
#   The I2C speed (in Hz) to use when communicating with the device.
#   The Klipper implementation on most micro-controllers is hard-coded
#   to 100000 and changing this value has no effect. The default is
#   100000. Linux, RP2040 and ATmega support 400000.
```<|MERGE_RESOLUTION|>--- conflicted
+++ resolved
@@ -2427,122 +2427,6 @@
 #   See the "stepper" section for the definition of the above parameters.
 ```
 
-<<<<<<< HEAD
-### [multi_carriageN]
-
-Support for cartesian and hybrid_corexy/z printers with multiple carriages
-on a single axis. The carriage mode can be set via the SET_MULTI_CARRIAGE
-extended g-code command. For example, "SET_MULTI_CARRIAGE CARRIAGE=1"
-command will activate the carriage defined in section `[multi_carriage1]`
-(other carriages will return activation to the primary carriage).
-Multi carriage support is typically combined with extra extruders - the
-SET_MULTI_CARRIAGE command is often called at the same time as the
-ACTIVATE_EXTRUDER command. Be sure to park the carriages during deactivation.
-Note that during G28 homing, carriages will home based on the distance their
-endstop positions (defined in the `[multi_carriageN]` config sections) are
-from the rail's center. In most cases this sort order should avoid collisions.
-However, if you have a non-standard setup you can add an optional parameter
-to `[printer]` - carriage_homing_order - to explicitly specify a sort order.
-
-Additionally, one could use "SET_MULTI_CARRIAGE CARRIAGE=1 MODE=COPY" or
-"SET_MULTI_CARRIAGE CARRIAGE=2 MODE=MIRROR" commands to activate either copying
-or mirroring mode of the specified carriage, in which case it will follow the
-motion of carriage 0 accordingly. These commands can be used to print
-two parts (or more, depending on the number of carriages) simultaneously -
-either multiple identical parts (in COPY mode), multiple mirrored parts
-(in MIRROR mode), or any combination setting multiple heads to COPY or MIRROR.
-Note that COPY and MIRROR modes also require appropriate configuration of
-the extruder on each carriage, which can typically be achieved with
-"SYNC_EXTRUDER_MOTION MOTION_QUEUE=extruder EXTRUDER=<multi_carriage_extruder>"
-or a similar command.
-
-See [sample-multicarriage-multigantry.cfg](../config/sample-multicarriage-multigantry.cfg) for an example
-configuration.
-
-```
-[multi_carriageN]
-axis:
-#   The axis this extra carriage is on (either x or y). This parameter
-#   must be provided.
-#safe_distance:
-#   The minimum distance (in mm) to enforce between the carriages on the
-#	carriage axis. If a G-Code command is executed that will bring the
-#   carriages closer than the specified limit, such a command will be rejected
-#   with an error. If safe_distance is not provided, it will be inferred from
-#   position_min and position_max for all the carriages. If set to 0 (or
-#	safe_distance is unset and position_min and position_max are identical
-#   for the carriages), the carriages proximity checks will be disabled.
-#step_pin:
-#dir_pin:
-#enable_pin:
-#microsteps:
-#rotation_distance:
-#endstop_pin:
-#position_endstop:
-#position_min:
-#position_max:
-#   See the "stepper" section for the definition of the above parameters.
-```
-
-
-### [multi_gantryN]
-
-Support for cartesian and hybrid_corexy/z printers with multiple gantries
-on a single axis. The gantry mode can be set via the SET_MULTI_GANTRY
-extended g-code command. For example, "SET_MULTI_GANTRY GANTRY=1"
-command will activate the gantry defined in section `[multi_gantry1]`
-(other gantries will return activation to the primary gantry).
-Multi gantry support is meant to be combined with extra carriages - the
-SET_MULTI_GANTRY command is often called at the same time as the
-SET_MULTI_CARRIAGE command. Be sure to park the gantries during deactivation.
-Note that during G28 homing, gantries will home based on the distance their
-endstop positions (defined in the `[multi_gantryN]` config sections) are
-from the rail's center. In most cases this sort order should avoid collisions.
-However, if you have a non-standard setup you can add an optional parameter
-to `[printer]` - gantry_homing_order - to explicitly specify a sort order.
-
-Additionally, one could use "SET_MULTI_GANTRY GANTRY=1 MODE=COPY" or
-"SET_MULTI_GANTRY GANTRY=2 MODE=MIRROR" commands to activate either copying
-or mirroring mode of the specified gantry, in which case it will follow the
-motion of gantry 0 (G0) accordingly. These commands can be used to set the
-primary gantry, or set any gantry besides G0 to COPY or MIRROR the movement
-of G0.
-
-Note: When a multi_carriage is set to COPY or MIRROR its gantry will also
-be set to COPY (since without movement on the gantry's axis the multi_carriage
-won't actually be copying or mirroring). If you would rather the multi_gantry
-mirrors G0's movement simply replace "N" with the gantry number and run
-"SET_MULTI_GANTRY GANTRY=N MODE=MIRROR" - the gantry will now mirror G0's
-movement on the gantry axis.
-
-See [sample-multicarriage-multigantry.cfg](../config/sample-multicarriage-multigantry.cfg) for an example
-configuration.
-
-```
-[multi_gantryN]
-axis:
-#   The axis this extra gantry is on (either x or y). This parameter
-#   must be provided.
-#safe_distance:
-#   The minimum distance (in mm) to enforce between the gantries on the
-#	gantry axis. If a G-Code command is executed that will bring the
-#   gantries closer than the specified limit, such a command will be rejected
-#   with an error. If safe_distance is not provided, it will be inferred from
-#   position_min and position_max for all the gantries. If set to 0 (or
-#   safe_distance is unset and position_min and position_max are identical
-#   for the gantries), the gantries proximity checks will be disabled.
-#step_pin:
-#dir_pin:
-#enable_pin:
-#microsteps:
-#rotation_distance:
-#endstop_pin:
-#position_endstop:
-#position_min:
-#position_max:
-#   See the "stepper" section for the definition of the above parameters.
-```
-=======
 For an example of dual carriage configuration with `generic_cartesian`
 kinematic, see the following configuration
 [sample](../config/example-generic-caretesian.cfg).
@@ -2619,7 +2503,120 @@
 It is worth noting that `generic_cartesian` kinematic can support two
 dual carriages for X and Y axes. For reference, see for instance a
 [sample](../config/sample-corexyuv.cfg) of CoreXYUV configuration.
->>>>>>> e4c66452
+
+### [multi_carriageN]
+
+Support for cartesian and hybrid_corexy/z printers with multiple carriages
+on a single axis. The carriage mode can be set via the SET_MULTI_CARRIAGE
+extended g-code command. For example, "SET_MULTI_CARRIAGE CARRIAGE=1"
+command will activate the carriage defined in section `[multi_carriage1]`
+(other carriages will return activation to the primary carriage).
+Multi carriage support is typically combined with extra extruders - the
+SET_MULTI_CARRIAGE command is often called at the same time as the
+ACTIVATE_EXTRUDER command. Be sure to park the carriages during deactivation.
+Note that during G28 homing, carriages will home based on the distance their
+endstop positions (defined in the `[multi_carriageN]` config sections) are
+from the rail's center. In most cases this sort order should avoid collisions.
+However, if you have a non-standard setup you can add an optional parameter
+to `[printer]` - carriage_homing_order - to explicitly specify a sort order.
+
+Additionally, one could use "SET_MULTI_CARRIAGE CARRIAGE=1 MODE=COPY" or
+"SET_MULTI_CARRIAGE CARRIAGE=2 MODE=MIRROR" commands to activate either copying
+or mirroring mode of the specified carriage, in which case it will follow the
+motion of carriage 0 accordingly. These commands can be used to print
+two parts (or more, depending on the number of carriages) simultaneously -
+either multiple identical parts (in COPY mode), multiple mirrored parts
+(in MIRROR mode), or any combination setting multiple heads to COPY or MIRROR.
+Note that COPY and MIRROR modes also require appropriate configuration of
+the extruder on each carriage, which can typically be achieved with
+"SYNC_EXTRUDER_MOTION MOTION_QUEUE=extruder EXTRUDER=<multi_carriage_extruder>"
+or a similar command.
+
+See [sample-multicarriage-multigantry.cfg](../config/sample-multicarriage-multigantry.cfg) for an example
+configuration.
+
+```
+[multi_carriageN]
+axis:
+#   The axis this extra carriage is on (either x or y). This parameter
+#   must be provided.
+#safe_distance:
+#   The minimum distance (in mm) to enforce between the carriages on the
+#	carriage axis. If a G-Code command is executed that will bring the
+#   carriages closer than the specified limit, such a command will be rejected
+#   with an error. If safe_distance is not provided, it will be inferred from
+#   position_min and position_max for all the carriages. If set to 0 (or
+#	safe_distance is unset and position_min and position_max are identical
+#   for the carriages), the carriages proximity checks will be disabled.
+#step_pin:
+#dir_pin:
+#enable_pin:
+#microsteps:
+#rotation_distance:
+#endstop_pin:
+#position_endstop:
+#position_min:
+#position_max:
+#   See the "stepper" section for the definition of the above parameters.
+```
+
+### [multi_gantryN]
+
+Support for cartesian and hybrid_corexy/z printers with multiple gantries
+on a single axis. The gantry mode can be set via the SET_MULTI_GANTRY
+extended g-code command. For example, "SET_MULTI_GANTRY GANTRY=1"
+command will activate the gantry defined in section `[multi_gantry1]`
+(other gantries will return activation to the primary gantry).
+Multi gantry support is meant to be combined with extra carriages - the
+SET_MULTI_GANTRY command is often called at the same time as the
+SET_MULTI_CARRIAGE command. Be sure to park the gantries during deactivation.
+Note that during G28 homing, gantries will home based on the distance their
+endstop positions (defined in the `[multi_gantryN]` config sections) are
+from the rail's center. In most cases this sort order should avoid collisions.
+However, if you have a non-standard setup you can add an optional parameter
+to `[printer]` - gantry_homing_order - to explicitly specify a sort order.
+
+Additionally, one could use "SET_MULTI_GANTRY GANTRY=1 MODE=COPY" or
+"SET_MULTI_GANTRY GANTRY=2 MODE=MIRROR" commands to activate either copying
+or mirroring mode of the specified gantry, in which case it will follow the
+motion of gantry 0 (G0) accordingly. These commands can be used to set the
+primary gantry, or set any gantry besides G0 to COPY or MIRROR the movement
+of G0.
+
+Note: When a multi_carriage is set to COPY or MIRROR its gantry will also
+be set to COPY (since without movement on the gantry's axis the multi_carriage
+won't actually be copying or mirroring). If you would rather the multi_gantry
+mirrors G0's movement simply replace "N" with the gantry number and run
+"SET_MULTI_GANTRY GANTRY=N MODE=MIRROR" - the gantry will now mirror G0's
+movement on the gantry axis.
+
+See [sample-multicarriage-multigantry.cfg](../config/sample-multicarriage-multigantry.cfg) for an example
+configuration.
+
+```
+[multi_gantryN]
+axis:
+#   The axis this extra gantry is on (either x or y). This parameter
+#   must be provided.
+#safe_distance:
+#   The minimum distance (in mm) to enforce between the gantries on the
+#	gantry axis. If a G-Code command is executed that will bring the
+#   gantries closer than the specified limit, such a command will be rejected
+#   with an error. If safe_distance is not provided, it will be inferred from
+#   position_min and position_max for all the gantries. If set to 0 (or
+#   safe_distance is unset and position_min and position_max are identical
+#   for the gantries), the gantries proximity checks will be disabled.
+#step_pin:
+#dir_pin:
+#enable_pin:
+#microsteps:
+#rotation_distance:
+#endstop_pin:
+#position_endstop:
+#position_min:
+#position_max:
+#   See the "stepper" section for the definition of the above parameters.
+```
 
 ### [extruder_stepper]
 
