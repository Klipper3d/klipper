# Configuration reference

This document is a reference for options available in the Klipper
config file.

The descriptions in this document are formatted so that it is possible
to cut-and-paste them into a printer config file. See the
[installation document](Installation.md) for information on setting up
Klipper and choosing an initial config file.

## Micro-controller configuration

### Format of micro-controller pin names

Many config options require the name of a micro-controller pin.
Klipper uses the hardware names for these pins - for example `PA4`.

Pin names may be preceded by `!` to indicate that a reverse polarity
should be used (eg, trigger on low instead of high).

Input pins may be preceded by `^` to indicate that a hardware pull-up
resistor should be enabled for the pin. If the micro-controller
supports pull-down resistors then an input pin may alternatively be
preceded by `~`.

Note, some config sections may "create" additional pins. Where this
occurs, the config section defining the pins must be listed in the
config file before any sections using those pins.

### [mcu]

Configuration of the primary micro-controller.

```
[mcu]
serial:
#   The serial port to connect to the MCU. If unsure (or if it
#   changes) see the "Where's my serial port?" section of the FAQ.
#   This parameter must be provided when using a serial port.
#baud: 250000
#   The baud rate to use. The default is 250000.
#canbus_uuid:
#   If using a device connected to a CAN bus then this sets the unique
#   chip identifier to connect to. This value must be provided when using
#   CAN bus for communication.
#canbus_interface:
#   If using a device connected to a CAN bus then this sets the CAN
#   network interface to use. The default is 'can0'.
#restart_method:
#   This controls the mechanism the host will use to reset the
#   micro-controller. The choices are 'arduino', 'cheetah', 'rpi_usb',
#   and 'command'. The 'arduino' method (toggle DTR) is common on
#   Arduino boards and clones. The 'cheetah' method is a special
#   method needed for some Fysetc Cheetah boards. The 'rpi_usb' method
#   is useful on Raspberry Pi boards with micro-controllers powered
#   over USB - it briefly disables power to all USB ports to
#   accomplish a micro-controller reset. The 'command' method involves
#   sending a Klipper command to the micro-controller so that it can
#   reset itself. The default is 'arduino' if the micro-controller
#   communicates over a serial port, 'command' otherwise.
```

### [mcu my_extra_mcu]

Additional micro-controllers (one may define any number of sections
with an "mcu" prefix). Additional micro-controllers introduce
additional pins that may be configured as heaters, steppers, fans,
etc.. For example, if an "[mcu extra_mcu]" section is introduced, then
pins such as "extra_mcu:ar9" may then be used elsewhere in the config
(where "ar9" is a hardware pin name or alias name on the given mcu).

```
[mcu my_extra_mcu]
# See the "mcu" section for configuration parameters.
```

## Common kinematic settings

### [printer]

The printer section controls high level printer settings.

```
[printer]
kinematics:
#   The type of printer in use. This option may be one of: cartesian,
#   corexy, corexz, hybrid-corexy, hybrid-corexz, rotary_delta, delta,
#   polar, winch, or none. This
#   parameter must be specified.
max_velocity:
#   Maximum velocity (in mm/s) of the toolhead (relative to the
#   print). This parameter must be specified.
max_accel:
#   Maximum acceleration (in mm/s^2) of the toolhead (relative to the
#   print). This parameter must be specified.
#max_accel_to_decel:
#   A pseudo acceleration (in mm/s^2) controlling how fast the
#   toolhead may go from acceleration to deceleration. It is used to
#   reduce the top speed of short zig-zag moves (and thus reduce
#   printer vibration from these moves). The default is half of
#   max_accel.
#square_corner_velocity: 5.0
#   The maximum velocity (in mm/s) that the toolhead may travel a 90
#   degree corner at. A non-zero value can reduce changes in extruder
#   flow rates by enabling instantaneous velocity changes of the
#   toolhead during cornering. This value configures the internal
#   centripetal velocity cornering algorithm; corners with angles
#   larger than 90 degrees will have a higher cornering velocity while
#   corners with angles less than 90 degrees will have a lower
#   cornering velocity. If this is set to zero then the toolhead will
#   decelerate to zero at each corner. The default is 5mm/s.
```

### [stepper]

Stepper motor definitions. Different printer types (as specified by
the "kinematics" option in the [printer] config section) require
different names for the stepper (eg, `stepper_x` vs `stepper_a`).
Below are common stepper definitions.

See the [rotation distance document](Rotation_Distance.md) for
information on calculating the `rotation_distance` parameter.

```
[stepper_x]
step_pin:
#   Step GPIO pin (triggered high). This parameter must be provided.
dir_pin:
#   Direction GPIO pin (high indicates positive direction). This
#   parameter must be provided.
enable_pin:
#   Enable pin (default is enable high; use ! to indicate enable
#   low). If this parameter is not provided then the stepper motor
#   driver must always be enabled.
rotation_distance:
#   Distance (in mm) that the axis travels with one full rotation of
#   the stepper motor (or final gear if gear_ratio is specified).
#   This parameter must be provided.
microsteps:
#   The number of microsteps the stepper motor driver uses. This
#   parameter must be provided.
#full_steps_per_rotation: 200
#   The number of full steps for one rotation of the stepper motor.
#   Set this to 200 for a 1.8 degree stepper motor or set to 400 for a
#   0.9 degree motor. The default is 200.
#gear_ratio:
#   The gear ratio if the stepper motor is connected to the axis via a
#   gearbox. For example, one may specify "5:1" if a 5 to 1 gearbox is
#   in use. If the axis has multiple gearboxes one may specify a comma
#   separated list of gear ratios (for example, "57:11, 2:1"). If a
#   gear_ratio is specified then rotation_distance specifies the
#   distance the axis travels for one full rotation of the final gear.
#   The default is to not use a gear ratio.
endstop_pin:
#   Endstop switch detection pin. This parameter must be provided for
#   the X, Y, and Z steppers on cartesian style printers.
#position_min: 0
#   Minimum valid distance (in mm) the user may command the stepper to
#   move to.  The default is 0mm.
position_endstop:
#   Location of the endstop (in mm). This parameter must be provided
#   for the X, Y, and Z steppers on cartesian style printers.
position_max:
#   Maximum valid distance (in mm) the user may command the stepper to
#   move to. This parameter must be provided for the X, Y, and Z
#   steppers on cartesian style printers.
#homing_speed: 5.0
#   Maximum velocity (in mm/s) of the stepper when homing. The default
#   is 5mm/s.
#homing_retract_dist: 5.0
#   Distance to backoff (in mm) before homing a second time during
#   homing. Set this to zero to disable the second home. The default
#   is 5mm.
#homing_retract_speed:
#   Speed to use on the retract move after homing in case this should
#   be different from the homing speed, which is the default for this
#   parameter
#second_homing_speed:
#   Velocity (in mm/s) of the stepper when performing the second home.
#   The default is homing_speed/2.
#homing_positive_dir:
#   If true, homing will cause the stepper to move in a positive
#   direction (away from zero); if false, home towards zero. It is
#   better to use the default than to specify this parameter. The
#   default is true if position_endstop is near position_max and false
#   if near position_min.
```

### Cartesian Kinematics

See [example-cartesian.cfg](../config/example-cartesian.cfg) for an
example cartesian kinematics config file.

Only parameters specific to cartesian printers are described here -
see [common kinematic settings](#common-kinematic-settings) for
available parameters.

```
[printer]
kinematics: cartesian
max_z_velocity:
#   This sets the maximum velocity (in mm/s) of movement along the z
#   axis. This setting can be used to restrict the maximum speed of
#   the z stepper motor. The default is to use max_velocity for
#   max_z_velocity.
max_z_accel:
#   This sets the maximum acceleration (in mm/s^2) of movement along
#   the z axis. It limits the acceleration of the z stepper motor. The
#   default is to use max_accel for max_z_accel.

# The stepper_x section is used to describe the stepper controlling
# the X axis in a cartesian robot.
[stepper_x]

# The stepper_y section is used to describe the stepper controlling
# the Y axis in a cartesian robot.
[stepper_y]

# The stepper_z section is used to describe the stepper controlling
# the Z axis in a cartesian robot.
[stepper_z]
```

### Linear Delta Kinematics

See [example-delta.cfg](../config/example-delta.cfg) for an example
linear delta kinematics config file. See the
[delta calibrate guide](Delta_Calibrate.md) for information on
calibration.

Only parameters specific to linear delta printers are described here -
see [common kinematic settings](#common-kinematic-settings) for
available parameters.

```
[printer]
kinematics: delta
max_z_velocity:
#   For delta printers this limits the maximum velocity (in mm/s) of
#   moves with z axis movement. This setting can be used to reduce the
#   maximum speed of up/down moves (which require a higher step rate
#   than other moves on a delta printer). The default is to use
#   max_velocity for max_z_velocity.
#minimum_z_position: 0
#   The minimum Z position that the user may command the head to move
#   to. The default is 0.
delta_radius:
#   Radius (in mm) of the horizontal circle formed by the three linear
#   axis towers. This parameter may also be calculated as:
#    delta_radius = smooth_rod_offset - effector_offset - carriage_offset
#   This parameter must be provided.
#print_radius:
#   The radius (in mm) of valid toolhead XY coordinates. One may use
#   this setting to customize the range checking of toolhead moves. If
#   a large value is specified here then it may be possible to command
#   the toolhead into a collision with a tower. The default is to use
#   delta_radius for print_radius (which would normally prevent a
#   tower collision).

# The stepper_a section describes the stepper controlling the front
# left tower (at 210 degrees). This section also controls the homing
# parameters (homing_speed, homing_retract_dist) for all towers.
[stepper_a]
position_endstop:
#   Distance (in mm) between the nozzle and the bed when the nozzle is
#   in the center of the build area and the endstop triggers. This
#   parameter must be provided for stepper_a; for stepper_b and
#   stepper_c this parameter defaults to the value specified for
#   stepper_a.
arm_length:
#   Length (in mm) of the diagonal rod that connects this tower to the
#   print head. This parameter must be provided for stepper_a; for
#   stepper_b and stepper_c this parameter defaults to the value
#   specified for stepper_a.
#angle:
#   This option specifies the angle (in degrees) that the tower is
#   at. The default is 210 for stepper_a, 330 for stepper_b, and 90
#   for stepper_c.

# The stepper_b section describes the stepper controlling the front
# right tower (at 330 degrees).
[stepper_b]

# The stepper_c section describes the stepper controlling the rear
# tower (at 90 degrees).
[stepper_c]

# The delta_calibrate section enables a DELTA_CALIBRATE extended
# g-code command that can calibrate the tower endstop positions and
# angles.
[delta_calibrate]
radius:
#   Radius (in mm) of the area that may be probed. This is the radius
#   of nozzle coordinates to be probed; if using an automatic probe
#   with an XY offset then choose a radius small enough so that the
#   probe always fits over the bed. This parameter must be provided.
#speed: 50
#   The speed (in mm/s) of non-probing moves during the calibration.
#   The default is 50.
#horizontal_move_z: 5
#   The height (in mm) that the head should be commanded to move to
#   just prior to starting a probe operation. The default is 5.
```

### CoreXY Kinematics

See [example-corexy.cfg](../config/example-corexy.cfg) for an example
corexy (and h-bot) kinematics file.

Only parameters specific to corexy printers are described here - see
[common kinematic settings](#common-kinematic-settings) for available
parameters.

```
[printer]
kinematics: corexy
max_z_velocity:
#   This sets the maximum velocity (in mm/s) of movement along the z
#   axis. This setting can be used to restrict the maximum speed of
#   the z stepper motor. The default is to use max_velocity for
#   max_z_velocity.
max_z_accel:
#   This sets the maximum acceleration (in mm/s^2) of movement along
#   the z axis. It limits the acceleration of the z stepper motor. The
#   default is to use max_accel for max_z_accel.

# The stepper_x section is used to describe the X axis as well as the
# stepper controlling the X+Y movement.
[stepper_x]

# The stepper_y section is used to describe the Y axis as well as the
# stepper controlling the X-Y movement.
[stepper_y]

# The stepper_z section is used to describe the stepper controlling
# the Z axis.
[stepper_z]
```

### CoreXZ Kinematics

See [example-corexz.cfg](../config/example-corexz.cfg) for an example
corexz kinematics config file.

Only parameters specific to corexz printers are described here - see
[common kinematic settings](#common-kinematic-settings) for available
parameters.

```
[printer]
kinematics: corexz
max_z_velocity:
#   This sets the maximum velocity (in mm/s) of movement along the z
#   axis. The default is to use max_velocity for max_z_velocity.
max_z_accel:
#   This sets the maximum acceleration (in mm/s^2) of movement along
#   the z axis. The default is to use max_accel for max_z_accel.

# The stepper_x section is used to describe the X axis as well as the
# stepper controlling the X+Z movement.
[stepper_x]

# The stepper_y section is used to describe the stepper controlling
# the Y axis.
[stepper_y]

# The stepper_z section is used to describe the Z axis as well as the
# stepper controlling the X-Z movement.
[stepper_z]
```

### Hybrid-CoreXY Kinematics

See [example-hybrid-corexy.cfg](../config/example-hybrid-corexy.cfg)
for an example hybrid corexy kinematics config file.

This kinematic is also known as Markforged kinematic.

Only parameters specific to hybrid corexy printers are described here
see [common kinematic settings](#common-kinematic-settings) for available
parameters.

```
[printer]
kinematics: hybrid_corexy
max_z_velocity:
#   This sets the maximum velocity (in mm/s) of movement along the z
#   axis. The default is to use max_velocity for max_z_velocity.
max_z_accel:
#   This sets the maximum acceleration (in mm/s^2) of movement along
#   the z axis. The default is to use max_accel for max_z_accel.

# The stepper_x section is used to describe the X axis as well as the
# stepper controlling the X-Y movement.
[stepper_x]

# The stepper_y section is used to describe the stepper controlling
# the Y axis.
[stepper_y]

# The stepper_z section is used to describe the stepper controlling
# the Z axis.
[stepper_z]
```

### Hybrid-CoreXZ Kinematics

See [example-hybrid-corexz.cfg](../config/example-hybrid-corexz.cfg)
for an example hybrid corexz kinematics config file.

This kinematic is also known as Markforged kinematic.

Only parameters specific to hybrid corexy printers are described here
see [common kinematic settings](#common-kinematic-settings) for available
parameters.

```
[printer]
kinematics: hybrid_corexz
max_z_velocity:
#   This sets the maximum velocity (in mm/s) of movement along the z
#   axis. The default is to use max_velocity for max_z_velocity.
max_z_accel:
#   This sets the maximum acceleration (in mm/s^2) of movement along
#   the z axis. The default is to use max_accel for max_z_accel.

# The stepper_x section is used to describe the X axis as well as the
# stepper controlling the X-Z movement.
[stepper_x]

# The stepper_y section is used to describe the stepper controlling
# the Y axis.
[stepper_y]

# The stepper_z section is used to describe the stepper controlling
# the Z axis.
[stepper_z]
```

### Polar Kinematics

See [example-polar.cfg](../config/example-polar.cfg) for an example
polar kinematics config file.

Only parameters specific to polar printers are described here - see
[common kinematic settings](#common-kinematic-settings) for available
parameters.

POLAR KINEMATICS ARE A WORK IN PROGRESS. Moves around the `0,0`
position are known to not work properly.

```
[printer]
kinematics: polar

# The stepper_bed section is used to describe the stepper controlling
# the bed.
[stepper_bed]
gear_ratio:
#   A gear_ratio must be specified and rotation_distance may not be
#   specified. For example, if the bed has an 80 toothed pulley driven
#   by a stepper with a 16 toothed pulley then one would specify a
#   gear ratio of "80:16". This parameter must be provided.
max_z_velocity:
#   This sets the maximum velocity (in mm/s) of movement along the z
#   axis. This setting can be used to restrict the maximum speed of
#   the z stepper motor. The default is to use max_velocity for
#   max_z_velocity.
max_z_accel:
#   This sets the maximum acceleration (in mm/s^2) of movement along
#   the z axis. It limits the acceleration of the z stepper motor. The
#   default is to use max_accel for max_z_accel.

# The stepper_arm section is used to describe the stepper controlling
# the carriage on the arm.
[stepper_arm]

# The stepper_z section is used to describe the stepper controlling
# the Z axis.
[stepper_z]
```

### Rotary delta Kinematics

See [example-rotary-delta.cfg](../config/example-rotary-delta.cfg) for
an example rotary delta kinematics config file.

Only parameters specific to rotary delta printers are described here -
see [common kinematic settings](#common-kinematic-settings) for
available parameters.

ROTARY DELTA KINEMATICS ARE A WORK IN PROGRESS. Homing moves may
timeout and some boundary checks are not implemented.

```
[printer]
kinematics: rotary_delta
max_z_velocity:
#   For delta printers this limits the maximum velocity (in mm/s) of
#   moves with z axis movement. This setting can be used to reduce the
#   maximum speed of up/down moves (which require a higher step rate
#   than other moves on a delta printer). The default is to use
#   max_velocity for max_z_velocity.
#minimum_z_position: 0
#   The minimum Z position that the user may command the head to move
#   to.  The default is 0.
shoulder_radius:
#   Radius (in mm) of the horizontal circle formed by the three
#   shoulder joints, minus the radius of the circle formed by the
#   effector joints. This parameter may also be calculated as:
#     shoulder_radius = (delta_f - delta_e) / sqrt(12)
#   This parameter must be provided.
shoulder_height:
#   Distance (in mm) of the shoulder joints from the bed, minus the
#   effector toolhead height. This parameter must be provided.

# The stepper_a section describes the stepper controlling the rear
# right arm (at 30 degrees). This section also controls the homing
# parameters (homing_speed, homing_retract_dist) for all arms.
[stepper_a]
gear_ratio:
#   A gear_ratio must be specified and rotation_distance may not be
#   specified. For example, if the arm has an 80 toothed pulley driven
#   by a pulley with 16 teeth, which is in turn connected to a 60
#   toothed pulley driven by a stepper with a 16 toothed pulley, then
#   one would specify a gear ratio of "80:16, 60:16". This parameter
#   must be provided.
position_endstop:
#   Distance (in mm) between the nozzle and the bed when the nozzle is
#   in the center of the build area and the endstop triggers. This
#   parameter must be provided for stepper_a; for stepper_b and
#   stepper_c this parameter defaults to the value specified for
#   stepper_a.
upper_arm_length:
#   Length (in mm) of the arm connecting the "shoulder joint" to the
#   "elbow joint". This parameter must be provided for stepper_a; for
#   stepper_b and stepper_c this parameter defaults to the value
#   specified for stepper_a.
lower_arm_length:
#   Length (in mm) of the arm connecting the "elbow joint" to the
#   "effector joint". This parameter must be provided for stepper_a;
#   for stepper_b and stepper_c this parameter defaults to the value
#   specified for stepper_a.
#angle:
#   This option specifies the angle (in degrees) that the arm is at.
#   The default is 30 for stepper_a, 150 for stepper_b, and 270 for
#   stepper_c.

# The stepper_b section describes the stepper controlling the rear
# left arm (at 150 degrees).
[stepper_b]

# The stepper_c section describes the stepper controlling the front
# arm (at 270 degrees).
[stepper_c]

# The delta_calibrate section enables a DELTA_CALIBRATE extended
# g-code command that can calibrate the shoulder endstop positions.
[delta_calibrate]
radius:
#   Radius (in mm) of the area that may be probed. This is the radius
#   of nozzle coordinates to be probed; if using an automatic probe
#   with an XY offset then choose a radius small enough so that the
#   probe always fits over the bed. This parameter must be provided.
#speed: 50
#   The speed (in mm/s) of non-probing moves during the calibration.
#   The default is 50.
#horizontal_move_z: 5
#   The height (in mm) that the head should be commanded to move to
#   just prior to starting a probe operation. The default is 5.
```

### Cable winch Kinematics

See the [example-winch.cfg](../config/example-winch.cfg) for an
example cable winch kinematics config file.

Only parameters specific to cable winch printers are described here -
see [common kinematic settings](#common-kinematic-settings) for
available parameters.

CABLE WINCH SUPPORT IS EXPERIMENTAL. Homing is not implemented on
cable winch kinematics. In order to home the printer, manually send
movement commands until the toolhead is at 0,0,0 and then issue a
`G28` command.

```
[printer]
kinematics: winch

# The stepper_a section describes the stepper connected to the first
# cable winch. A minimum of 3 and a maximum of 26 cable winches may be
# defined (stepper_a to stepper_z) though it is common to define 4.
[stepper_a]
rotation_distance:
#   The rotation_distance is the nominal distance (in mm) the toolhead
#   moves towards the cable winch for each full rotation of the
#   stepper motor. This parameter must be provided.
anchor_x:
anchor_y:
anchor_z:
#   The x, y, and z position of the cable winch in cartesian space.
#   These parameters must be provided.
```

### None Kinematics

It is possible to define a special "none" kinematics to disable
kinematic support in Klipper. This may be useful for controlling
devices that are not typical 3d-printers or for debugging purposes.

```
[printer]
kinematics: none
max_velocity: 1
max_accel: 1
#   The max_velocity and max_accel parameters must be defined. The
#   values are not used for "none" kinematics.
```

## Common extruder and heated bed support

### [extruder]

The extruder section is used to describe both the stepper controlling
the printer extruder and the heater parameters for the nozzle. See the
[pressure advance guide](Pressure_Advance.md) for information on
tuning pressure advance.

```
[extruder]
step_pin:
dir_pin:
enable_pin:
microsteps:
rotation_distance:
#   See the "stepper" section for a description of the above parameters.
nozzle_diameter:
#   Diameter of the nozzle orifice (in mm). This parameter must be
#   provided.
filament_diameter:
#   The nominal diameter of the raw filament (in mm) as it enters the
#   extruder. This parameter must be provided.
#max_extrude_cross_section:
#   Maximum area (in mm^2) of an extrusion cross section (eg,
#   extrusion width multiplied by layer height). This setting prevents
#   excessive amounts of extrusion during relatively small XY moves.
#   If a move requests an extrusion rate that would exceed this value
#   it will cause an error to be returned. The default is: 4.0 *
#   nozzle_diameter^2
#instantaneous_corner_velocity: 1.000
#   The maximum instantaneous velocity change (in mm/s) of the
#   extruder during the junction of two moves. The default is 1mm/s.
#max_extrude_only_distance: 50.0
#   Maximum length (in mm of raw filament) that a retraction or
#   extrude-only move may have. If a retraction or extrude-only move
#   requests a distance greater than this value it will cause an error
#   to be returned. The default is 50mm.
#max_extrude_only_velocity:
#max_extrude_only_accel:
#   Maximum velocity (in mm/s) and acceleration (in mm/s^2) of the
#   extruder motor for retractions and extrude-only moves. These
#   settings do not have any impact on normal printing moves. If not
#   specified then they are calculated to match the limit an XY
#   printing move with a cross section of 4.0*nozzle_diameter^2 would
#   have.
#pressure_advance: 0.0
#   The amount of raw filament to push into the extruder during
#   extruder acceleration. An equal amount of filament is retracted
#   during deceleration. It is measured in millimeters per
#   millimeter/second. The default is 0, which disables pressure
#   advance.
#pressure_advance_smooth_time: 0.040
#   A time range (in seconds) to use when calculating the average
#   extruder velocity for pressure advance. A larger value results in
#   smoother extruder movements. This parameter may not exceed 200ms.
#   This setting only applies if pressure_advance is non-zero. The
#   default is 0.040 (40 milliseconds).
#
# The remaining variables describe the extruder heater.
heater_pin:
#   PWM output pin controlling the heater. This parameter must be
#   provided.
#max_power: 1.0
#   The maximum power (expressed as a value from 0.0 to 1.0) that the
#   heater_pin may be set to. The value 1.0 allows the pin to be set
#   fully enabled for extended periods, while a value of 0.5 would
#   allow the pin to be enabled for no more than half the time. This
#   setting may be used to limit the total power output (over extended
#   periods) to the heater. The default is 1.0.
sensor_type:
#   Type of sensor - common thermistors are "EPCOS 100K B57560G104F",
#   "ATC Semitec 104GT-2", "NTC 100K beta 3950", "Honeywell 100K
#   135-104LAG-J01", "NTC 100K MGB18-104F39050L32", "SliceEngineering
#   450", and "TDK NTCG104LH104JT1". See the "Temperature sensors"
#   section for other sensors. This parameter must be provided.
sensor_pin:
#   Analog input pin connected to the sensor. This parameter must be
#   provided.
#pullup_resistor: 4700
#   The resistance (in ohms) of the pullup attached to the thermistor.
#   This parameter is only valid when the sensor is a thermistor. The
#   default is 4700 ohms.
#smooth_time: 2.0
#   A time value (in seconds) over which temperature measurements will
#   be smoothed to reduce the impact of measurement noise. The default
#   is 2 seconds.
control:
#   Control algorithm (either pid or watermark). This parameter must
#   be provided.
pid_Kp:
#   Kp is the "proportional" constant for the pid. This parameter must
#   be provided for PID heaters.
pid_Ki:
#   Ki is the "integral" constant for the pid. This parameter must be
#   provided for PID heaters.
pid_Kd:
#   Kd is the "derivative" constant for the pid. This parameter must
#   be provided for PID heaters.
#max_delta: 2.0
#   On 'watermark' controlled heaters this is the number of degrees in
#   Celsius above the target temperature before disabling the heater
#   as well as the number of degrees below the target before
#   re-enabling the heater. The default is 2 degrees Celsius.
#pwm_cycle_time: 0.100
#   Time in seconds for each software PWM cycle of the heater. It is
#   not recommended to set this unless there is an electrical
#   requirement to switch the heater faster than 10 times a second.
#   The default is 0.100 seconds.
#min_extrude_temp: 170
#   The minimum temperature (in Celsius) at which extruder move
#   commands may be issued. The default is 170 Celsius.
min_temp:
max_temp:
#   The maximum range of valid temperatures (in Celsius) that the
#   heater must remain within. This controls a safety feature
#   implemented in the micro-controller code - should the measured
#   temperature ever fall outside this range then the micro-controller
#   will go into a shutdown state. This check can help detect some
#   heater and sensor hardware failures. Set this range just wide
#   enough so that reasonable temperatures do not result in an error.
#   These parameters must be provided.
```

### [heater_bed]

The heater_bed section describes a heated bed. It uses the same heater
settings described in the "extruder" section.

```
[heater_bed]
heater_pin:
sensor_type:
sensor_pin:
control:
min_temp:
max_temp:
#   See the "extruder" section for a description of the above parameters.
```

## Bed level support

### [bed_mesh]

Mesh Bed Leveling. One may define a bed_mesh config section to enable
move transformations that offset the z axis based on a mesh generated
from probed points. When using a probe to home the z-axis, it is
recommended to define a safe_z_home section in printer.cfg to home
toward the center of the print area.

See the [bed mesh guide](Bed_Mesh.md) and
[command reference](G-Codes.md#mesh-bed-leveling) for additional
information.

Visual Examples:
```
 rectangular bed, probe_count = 3,3:
             x---x---x (max_point)
             |
             x---x---x
                     |
 (min_point) x---x---x

 round bed, round_probe_count = 5, bed_radius = r:
                x (0,r) end
              /
            x---x---x
                      \
 (-r,0) x---x---x---x---x (r,0)
          \
            x---x---x
                  /
                x  (0,-r) start
```

```
[bed_mesh]
#speed: 50
#   The speed (in mm/s) of non-probing moves during the calibration.
#   The default is 50.
#horizontal_move_z: 5
#   The height (in mm) that the head should be commanded to move to
#   just prior to starting a probe operation. The default is 5.
#mesh_radius:
#   Defines the radius of the mesh to probe for round beds. Note that
#   the radius is relative to the coordinate specified by the
#   mesh_origin option. This parameter must be provided for round beds
#   and omitted for rectangular beds.
#mesh_origin:
#   Defines the center x,y coordinate of the mesh for round beds. This
#   coordinate is relative to the probe's location. It may be useful
#   to adjust the mesh_origin in an effort to maximize the size of the
#   mesh radius. Default is 0,0. This parameter must be omitted for
#   rectangular beds.
#mesh_min:
#   Defines the minimum x,y coordinate of the mesh for rectangular
#   beds. This coordinate is relative to the probe's location. This
#   will be the first point probed, nearest to the origin. This
#   parameter must be provided for rectangular beds.
#mesh_max:
#   Defines the maximum x,y coordinate of the mesh for rectangular
#   beds. Adheres to the same principle as mesh_min, however this will
#   be the furthest point probed from the bed's origin. This parameter
#   must be provided for rectangular beds.
#probe_count: 3,3
#   For rectangular beds, this is a comma separate pair of integer
#   values (X,Y) defining the number of points to probe along each
#   axis. A single value is also valid, in which case that value will
#   be applied to both axes. Default is 3,3.
#round_probe_count: 5
#   For round beds, this integer value defines the maximum number of
#   points to probe along each axis. This value must be an odd number.
#   Default is 5.
#fade_start: 1.0
#   The gcode z position in which to start phasing out z-adjustment
#   when fade is enabled. Default is 1.0.
#fade_end: 0.0
#   The gcode z position in which phasing out completes. When set to a
#   value below fade_start, fade is disabled. It should be noted that
#   fade may add unwanted scaling along the z-axis of a print. If a
#   user wishes to enable fade, a value of 10.0 is recommended.
#   Default is 0.0, which disables fade.
#fade_target:
#   The z position in which fade should converge. When this value is
#   set to a non-zero value it must be within the range of z-values in
#   the mesh. Users that wish to converge to the z homing position
#   should set this to 0. Default is the average z value of the mesh.
#split_delta_z: .025
#   The amount of Z difference (in mm) along a move that will trigger
#   a split. Default is .025.
#move_check_distance: 5.0
#   The distance (in mm) along a move to check for split_delta_z.
#   This is also the minimum length that a move can be split. Default
#   is 5.0.
#mesh_pps: 2,2
#   A comma separated pair of integers (X,Y) defining the number of
#   points per segment to interpolate in the mesh along each axis. A
#   "segment" can be defined as the space between each probed point.
#   The user may enter a single value which will be applied to both
#   axes. Default is 2,2.
#algorithm: lagrange
#   The interpolation algorithm to use. May be either "lagrange" or
#   "bicubic". This option will not affect 3x3 grids, which are forced
#   to use lagrange sampling. Default is lagrange.
#bicubic_tension: .2
#   When using the bicubic algorithm the tension parameter above may
#   be applied to change the amount of slope interpolated. Larger
#   numbers will increase the amount of slope, which results in more
#   curvature in the mesh. Default is .2.
#relative_reference_index:
#   A point index in the mesh to reference all z values to. Enabling
#   this parameter produces a mesh relative to the probed z position
#   at the provided index.
#faulty_region_1_min:
#faulty_region_1_max:
#   Optional points that define a faulty region.  See docs/Bed_Mesh.md
#   for details on faulty regions.  Up to 99 faulty regions may be added.
#   By default no faulty regions are set.
```

### [bed_tilt]

Bed tilt compensation. One may define a bed_tilt config section to
enable move transformations that account for a tilted bed. Note that
bed_mesh and bed_tilt are incompatible; both cannot be defined.

See the [command reference](G-Codes.md#bed-tilt) for additional
information.

```
[bed_tilt]
#x_adjust: 0
#   The amount to add to each move's Z height for each mm on the X
#   axis. The default is 0.
#y_adjust: 0
#   The amount to add to each move's Z height for each mm on the Y
#   axis. The default is 0.
#z_adjust: 0
#   The amount to add to the Z height when the nozzle is nominally at
#   0,0. The default is 0.
# The remaining parameters control a BED_TILT_CALIBRATE extended
# g-code command that may be used to calibrate appropriate x and y
# adjustment parameters.
#points:
#   A list of X,Y coordinates (one per line; subsequent lines
#   indented) that should be probed during a BED_TILT_CALIBRATE
#   command. Specify coordinates of the nozzle and be sure the probe
#   is above the bed at the given nozzle coordinates. The default is
#   to not enable the command.
#speed: 50
#   The speed (in mm/s) of non-probing moves during the calibration.
#   The default is 50.
#horizontal_move_z: 5
#   The height (in mm) that the head should be commanded to move to
#   just prior to starting a probe operation. The default is 5.
```

### [bed_screws]

Tool to help adjust bed leveling screws. One may define a [bed_screws]
config section to enable a BED_SCREWS_ADJUST g-code command.

See the
[leveling guide](Manual_Level.md#adjusting-bed-leveling-screws) and
[command reference](G-Codes.md#bed-screws-helper) for additional
information.

```
[bed_screws]
#screw1:
#   The X,Y coordinate of the first bed leveling screw. This is a
#   position to command the nozzle to that is directly above the bed
#   screw (or as close as possible while still being above the bed).
#   This parameter must be provided.
#screw1_name:
#   An arbitrary name for the given screw. This name is displayed when
#   the helper script runs. The default is to use a name based upon
#   the screw XY location.
#screw1_fine_adjust:
#   An X,Y coordinate to command the nozzle to so that one can fine
#   tune the bed leveling screw. The default is to not perform fine
#   adjustments on the bed screw.
#screw2:
#screw2_name:
#screw2_fine_adjust:
#...
#   Additional bed leveling screws. At least three screws must be
#   defined.
#horizontal_move_z: 5
#   The height (in mm) that the head should be commanded to move to
#   when moving from one screw location to the next. The default is 5.
#probe_height: 0
#   The height of the probe (in mm) after adjusting for the thermal
#   expansion of bed and nozzle. The default is zero.
#speed: 50
#   The speed (in mm/s) of non-probing moves during the calibration.
#   The default is 50.
#probe_speed: 5
#   The speed (in mm/s) when moving from a horizontal_move_z position
#   to a probe_height position. The default is 5.
```

### [screws_tilt_adjust]

Tool to help adjust bed screws tilt using Z probe. One may define a
screws_tilt_adjust config section to enable a SCREWS_TILT_CALCULATE
g-code command.

See the
[leveling guide](Manual_Level.md#adjusting-bed-leveling-screws-using-the-bed-probe)
and [command reference](G-Codes.md#bed-screws-tilt-adjust-helper) for
additional information.

```
[screws_tilt_adjust]
#screw1:
#   The X,Y coordinate of the first bed leveling screw. This is a
#   position to command the nozzle to that is directly above the bed
#   screw (or as close as possible while still being above the bed).
#   This is the base screw used in calculations. This parameter must
#   be provided.
#screw1_name:
#   An arbitrary name for the given screw. This name is displayed when
#   the helper script runs. The default is to use a name based upon
#   the screw XY location.
#screw2:
#screw2_name:
#...
#   Additional bed leveling screws. At least two screws must be
#   defined.
#speed: 50
#   The speed (in mm/s) of non-probing moves during the calibration.
#   The default is 50.
#horizontal_move_z: 5
#   The height (in mm) that the head should be commanded to move to
#   just prior to starting a probe operation. The default is 5.
#screw_thread: CW-M3
#   The type of screw used for bed level, M3, M4 or M5 and the
#   direction of the knob used to level the bed, clockwise decrease
#   counter-clockwise decrease.
#   Accepted values: CW-M3, CCW-M3, CW-M4, CCW-M4, CW-M5, CCW-M5.
#   Default value is CW-M3, most printers use an M3 screw and
#   turning the knob clockwise decrease distance.
```

### [z_tilt]

Multiple Z stepper tilt adjustment. This feature enables independent
adjustment of multiple z steppers (see the "stepper_z1" section) to
adjust for tilt. If this section is present then a Z_TILT_ADJUST
extended [G-Code command](G-Codes.md#z-tilt) becomes available.

```
[z_tilt]
#z_positions:
#   A list of X,Y coordinates (one per line; subsequent lines
#   indented) describing the location of each bed "pivot point". The
#   "pivot point" is the point where the bed attaches to the given Z
#   stepper. It is described using nozzle coordinates (the XY position
#   of the nozzle if it could move directly above the point). The
#   first entry corresponds to stepper_z, the second to stepper_z1,
#   the third to stepper_z2, etc. This parameter must be provided.
#points:
#   A list of X,Y coordinates (one per line; subsequent lines
#   indented) that should be probed during a Z_TILT_ADJUST command.
#   Specify coordinates of the nozzle and be sure the probe is above
#   the bed at the given nozzle coordinates. This parameter must be
#   provided.
#speed: 50
#   The speed (in mm/s) of non-probing moves during the calibration.
#   The default is 50.
#horizontal_move_z: 5
#   The height (in mm) that the head should be commanded to move to
#   just prior to starting a probe operation. The default is 5.
#retries: 0
#   Number of times to retry if the probed points aren't within
#   tolerance.
#retry_tolerance: 0
#   If retries are enabled then retry if largest and smallest probed
#   points differ more than retry_tolerance. Note the smallest unit of
#   change here would be a single step. However if you are probing
#   more points than steppers then you will likely have a fixed
#   minimum value for the range of probed points which you can learn
#   by observing command output.
```

### [quad_gantry_level]

Moving gantry leveling using 4 independently controlled Z motors.
Corrects hyperbolic parabola effects (potato chip) on moving gantry
which is more flexible.
WARNING: Using this on a moving bed may lead to undesirable results.
If this section is present then a QUAD_GANTRY_LEVEL extended G-Code
command becomes available. This routine assumes the following Z motor
configuration:
```
 ----------------
 |Z1          Z2|
 |  ---------   |
 |  |       |   |
 |  |       |   |
 |  x--------   |
 |Z           Z3|
 ----------------
```
Where x is the (0,0) point on the bed

```
[quad_gantry_level]
#gantry_corners:
#   A newline separated list of X,Y coordinates describing the two
#   opposing corners of the gantry. The first entry corresponds to Z,
#   the second to Z2. This parameter must be provided.
#points:
#   A newline separated list of four X,Y points that should be probed
#   during a QUAD_GANTRY_LEVEL command. Order of the locations is
#   important, and should correspond to Z, Z1, Z2, and Z3 location in
#   order. This parameter must be provided. For maximum accuracy,
#   ensure your probe offsets are configured.
#speed: 50
#   The speed (in mm/s) of non-probing moves during the calibration.
#   The default is 50.
#horizontal_move_z: 5
#   The height (in mm) that the head should be commanded to move to
#   just prior to starting a probe operation. The default is 5.
#max_adjust: 4
#   Safety limit if an adjustment greater than this value is requested
#   quad_gantry_level will abort.
#retries: 0
#   Number of times to retry if the probed points aren't within
#   tolerance.
#retry_tolerance: 0
#   If retries are enabled then retry if largest and smallest probed
#   points differ more than retry_tolerance.
```

### [skew_correction]

Printer Skew Correction. It is possible to use software to correct
printer skew across 3 planes, xy, xz, yz. This is done by printing a
calibration model along a plane and measuring three lengths. Due to
the nature of skew correction these lengths are set via gcode. See
[skew correction](skew_correction.md) and
[command reference](G-Codes.md#skew-correction) for details.

```
[skew_correction]
```

## Customized homing

### [safe_z_home]

Safe Z homing. One may use this mechanism to home the Z axis at a
specific XY coordinate. This is useful if the toolhead, for example
has to move to the center of the bed before Z can be homed.

```
[safe_z_home]
home_xy_position:
#   A X,Y coordinate (e.g. 100,100) where the Z homing should be
#   performed. This parameter must be provided.
#speed: 50.0
#   Speed at which the toolhead is moved to the safe Z home
#   coordinate. The default is 50 mm/s
#z_hop:
#   Distance (in mm) to lift the Z axis prior to homing. This is
#   applied to any homing command, even if it doesn't home the Z axis.
#   If the Z axis is already homed and the current Z position is less
#   than z_hop, then this will lift the head to a height of z_hop. If
#   the Z axis is not already homed the head is lifted by z_hop.
#   The default is to not implement Z hop.
#z_hop_speed: 20.0
#   Speed (in mm/s) at which the Z axis is lifted prior to homing. The
#   default is 20mm/s.
#move_to_previous: False
#   When set to True, xy are reset to their previous positions after z
#   homing. The default is False.
```

### [homing_override]

Homing override. One may use this mechanism to run a series of g-code
commands in place of a G28 found in the normal g-code input. This may
be useful on printers that require a specific procedure to home the
machine.

```
[homing_override]
gcode:
#   A list of G-Code commands to execute in place of G28 commands
#   found in the normal g-code input. See docs/Command_Templates.md
#   for G-Code format. If a G28 is contained in this list of commands
#   then it will invoke the normal homing procedure for the printer.
#   The commands listed here must home all axes. This parameter must
#   be provided.
#axes: xyz
#   The axes to override. For example, if this is set to "z" then the
#   override script will only be run when the z axis is homed (eg, via
#   a "G28" or "G28 Z0" command). Note, the override script should
#   still home all axes. The default is "xyz" which causes the
#   override script to be run in place of all G28 commands.
#set_position_x:
#set_position_y:
#set_position_z:
#   If specified, the printer will assume the axis is at the specified
#   position prior to running the above g-code commands. Setting this
#   disables homing checks for that axis. This may be useful if the
#   head must move prior to invoking the normal G28 mechanism for an
#   axis. The default is to not force a position for an axis.
```

### [endstop_phase]

Stepper phase adjusted endstops. To use this feature, define a config
section with an "endstop_phase" prefix followed by the name of the
corresponding stepper config section (for example,
"[endstop_phase stepper_z]"). This feature can improve the accuracy of
endstop switches. Add a bare "[endstop_phase]" declaration to enable
the ENDSTOP_PHASE_CALIBRATE command.

See the [endstop phases guide](Endstop_Phase.md) and
[command reference](G-Codes.md#endstop-adjustments-by-stepper-phase)
for additional information.

```
[endstop_phase stepper_z]
#endstop_accuracy:
#   Sets the expected accuracy (in mm) of the endstop. This represents
#   the maximum error distance the endstop may trigger (eg, if an
#   endstop may occasionally trigger 100um early or up to 100um late
#   then set this to 0.200 for 200um). The default is
#   4*rotation_distance/full_steps_per_rotation.
#trigger_phase:
#   This specifies the phase of the stepper motor driver to expect
#   when hitting the endstop. It is composed of two numbers separated
#   by a forward slash character - the phase and the total number of
#   phases (eg, "7/64"). Only set this value if one is sure the
#   stepper motor driver is reset every time the mcu is reset. If this
#   is not set, then the stepper phase will be detected on the first
#   home and that phase will be used on all subsequent homes.
#endstop_align_zero: False
#   If true then the position_endstop of the axis will effectively be
#   modified so that the zero position for the axis occurs at a full
#   step on the stepper motor. (If used on the Z axis and the print
#   layer height is a multiple of a full step distance then every
#   layer will occur on a full step.) The default is False.
```

## G-Code macros and events

### [gcode_macro]

G-Code macros (one may define any number of sections with a
"gcode_macro" prefix). See the
[command template guide](Command_Templates.md) for more information.

```
[gcode_macro my_cmd]
#gcode:
#   A list of G-Code commands to execute in place of "my_cmd". See
#   docs/Command_Templates.md for G-Code format. This parameter must
#   be provided.
#variable_<name>:
#   One may specify any number of options with a "variable_" prefix.
#   The given variable name will be assigned the given value (parsed
#   as a Python literal) and will be available during macro expansion.
#   For example, a config with "variable_fan_speed = 75" might have
#   gcode commands containing "M106 S{ fan_speed * 255 }". Variables
#   can be changed at run-time using the SET_GCODE_VARIABLE command
#   (see docs/Command_Templates.md for details). Variable names may
#   not use upper case characters.
#rename_existing:
#   This option will cause the macro to override an existing G-Code
#   command and provide the previous definition of the command via the
#   name provided here. This can be used to override builtin G-Code
#   commands. Care should be taken when overriding commands as it can
#   cause complex and unexpected results. The default is to not
#   override an existing G-Code command.
#description: G-Code macro
#   This will add a short description used at the HELP command or while
#   using the auto completion feature. Default "G-Code macro"
```

### [delayed_gcode]

Execute a gcode on a set delay. See the
[command template guide](Command_Templates.md#delayed-gcodes) and
[command reference](G-Codes.md#delayed-gcode) for more information.

```
[delayed_gcode my_delayed_gcode]
gcode:
#   A list of G-Code commands to execute when the delay duration has
#   elapsed. G-Code templates are supported. This parameter must be
#   provided.
#initial_duration: 0.0
#   The duration of the initial delay (in seconds). If set to a
#   non-zero value the delayed_gcode will execute the specified number
#   of seconds after the printer enters the "ready" state. This can be
#   useful for initialization procedures or a repeating delayed_gcode.
#   If set to 0 the delayed_gcode will not execute on startup.
#   Default is 0.
```

### [save_variables]

Support saving variables to disk so that they are retained across
restarts. See
[command templates](Command_Templates.md#save-variables-to-disk) and
[G-Code reference](G-Codes.md#save-variables) for further information.

```
[save_variables]
filename:
#   Required - provide a filename that would be used to save the
#   variables to disk e.g. ~/variables.cfg
```

### [idle_timeout]

Idle timeout. An idle timeout is automatically enabled - add an
explicit idle_timeout config section to change the default settings.

```
[idle_timeout]
#gcode:
#   A list of G-Code commands to execute on an idle timeout. See
#   docs/Command_Templates.md for G-Code format. The default is to run
#   "TURN_OFF_HEATERS" and "M84".
#timeout: 600
#   Idle time (in seconds) to wait before running the above G-Code
#   commands. The default is 600 seconds.
```

## Optional G-Code features

### [virtual_sdcard]

A virtual sdcard may be useful if the host machine is not fast enough
to run OctoPrint well. It allows the Klipper host software to directly
print gcode files stored in a directory on the host using standard
sdcard G-Code commands (eg, M24).

```
[virtual_sdcard]
path:
#   The path of the local directory on the host machine to look for
#   g-code files. This is a read-only directory (sdcard file writes
#   are not supported). One may point this to OctoPrint's upload
#   directory (generally ~/.octoprint/uploads/ ). This parameter must
#   be provided.
```

### [sdcard_loop]

Some printers with stage-clearing features, such as a part ejector or
a belt printer, can find use in looping sections of the sdcard file.
(For example, to print the same part over and over, or repeat the
a section of a part for a chain or other repeated pattern).

See the [command reference](G-Codes.md#sdcard-loop) for supported
commands. See the [sample-macros.cfg](../config/sample-macros.cfg)
file for a Marlin compatible M808 G-Code macro.

```
[sdcard_loop]
```

### [force_move]

Support manually moving stepper motors for diagnostic purposes. Note,
using this feature may place the printer in an invalid state - see the
[command reference](G-Codes.md#force-movement) for important details.

```
[force_move]
#enable_force_move: False
#   Set to true to enable FORCE_MOVE and SET_KINEMATIC_POSITION
#   extended G-Code commands. The default is false.
```

### [pause_resume]

Pause/Resume functionality with support of position capture and
restore. See the [command reference](G-Codes.md#pause-resume) for more
information.

```
[pause_resume]
#recover_velocity: 50.
#   When capture/restore is enabled, the speed at which to return to
#   the captured position (in mm/s). Default is 50.0 mm/s.
```

### [firmware_retraction]

Firmware filament retraction. This enables G10 (retract) and G11
(unretract) GCODE commands issued by many slicers. The parameters
below provide startup defaults, although the values can be adjusted
via the SET_RETRACTION [command](G-Codes.md#firmware-retraction)),
allowing per-filament settings and runtime tuning.

```
[firmware_retraction]
#retract_length: 0
#   The length of filament (in mm) to retract when G10 is activated,
#   and to unretract when G11 is activated (but see
#   unretract_extra_length below). The default is 0 mm.
#retract_speed: 20
#   The speed of retraction, in mm/s. The default is 20 mm/s.
#unretract_extra_length: 0
#   The length (in mm) of *additional* filament to add when
#   unretracting.
#unretract_speed: 10
#   The speed of unretraction, in mm/s. The default is 10 mm/s.
```

### [gcode_arcs]

Support for gcode arc (G2/G3) commands.

```
[gcode_arcs]
#resolution: 1.0
#   An arc will be split into segments. Each segment's length will
#   equal the resolution in mm set above. Lower values will produce a
#   finer arc, but also more work for your machine. Arcs smaller than
#   the configured value will become straight lines. The default is
#   1mm.
```

### [respond]

Enable the "M118" and "RESPOND" extended
[commands](G-Codes.md#send-message-respond-to-host).

```
[respond]
#default_type: echo
#   Sets the default prefix of the "M118" and "RESPOND" output to one
#   of the following:
#       echo: "echo: " (This is the default)
#       command: "// "
#       error: "!! "
#default_prefix: echo:
#   Directly sets the default prefix. If present, this value will
#   override the "default_type".
```

## Resonance compensation

### [input_shaper]

Enables [resonance compensation](Resonance_Compensation.md). Also see
the [command reference](G-Codes.md#resonance-compensation).

```
[input_shaper]
#shaper_freq_x: 0
#   A frequency (in Hz) of the input shaper for X axis. This is
#   usually a resonance frequency of X axis that the input shaper
#   should suppress. For more complex shapers, like 2- and 3-hump EI
#   input shapers, this parameter can be set from different
#   considerations. The default value is 0, which disables input
#   shaping for X axis.
#shaper_freq_y: 0
#   A frequency (in Hz) of the input shaper for Y axis. This is
#   usually a resonance frequency of Y axis that the input shaper
#   should suppress. For more complex shapers, like 2- and 3-hump EI
#   input shapers, this parameter can be set from different
#   considerations. The default value is 0, which disables input
#   shaping for Y axis.
#shaper_type: mzv
#   A type of the input shaper to use for both X and Y axes. Supported
#   shapers are zv, mzv, zvd, ei, 2hump_ei, and 3hump_ei. The default
#   is mzv input shaper.
#shaper_type_x:
#shaper_type_y:
#   If shaper_type is not set, these two parameters can be used to
#   configure different input shapers for X and Y axes. The same
#   values are supported as for shaper_type parameter.
#damping_ratio_x: 0.1
#damping_ratio_y: 0.1
#   Damping ratios of vibrations of X and Y axes used by input shapers
#   to improve vibration suppression. Default value is 0.1 which is a
#   good all-round value for most printers. In most circumstances this
#   parameter requires no tuning and should not be changed.
```

### [adxl345]

Support for ADXL345 accelerometers. This support allows one to query
accelerometer measurements from the sensor. This enables an
ACCELEROMETER_MEASURE command (see
[G-Codes](G-Codes.md#adxl345-accelerometer-commands) for more
information). The default chip name is "default", but one may specify
an explicit name (eg, [adxl345 my_chip_name]).

```
[adxl345]
cs_pin:
#   The SPI enable pin for the sensor. This parameter must be provided.
#spi_speed: 5000000
#   The SPI speed (in hz) to use when communicating with the chip.
#   The default is 5000000.
#spi_bus:
#spi_software_sclk_pin:
#spi_software_mosi_pin:
#spi_software_miso_pin:
#   See the "common SPI settings" section for a description of the
#   above parameters.
#axes_map: x,y,z
#   The accelerometer axis for each of the printer's x, y, and z axes.
#   This may be useful if the accelerometer is mounted in an
#   orientation that does not match the printer orientation. For
#   example, one could set this to "y,x,z" to swap the x and y axes.
#   It is also possible to negate an axis if the accelerometer
#   direction is reversed (eg, "x,z,-y"). The default is "x,y,z".
#rate: 3200
#   Output data rate for ADXL345. ADXL345 supports the following data
#   rates: 3200, 1600, 800, 400, 200, 100, 50, and 25. Note that it is
#   not recommended to change this rate from the default 3200, and
#   rates below 800 will considerably affect the quality of resonance
#   measurements.
```

### [resonance_tester]

Support for resonance testing and automatic input shaper calibration.
In order to use most of the functionality of this module, additional
software dependencies must be installed; refer to
[Measuring Resonances](Measuring_Resonances.md) and the
[command reference](G-Codes.md#resonance-testing-commands) for more
information. See the [Max smoothing](Measuring_Resonances.md#max-smoothing)
section of the measuring resonances guide for more information on
`max_smoothing` parameter and its use.

```
[resonance_tester]
#probe_points:
#   A list of X,Y,Z coordinates of points (one point per line) to test
#   resonances at. At least one point is required. Make sure that all
#   points with some safety margin in XY plane (~a few centimeters)
#   are reachable by the toolhead.
#accel_chip:
#   A name of the accelerometer chip to use for measurements. If
#   adxl345 chip was defined without an explicit name, this parameter
#   can simply reference it as "accel_chip: adxl345", otherwise an
#   explicit name must be supplied as well, e.g. "accel_chip: adxl345
#   my_chip_name". Either this, or the next two parameters must be
#   set.
#accel_chip_x:
#accel_chip_y:
#   Names of the accelerometer chips to use for measurements for each
#   of the axis. Can be useful, for instance, on bed slinger printer,
#   if two separate accelerometers are mounted on the bed (for Y axis)
#   and on the toolhead (for X axis). These parameters have the same
#   format as 'accel_chip' parameter. Only 'accel_chip' or these two
#   parameters must be provided.
#max_smoothing:
#   Maximum input shaper smoothing to allow for each axis during shaper
#   auto-calibration (with 'SHAPER_CALIBRATE' command). By default no
#   maximum smoothing is specified. Refer to Measuring_Resonances guide
#   for more details on using this feature.
#min_freq: 5
#   Minimum frequency to test for resonances. The default is 5 Hz.
#max_freq: 120
#   Maximum frequency to test for resonances. The default is 120 Hz.
#accel_per_hz: 75
#   This parameter is used to determine which acceleration to use to
#   test a specific frequency: accel = accel_per_hz * freq. Higher the
#   value, the higher is the energy of the oscillations. Can be set to
#   a lower than the default value if the resonances get too strong on
#   the printer. However, lower values make measurements of
#   high-frequency resonances less precise. The default value is 75
#   (mm/sec).
#hz_per_sec: 1
#   Determines the speed of the test. When testing all frequencies in
#   range [min_freq, max_freq], each second the frequency increases by
#   hz_per_sec. Small values make the test slow, and the large values
#   will decrease the precision of the test. The default value is 1.0
#   (Hz/sec == sec^-2).
```

## Config file helpers

### [board_pins]

Board pin aliases (one may define any number of sections with a
"board_pins" prefix). Use this to define aliases for the pins on a
micro-controller.

```
[board_pins my_aliases]
mcu: mcu
#   A comma separated list of micro-controllers that may use the
#   aliases. The default is to apply the aliases to the main "mcu".
aliases:
aliases_<name>:
#   A comma separated list of "name=value" aliases to create for the
#   given micro-controller. For example, "EXP1_1=PE6" would create an
#   "EXP1_1" alias for the "PE6" pin. However, if "value" is enclosed
#   in "<>" then "name" is created as a reserved pin (for example,
#   "EXP1_9=<GND>" would reserve "EXP1_9"). Any number of options
#   starting with "aliases_" may be specified.
```

### [include]

Include file support. One may include additional config file from the
main printer config file. Wildcards may also be used (eg,
"configs/*.cfg").

```
[include my_other_config.cfg]
```

### [duplicate_pin_override]

This tool allows a single micro-controller pin to be defined multiple
times in a config file without normal error checking. This is intended
for diagnostic and debugging purposes. This section is not needed
where Klipper supports using the same pin multiple times, and using
this override may cause confusing and unexpected results.

```
[duplicate_pin_override]
pins:
#   A comma separated list of pins that may be used multiple times in
#   a config file without normal error checks. This parameter must be
#   provided.
```

## Bed probing hardware

### [probe]

Z height probe. One may define this section to enable Z height probing
hardware. When this section is enabled, PROBE and QUERY_PROBE extended
[g-code commands](G-Codes.md#probe) become available. Also, see the
[probe calibrate guide](Probe_Calibrate.md). The probe section also
creates a virtual "probe:z_virtual_endstop" pin. One may set the
stepper_z endstop_pin to this virtual pin on cartesian style printers
that use the probe in place of a z endstop. If using
"probe:z_virtual_endstop" then do not define a position_endstop in the
stepper_z config section.

```
[probe]
pin:
#   Probe detection pin. This parameter must be provided.
#deactivate_on_each_sample: True
#   This determines if Klipper should execute deactivation gcode
#   between each probe attempt when performing a multiple probe
#   sequence. The default is True.
#x_offset: 0.0
#   The distance (in mm) between the probe and the nozzle along the
#   x-axis. The default is 0.
#y_offset: 0.0
#   The distance (in mm) between the probe and the nozzle along the
#   y-axis. The default is 0.
z_offset:
#   The distance (in mm) between the bed and the nozzle when the probe
#   triggers. This parameter must be provided.
#speed: 5.0
#   Speed (in mm/s) of the Z axis when probing. The default is 5mm/s.
#samples: 1
#   The number of times to probe each point. The probed z-values will
#   be averaged. The default is to probe 1 time.
#sample_retract_dist: 2.0
#   The distance (in mm) to lift the toolhead between each sample (if
#   sampling more than once). The default is 2mm.
#lift_speed:
#   Speed (in mm/s) of the Z axis when lifting the probe between
#   samples. The default is to use the same value as the 'speed'
#   parameter.
#samples_result: average
#   The calculation method when sampling more than once - either
#   "median" or "average". The default is average.
#samples_tolerance: 0.100
#   The maximum Z distance (in mm) that a sample may differ from other
#   samples. If this tolerance is exceeded then either an error is
#   reported or the attempt is restarted (see
#   samples_tolerance_retries). The default is 0.100mm.
#samples_tolerance_retries: 0
#   The number of times to retry if a sample is found that exceeds
#   samples_tolerance. On a retry, all current samples are discarded
#   and the probe attempt is restarted. If a valid set of samples are
#   not obtained in the given number of retries then an error is
#   reported. The default is zero which causes an error to be reported
#   on the first sample that exceeds samples_tolerance.
#activate_gcode:
#   A list of G-Code commands to execute prior to each probe attempt.
#   See docs/Command_Templates.md for G-Code format. This may be
#   useful if the probe needs to be activated in some way. Do not
#   issue any commands here that move the toolhead (eg, G1). The
#   default is to not run any special G-Code commands on activation.
#deactivate_gcode:
#   A list of G-Code commands to execute after each probe attempt
#   completes. See docs/Command_Templates.md for G-Code format. Do not
#   issue any commands here that move the toolhead. The default is to
#   not run any special G-Code commands on deactivation.
```

### [bltouch]

BLTouch probe. One may define this section (instead of a probe
section) to enable a BLTouch probe. See [BL-Touch guide](BLTouch.md)
and [command reference](G-Codes.md#bltouch) for further information. A
virtual "probe:z_virtual_endstop" pin is also created (see the "probe"
section for the details).

```
[bltouch]
sensor_pin:
#   Pin connected to the BLTouch sensor pin. Most BLTouch devices
#   require a pullup on the sensor pin (prefix the pin name with "^").
#   This parameter must be provided.
control_pin:
#   Pin connected to the BLTouch control pin. This parameter must be
#   provided.
#pin_move_time: 0.680
#   The amount of time (in seconds) to wait for the BLTouch pin to
#   move up or down. The default is 0.680 seconds.
#stow_on_each_sample: True
#   This determines if Klipper should command the pin to move up
#   between each probe attempt when performing a multiple probe
#   sequence. Read the directions in docs/BLTouch.md before setting
#   this to False. The default is True.
#probe_with_touch_mode: False
#   If this is set to True then Klipper will probe with the device in
#   "touch_mode". The default is False (probing in "pin_down" mode).
#pin_up_reports_not_triggered: True
#   Set if the BLTouch consistently reports the probe in a "not
#   triggered" state after a successful "pin_up" command. This should
#   be True for all genuine BLTouch devices. Read the directions in
#   docs/BLTouch.md before setting this to False. The default is True.
#pin_up_touch_mode_reports_triggered: True
#   Set if the BLTouch consistently reports a "triggered" state after
#   the commands "pin_up" followed by "touch_mode". This should be
#   True for all genuine BLTouch devices. Read the directions in
#   docs/BLTouch.md before setting this to False. The default is True.
#set_output_mode:
#   Request a specific sensor pin output mode on the BLTouch V3.0 (and
#   later). This setting should not be used on other types of probes.
#   Set to "5V" to request a sensor pin output of 5 Volts (only use if
#   the controller board needs 5V mode and is 5V tolerant on its input
#   signal line). Set to "OD" to request the sensor pin output use
#   open drain mode. The default is to not request an output mode.
#x_offset:
#y_offset:
#z_offset:
#speed:
#samples:
#sample_retract_dist:
#samples_result:
#samples_tolerance:
#samples_tolerance_retries:
#   See the "probe" section for information on these parameters.
```

## Additional stepper motors and extruders

### [stepper_z1]

Multi-stepper axes. On a cartesian style printer, the stepper
controlling a given axis may have additional config blocks defining
steppers that should be stepped in concert with the primary stepper.
One may define any number of sections with a numeric suffix starting
at 1 (for example, "stepper_z1", "stepper_z2", etc.).

```
[stepper_z1]
#step_pin:
#dir_pin:
#enable_pin:
#microsteps:
#rotation_distance:
#   See the "stepper" section for the definition of the above parameters.
#endstop_pin:
#   If an endstop_pin is defined for the additional stepper then the
#   stepper will home until the endstop is triggered. Otherwise, the
#   stepper will home until the endstop on the primary stepper for the
#   axis is triggered.
```

### [extruder1]

In a multi-extruder printer add an additional extruder section for
each additional extruder. The additional extruder sections should be
named "extruder1", "extruder2", "extruder3", and so on. See the
"extruder" section for a description of available parameters.

See [sample-multi-extruder.cfg](../config/sample-multi-extruder.cfg)
for an example configuration.

```
[extruder1]
#step_pin:
#dir_pin:
#...
#   See the "extruder" section for available stepper and heater
#   parameters.
#shared_heater:
#   If this extruder uses the same heater already defined for another
#   extruder then place the name of that extruder here. For example,
#   should extruder3 and extruder4 share a heater then the extruder3
#   config section should define the heater and the extruder4 section
#   should specify "shared_heater: extruder3". The default is to not
#   reuse an existing heater.
```

### [dual_carriage]

Support for cartesian printers with dual carriages on a single
axis. The active carriage is set via the SET_DUAL_CARRIAGE extended
g-code command. The "SET_DUAL_CARRIAGE CARRIAGE=1" command will
activate the carriage defined in this section (CARRIAGE=0 will return
activation to the primary carriage). Dual carriage support is
typically combined with extra extruders - the SET_DUAL_CARRIAGE
command is often called at the same time as the ACTIVATE_EXTRUDER
command. Be sure to park the carriages during deactivation.

See [sample-idex.cfg](../config/sample-idex.cfg) for an example
configuration.

```
[dual_carriage]
axis:
#   The axis this extra carriage is on (either x or y). This parameter
#   must be provided.
#step_pin:
#dir_pin:
#enable_pin:
#microsteps:
#rotation_distance:
#endstop_pin:
#position_endstop:
#position_min:
#position_max:
#   See the "stepper" section for the definition of the above parameters.
```

### [extruder_stepper]

Support for additional steppers synchronized to the movement of an
extruder (one may define any number of sections with an
"extruder_stepper" prefix).

See the [command reference](G-Codes.md#extruder-stepper-commands) for
more information.

```
[extruder_stepper my_extra_stepper]
#extruder: extruder
#   The extruder this stepper is synchronized to. The default is
#   "extruder".
#step_pin:
#dir_pin:
#enable_pin:
#microsteps:
#rotation_distance:
#   See the "stepper" section for the definition of the above
#   parameters.
```

### [manual_stepper]

Manual steppers (one may define any number of sections with a
"manual_stepper" prefix). These are steppers that are controlled by
the MANUAL_STEPPER g-code command. For example: "MANUAL_STEPPER
STEPPER=my_stepper MOVE=10 SPEED=5". See
[G-Codes](G-Codes.md#manual-stepper-commands) file for a description
of the MANUAL_STEPPER command. The steppers are not connected to the
normal printer kinematics.

```
[manual_stepper my_stepper]
#step_pin:
#dir_pin:
#enable_pin:
#microsteps:
#rotation_distance:
#   See the "stepper" section for a description of these parameters.
#velocity:
#   Set the default velocity (in mm/s) for the stepper. This value
#   will be used if a MANUAL_STEPPER command does not specify a SPEED
#   parameter. The default is 5mm/s.
#accel:
#   Set the default acceleration (in mm/s^2) for the stepper. An
#   acceleration of zero will result in no acceleration. This value
#   will be used if a MANUAL_STEPPER command does not specify an ACCEL
#   parameter. The default is zero.
#endstop_pin:
#   Endstop switch detection pin. If specified, then one may perform
#   "homing moves" by adding a STOP_ON_ENDSTOP parameter to
#   MANUAL_STEPPER movement commands.
```

## Custom heaters and sensors

### [verify_heater]

Heater and temperature sensor verification. Heater verification is
automatically enabled for each heater that is configured on the
printer. Use verify_heater sections to change the default settings.

```
[verify_heater heater_config_name]
#max_error: 120
#   The maximum "cumulative temperature error" before raising an
#   error. Smaller values result in stricter checking and larger
#   values allow for more time before an error is reported.
#   Specifically, the temperature is inspected once a second and if it
#   is close to the target temperature then an internal "error
#   counter" is reset; otherwise, if the temperature is below the
#   target range then the counter is increased by the amount the
#   reported temperature differs from that range. Should the counter
#   exceed this "max_error" then an error is raised. The default is
#   120.
#check_gain_time:
#   This controls heater verification during initial heating. Smaller
#   values result in stricter checking and larger values allow for
#   more time before an error is reported. Specifically, during
#   initial heating, as long as the heater increases in temperature
#   within this time frame (specified in seconds) then the internal
#   "error counter" is reset. The default is 20 seconds for extruders
#   and 60 seconds for heater_bed.
#hysteresis: 5
#   The maximum temperature difference (in Celsius) to a target
#   temperature that is considered in range of the target. This
#   controls the max_error range check. It is rare to customize this
#   value. The default is 5.
#heating_gain: 2
#   The minimum temperature (in Celsius) that the heater must increase
#   by during the check_gain_time check. It is rare to customize this
#   value. The default is 2.
```

### [homing_heaters]

Tool to disable heaters when homing or probing an axis.

```
[homing_heaters]
#steppers:
#   A comma separated list of steppers that should cause heaters to be
#   disabled. The default is to disable heaters for any homing/probing
#   move.
#   Typical example: stepper_z
#heaters:
#   A comma separated list of heaters to disable during homing/probing
#   moves. The default is to disable all heaters.
#   Typical example: extruder, heater_bed
```

### [thermistor]

Custom thermistors (one may define any number of sections with a
"thermistor" prefix). A custom thermistor may be used in the
sensor_type field of a heater config section. (For example, if one
defines a "[thermistor my_thermistor]" section then one may use a
"sensor_type: my_thermistor" when defining a heater.) Be sure to place
the thermistor section in the config file above its first use in a
heater section.

```
[thermistor my_thermistor]
#temperature1:
#resistance1:
#temperature2:
#resistance2:
#temperature3:
#resistance3:
#   Three resistance measurements (in Ohms) at the given temperatures
#   (in Celsius). The three measurements will be used to calculate the
#   Steinhart-Hart coefficients for the thermistor. These parameters
#   must be provided when using Steinhart-Hart to define the
#   thermistor.
#beta:
#   Alternatively, one may define temperature1, resistance1, and beta
#   to define the thermistor parameters. This parameter must be
#   provided when using "beta" to define the thermistor.
```

### [adc_temperature]

Custom ADC temperature sensors (one may define any number of sections
with an "adc_temperature" prefix). This allows one to define a custom
temperature sensor that measures a voltage on an Analog to Digital
Converter (ADC) pin and uses linear interpolation between a set of
configured temperature/voltage (or temperature/resistance)
measurements to determine the temperature. The resulting sensor can be
used as a sensor_type in a heater section. (For example, if one
defines a "[adc_temperature my_sensor]" section then one may use a
"sensor_type: my_sensor" when defining a heater.) Be sure to place the
sensor section in the config file above its first use in a heater
section.

```
[adc_temperature my_sensor]
#temperature1:
#voltage1:
#temperature2:
#voltage2:
#...
#   A set of temperatures (in Celsius) and voltages (in Volts) to use
#   as reference when converting a temperature. A heater section using
#   this sensor may also specify adc_voltage and voltage_offset
#   parameters to define the ADC voltage (see "Common temperature
#   amplifiers" section for details). At least two measurements must
#   be provided.
#temperature1:
#resistance1:
#temperature2:
#resistance2:
#...
#   Alternatively one may specify a set of temperatures (in Celsius)
#   and resistance (in Ohms) to use as reference when converting a
#   temperature. A heater section using this sensor may also specify a
#   pullup_resistor parameter (see "extruder" section for details). At
#   least two measurements must be provided.
```

### [heater_generic]

Generic heaters (one may define any number of sections with a
"heater_generic" prefix). These heaters behave similarly to standard
heaters (extruders, heated beds). Use the SET_HEATER_TEMPERATURE
command (see [G-Codes](G-Codes.md) for details) to set the target
temperature.

```
[heater_generic my_generic_heater]
#gcode_id:
#   The id to use when reporting the temperature in the M105 command.
#   This parameter must be provided.
#heater_pin:
#max_power:
#sensor_type:
#sensor_pin:
#smooth_time:
#control:
#pid_Kp:
#pid_Ki:
#pid_Kd:
#pwm_cycle_time:
#min_temp:
#max_temp:
#   See the "extruder" section for the definition of the above
#   parameters.
```

### [temperature_sensor]

Generic temperature sensors. One can define any number of additional
temperature sensors that are reported via the M105 command.

```
[temperature_sensor my_sensor]
#sensor_type:
#sensor_pin:
#min_temp:
#max_temp:
#   See the "extruder" section for the definition of the above
#   parameters.
#gcode_id:
#   See the "heater_generic" section for the definition of this
#   parameter.
```

## Temperature sensors

Klipper includes definitions for many types of temperature sensors.
These sensors may be used in any config section that requires a
temperature sensor (such as an `[extruder]` or `[heated_bed]`
section).

### Common thermistors

Common thermistors. The following parameters are available in heater
sections that use one of these sensors.

```
sensor_type:
#   One of "EPCOS 100K B57560G104F", "ATC Semitec 104GT-2",
#   "NTC 100K beta 3950", "Honeywell 100K 135-104LAG-J01",
#   "NTC 100K MGB18-104F39050L32", "SliceEngineering 450", or
#   "TDK NTCG104LH104JT1"
sensor_pin:
#   Analog input pin connected to the thermistor. This parameter must
#   be provided.
#pullup_resistor: 4700
#   The resistance (in ohms) of the pullup attached to the thermistor.
#   The default is 4700 ohms.
#inline_resistor: 0
#   The resistance (in ohms) of an extra (not heat varying) resistor
#   that is placed inline with the thermistor. It is rare to set this.
#   The default is 0 ohms.
```

### Common temperature amplifiers

Common temperature amplifiers. The following parameters are available
in heater sections that use one of these sensors.

```
sensor_type:
#   One of "PT100 INA826", "AD595", "AD597", "AD8494", "AD8495",
#   "AD8496", or "AD8497".
sensor_pin:
#   Analog input pin connected to the sensor. This parameter must be
#   provided.
#adc_voltage: 5.0
#   The ADC comparison voltage (in Volts). The default is 5 volts.
#voltage_offset: 0
#   The ADC voltage offset (in Volts). The default is 0.
```

### Directly connected PT1000 sensor

Directly connected PT1000 sensor. The following parameters are
available in heater sections that use one of these sensors.

```
sensor_type: PT1000
sensor_pin:
#   Analog input pin connected to the sensor. This parameter must be
#   provided.
#pullup_resistor: 4700
#   The resistance (in ohms) of the pullup attached to the sensor. The
#   default is 4700 ohms.
```

### MAXxxxxx temperature sensors

MAXxxxxx serial peripheral interface (SPI) temperature based
sensors. The following parameters are available in heater sections
that use one of these sensor types.

```
sensor_type:
#   One of "MAX6675", "MAX31855", "MAX31856", or "MAX31865".
sensor_pin:
#   The chip select line for the sensor chip. This parameter must be
#   provided.
#spi_speed: 4000000
#   The SPI speed (in hz) to use when communicating with the chip.
#   The default is 4000000.
#spi_bus:
#spi_software_sclk_pin:
#spi_software_mosi_pin:
#spi_software_miso_pin:
#   See the "common SPI settings" section for a description of the
#   above parameters.
#tc_type: K
#tc_use_50Hz_filter: False
#tc_averaging_count: 1
#   The above parameters control the sensor parameters of MAX31856
#   chips. The defaults for each parameter are next to the parameter
#   name in the above list.
#rtd_nominal_r: 100
#rtd_reference_r: 430
#rtd_num_of_wires: 2
#rtd_use_50Hz_filter: False
#   The above parameters control the sensor parameters of MAX31865
#   chips. The defaults for each parameter are next to the parameter
#   name in the above list.
```

### BMP280/BME280/BME680 temperature sensor

BMP280/BME280/BME680 two wire interface (I2C) environmental sensors.
Note that thoose sensors aee not intended for use with extruders and
heater beds, but rather for monitoring ambient temperature (C),
pressure (hPa), relative humidity and in case of the BME680 gas level.
See [sample-macros.cfg](../config/sample-macros.cfg) for a gcode_macro
that may be used to report pressure and humidity in addition to
temperature.

```
sensor_type: BME280
#i2c_address:
#   Default is 118 (0x76). Some BME280 sensors have an address of 119
#   (0x77).
#i2c_mcu:
#i2c_bus:
#i2c_speed:
#   See the "common I2C settings" section for a description of the
#   above parameters.
```

### HTU21D sensor

HTU21D family two wire interface (I2C) environmental sensor. Note that
this sensor is not intended for use with extruders and heater beds,
but rather for monitoring ambient temperature (C) and relative
humidity. See [sample-macros.cfg](../config/sample-macros.cfg) for a
gcode_macro that may be used to report humidity in addition to
temperature.

```
sensor_type:
#   Must be "HTU21D" , "SI7013", "SI7020", "SI7021" or "SHT21"
#i2c_address:
#   Default is 64 (0x40).
#i2c_mcu:
#i2c_bus:
#i2c_speed:
#   See the "common I2C settings" section for a description of the
#   above parameters.
#htu21d_hold_master:
#   If the sensor can hold the I2C buf while reading. If True no other
#   bus communication can be performed while reading is in progress.
#   Default is False.
#htu21d_resolution:
#   The resolution of temperature and humidity reading.
#   Valid values are:
#    'TEMP14_HUM12' -> 14bit for Temp and 12bit for humidity
#    'TEMP13_HUM10' -> 13bit for Temp and 10bit for humidity
#    'TEMP12_HUM08' -> 12bit for Temp and 08bit for humidity
#    'TEMP11_HUM11' -> 11bit for Temp and 11bit for humidity
#   Default is: "TEMP11_HUM11"
#htu21d_report_time:
#   Interval in seconds between readings. Default is 30
```

### LM75 temperature sensor

LM75/LM75A two wire (I2C) connected temperature sensors. These sensors
have range up to 125 C, so are usable for e.g. chamber temperature
monitoring. They can also function as simple fan/heater controllers.

```
sensor_type: lm75
#i2c_address:
#   Default is 72 (0x48). Normal range is 72-79 (0x48-0x4F) and the 3
#   low bits of the address are configured via pins on the chip
#   (usually with jumpers or hard wired).
#i2c_mcu:
#i2c_bus:
#i2c_speed:
#   See the "common I2C settings" section for a description of the
#   above parameters.
#lm75_report_time:
#   Interval in seconds between readings. Default is 0.8, with minimum
#   0.5.
```

### Builtin micro-controller temperature sensor

The atsam, atsamd, and stm32 micro-controllers contain an internal
temperature sensor. One can use the "temperature_mcu" sensor to
monitor these temperatures.

```
sensor_type: temperature_mcu
#sensor_mcu: mcu
#   The micro-controller to read from. The default is "mcu".
#sensor_temperature1:
#sensor_adc1:
#   Specify the above two parameters (a temperature in Celsius and an
#   ADC value as a float between 0.0 and 1.0) to calibrate the
#   micro-controller temperature. This may improve the reported
#   temperature accuracy on some chips. A typical way to obtain this
#   calibration information is to completely remove power from the
#   printer for a few hours (to ensure it is at the ambient
#   temperature), then power it up and use the QUERY_ADC command to
#   obtain an ADC measurement. Use some other temperature sensor on
#   the printer to find the corresponding ambient temperature. The
#   default is to use the factory calibration data on the
#   micro-controller (if applicable) or the nominal values from the
#   micro-controller specification.
#sensor_temperature2:
#sensor_adc2:
#   If sensor_temperature1/sensor_adc1 is specified then one may also
#   specify sensor_temperature2/sensor_adc2 calibration data. Doing so
#   may provide calibrated "temperature slope" information. The
#   default is to use the factory calibration data on the
#   micro-controller (if applicable) or the nominal values from the
#   micro-controller specification.
```

### Host temperature sensor

Temperature from the machine (eg Raspberry Pi) running the host software.

```
sensor_type: temperature_host
#sensor_path:
#   The path to temperature system file. The default is
#   "/sys/class/thermal/thermal_zone0/temp" which is the temperature
#   system file on a Raspberry Pi computer.
```

### DS18B20 temperature sensor

DS18B20 is a 1-wire (w1) digital temperature sensor. Note that this sensor is not intended for use with extruders and heater beds, but rather for monitoring ambient temperature (C). These sensors have range up to 125 C, so are usable for e.g. chamber temperature monitoring. They can also function as simple fan/heater controllers. DS18B20 sensors are only supported on the "host mcu", e.g. the Raspberry Pi. The w1-gpio Linux kernel module must be installed.

```
sensor_type: DS18B20
serial_no:
#   Each 1-wire device has a unique serial number used to identify the device,
#   usually in the format 28-031674b175ff. This parameter must be provided.
#   Attached 1-wire devices can be listed using the following Linux command:
#   ls /sys/bus/w1/devices/
#ds18_report_time:
#   Interval in seconds between readings. Default is 3.0, with a minimum of 1.0
#sensor_mcu:
#   The micro-controller to read from. Must be the host_mcu
```

## Fans

### [fan]

Print cooling fan.

```
[fan]
pin:
#   Output pin controlling the fan. This parameter must be provided.
#max_power: 1.0
#   The maximum power (expressed as a value from 0.0 to 1.0) that the
#   pin may be set to. The value 1.0 allows the pin to be set fully
#   enabled for extended periods, while a value of 0.5 would allow the
#   pin to be enabled for no more than half the time. This setting may
#   be used to limit the total power output (over extended periods) to
#   the fan. If this value is less than 1.0 then fan speed requests
#   will be scaled between zero and max_power (for example, if
#   max_power is .9 and a fan speed of 80% is requested then the fan
#   power will be set to 72%). The default is 1.0.
#shutdown_speed: 0
#   The desired fan speed (expressed as a value from 0.0 to 1.0) if
#   the micro-controller software enters an error state. The default
#   is 0.
#cycle_time: 0.010
#   The amount of time (in seconds) for each PWM power cycle to the
#   fan. It is recommended this be 10 milliseconds or greater when
#   using software based PWM. The default is 0.010 seconds.
#hardware_pwm: False
#   Enable this to use hardware PWM instead of software PWM. Most fans
#   do not work well with hardware PWM, so it is not recommended to
#   enable this unless there is an electrical requirement to switch at
#   very high speeds. When using hardware PWM the actual cycle time is
#   constrained by the implementation and may be significantly
#   different than the requested cycle_time. The default is False.
#kick_start_time: 0.100
#   Time (in seconds) to run the fan at full speed when either first
#   enabling or increasing it by more than 50% (helps get the fan
#   spinning). The default is 0.100 seconds.
#off_below: 0.0
#   The minimum input speed which will power the fan (expressed as a
#   value from 0.0 to 1.0). When a speed lower than off_below is
#   requested the fan will instead be turned off. This setting may be
#   used to prevent fan stalls and to ensure kick starts are
#   effective. The default is 0.0.
#
#   This setting should be recalibrated whenever max_power is adjusted.
#   To calibrate this setting, start with off_below set to 0.0 and the
#   fan spinning. Gradually lower the fan speed to determine the lowest
#   input speed which reliably drives the fan without stalls. Set
#   off_below to the duty cycle corresponding to this value (for
#   example, 12% -> 0.12) or slightly higher.
#tachometer_pin:
#   Tachometer input pin for monitoring fan speed. A pullup is generally
#   required. This parameter is optional.
#tachometer_ppr: 2
#   When tachometer_pin is specified, this is the number of pulses per
#   revolution of the tachometer signal. For a BLDC fan this is
#   normally half the number of poles. The default is 2.
#tachometer_poll_interval: 0.0015
#   When tachometer_pin is specified, this is the polling period of the
#   tachometer pin, in seconds. The default is 0.0015, which is fast
#   enough for fans below 10000 RPM at 2 PPR. This must be smaller than
#   30/(tachometer_ppr*rpm), with some margin, where rpm is the
#   maximum speed (in RPM) of the fan.
```

### [heater_fan]

Heater cooling fans (one may define any number of sections with a
"heater_fan" prefix). A "heater fan" is a fan that will be enabled
whenever its associated heater is active. By default, a heater_fan has
a shutdown_speed equal to max_power.

```
[heater_fan my_nozzle_fan]
#pin:
#max_power:
#shutdown_speed:
#cycle_time:
#hardware_pwm:
#kick_start_time:
#off_below:
#tachometer_pin:
#tachometer_ppr:
#tachometer_poll_interval:
#   See the "fan" section for a description of the above parameters.
#heater: extruder
#   Name of the config section defining the heater that this fan is
#   associated with. If a comma separated list of heater names is
#   provided here, then the fan will be enabled when any of the given
#   heaters are enabled. The default is "extruder".
#heater_temp: 50.0
#   A temperature (in Celsius) that the heater must drop below before
#   the fan is disabled. The default is 50 Celsius.
#fan_speed: 1.0
#   The fan speed (expressed as a value from 0.0 to 1.0) that the fan
#   will be set to when its associated heater is enabled. The default
#   is 1.0
```

### [controller_fan]

Controller cooling fan (one may define any number of sections with a
"controller_fan" prefix). A "controller fan" is a fan that will be
enabled whenever its associated heater or its associated stepper
driver is active. The fan will stop whenever an idle_timeout is
reached to ensure no overheating will occur after deactivating a
watched component.

```
[controller_fan my_controller_fan]
#pin:
#max_power:
#shutdown_speed:
#cycle_time:
#hardware_pwm:
#kick_start_time:
#off_below:
#tachometer_pin:
#tachometer_ppr:
#tachometer_poll_interval:
#   See the "fan" section for a description of the above parameters.
#fan_speed: 1.0
#   The fan speed (expressed as a value from 0.0 to 1.0) that the fan
#   will be set to when a heater or stepper driver is active.
#   The default is 1.0
#idle_timeout:
#   The amount of time (in seconds) after a stepper driver or heater
#   was active and the fan should be kept running. The default
#   is 30 seconds.
#idle_speed:
#   The fan speed (expressed as a value from 0.0 to 1.0) that the fan
#   will be set to when a heater or stepper driver was active and
#   before the idle_timeout is reached. The default is fan_speed.
#heater:
<<<<<<< HEAD
#   Name of the config section defining the heater that this fan is
#   associated with. If a comma separated list of heater names is
#   provided here, then the fan will be enabled when any of the given
#   heaters are enabled. The default is "extruder".
#temperature_sensors:
#   A comma separated list of "temperature_sensor:target_temperature".
#   When any of the defined temperature_sensors reaches it target, the
#   fan will be enabled aswell.
#   For Example, "pi: 60" would enable the fan when the temperature_sensor
#   "pi" reaches 60 degrees.
=======
#stepper:
#   Name of the config section defining the heater/stepper that this fan
#   is associated with. If a comma separated list of heater/stepper names
#   is provided here, then the fan will be enabled when any of the given
#   heaters/steppers are enabled. The default heater is "extruder", the
#   default stepper is all of them.
>>>>>>> 69d9497d
```

### [temperature_fan]

Temperature-triggered cooling fans (one may define any number of
sections with a "temperature_fan" prefix). A "temperature fan" is a
fan that will be enabled whenever its associated sensor is above a set
temperature. By default, a temperature_fan has a shutdown_speed equal
to max_power.

See the [command reference](G-Codes.md#temperature-fan-commands) for
additional information.

```
[temperature_fan my_temp_fan]
#pin:
#max_power:
#shutdown_speed:
#cycle_time:
#hardware_pwm:
#kick_start_time:
#off_below:
#tachometer_pin:
#tachometer_ppr:
#tachometer_poll_interval:
#   See the "fan" section for a description of the above parameters.
#sensor_type:
#sensor_pin:
#control:
#pid_Kp:
#pid_Ki:
#pid_Kd:
#pid_deriv_time:
#max_delta:
#min_temp:
#max_temp:
#   See the "extruder" section for a description of the above parameters.
#target_temp: 40.0
#   A temperature (in Celsius) that will be the target temperature.
#   The default is 40 degrees.
#max_speed: 1.0
#   The fan speed (expressed as a value from 0.0 to 1.0) that the fan
#   will be set to when the sensor temperature exceeds the set value.
#   The default is 1.0.
#min_speed: 0.3
#   The minimum fan speed (expressed as a value from 0.0 to 1.0) that
#   the fan will be set to for PID temperature fans.
#   The default is 0.3.
#gcode_id:
#   If set, the temperature will be reported in M105 queries using the
#   given id. The default is to not report the temperature via M105.
```

### [fan_generic]

Manually controlled fan (one may define any number of sections with a
"fan_generic" prefix). The speed of a manually controlled fan is set
with the SET_FAN_SPEED
[gcode command](G-Codes.md#manually-controlled-fans-commands).

```
[fan_generic extruder_partfan]
#pin:
#max_power:
#shutdown_speed:
#cycle_time:
#hardware_pwm:
#kick_start_time:
#off_below:
#tachometer_pin:
#tachometer_ppr:
#tachometer_poll_interval:
#   See the "fan" section for a description of the above parameters.
```

## Additional servos, LEDs, buttons, and other pins

### [servo]

Servos (one may define any number of sections with a "servo"
prefix). The servos may be controlled using the SET_SERVO
[g-code command](G-Codes.md#servo-commands). For example: SET_SERVO
SERVO=my_servo ANGLE=180

```
[servo my_servo]
pin:
#   PWM output pin controlling the servo. This parameter must be
#   provided.
#maximum_servo_angle: 180
#   The maximum angle (in degrees) that this servo can be set to. The
#   default is 180 degrees.
#minimum_pulse_width: 0.001
#   The minimum pulse width time (in seconds). This should correspond
#   with an angle of 0 degrees. The default is 0.001 seconds.
#maximum_pulse_width: 0.002
#   The maximum pulse width time (in seconds). This should correspond
#   with an angle of maximum_servo_angle. The default is 0.002
#   seconds.
#initial_angle:
#   Initial angle (in degrees) to set the servo to. The default is to
#   not send any signal at startup.
#initial_pulse_width:
#   Initial pulse width time (in seconds) to set the servo to. (This
#   is only valid if initial_angle is not set.) The default is to not
#   send any signal at startup.
```

### [neopixel]

Neopixel (aka WS2812) LED support (one may define any number of
sections with a "neopixel" prefix). One may set the LED color via
"SET_LED LED=my_neopixel RED=0.1 GREEN=0.1 BLUE=0.1" type extended
[g-code commands](G-Codes.md#neopixel-and-dotstar-commands).

```
[neopixel my_neopixel]
pin:
#   The pin connected to the neopixel. This parameter must be
#   provided.
#chain_count:
#   The number of Neopixel chips that are "daisy chained" to the
#   provided pin. The default is 1 (which indicates only a single
#   Neopixel is connected to the pin).
#color_order: GRB
#   Set the pixel order required by the LED hardware. Options are GRB,
#   RGB, GRBW, or RGBW. The default is GRB.
#initial_RED: 0.0
#initial_GREEN: 0.0
#initial_BLUE: 0.0
#initial_WHITE: 0.0
#   Sets the initial LED color of the Neopixel. Each value should be
#   between 0.0 and 1.0. The WHITE option is only available on RGBW
#   LEDs. The default for each color is 0.
```

### [dotstar]

Dotstar (aka APA102) LED support (one may define any number of
sections with a "dotstar" prefix). One may set the LED color via
"SET_LED LED=my_dotstar RED=0.1 GREEN=0.1 BLUE=0.1" type extended
[g-code commands](G-Codes.md#neopixel-and-dotstar-commands).

```
[dotstar my_dotstar]
data_pin:
#   The pin connected to the data line of the dotstar. This parameter
#   must be provided.
clock_pin:
#   The pin connected to the clock line of the dotstar. This parameter
#   must be provided.
#chain_count:
#initial_RED: 0.0
#initial_GREEN: 0.0
#initial_BLUE: 0.0
#   See the "neopixel" section for information on these parameters.
```

### [PCA9533]

PCA9533 LED support. The PCA9533 is used on the mightyboard.

```
[pca9533 my_pca9533]
#i2c_address: 98
#   The i2c address that the chip is using on the i2c bus. Use 98 for
#   the PCA9533/1, 99 for the PCA9533/2. The default is 98.
#i2c_mcu:
#i2c_bus:
#i2c_speed:
#   See the "common I2C settings" section for a description of the
#   above parameters.
#initial_RED: 0
#initial_GREEN: 0
#initial_BLUE: 0
#initial_WHITE: 0
#   The PCA9533 only supports 1 or 0. The default is 0. On the
#   mightyboard, the white led is not populated.
#   Use GCODE to modify led values after startup.
#   set_led led=my_pca9533 red=1 green=1 blue=1
```

### [gcode_button]

Execute gcode when a button is pressed or released (or when a pin
changes state). You can check the state of the button by using
`QUERY_BUTTON button=my_gcode_button`.

```
[gcode_button my_gcode_button]
pin:
#   The pin on which the button is connected. This parameter must be
#   provided.
#analog_range:
#   Two comma separated resistances (in Ohms) specifying the minimum
#   and maximum resistance range for the button. If analog_range is
#   provided then the pin must be an analog capable pin. The default
#   is to use digital gpio for the button.
#analog_pullup_resistor:
#   The pullup resistance (in Ohms) when analog_range is specified.
#   The default is 4700 ohms.
#press_gcode:
#   A list of G-Code commands to execute when the button is pressed.
#   G-Code templates are supported. This parameter must be provided.
#release_gcode:
#   A list of G-Code commands to execute when the button is released.
#   G-Code templates are supported. The default is to not run any
#   commands on a button release.
```

### [output_pin]

Run-time configurable output pins (one may define any number of
sections with an "output_pin" prefix). Pins configured here will be
setup as output pins and one may modify them at run-time using
"SET_PIN PIN=my_pin VALUE=.1" type extended
[g-code commands](G-Codes.md#custom-pin-commands).

```
[output_pin my_pin]
pin:
#   The pin to configure as an output. This parameter must be
#   provided.
#pwm: False
#   Set if the output pin should be capable of pulse-width-modulation.
#   If this is true, the value fields should be between 0 and 1; if it
#   is false the value fields should be either 0 or 1. The default is
#   False.
#static_value:
#   If this is set, then the pin is assigned to this value at startup
#   and the pin can not be changed during runtime. A static pin uses
#   slightly less ram in the micro-controller. The default is to use
#   runtime configuration of pins.
#value:
#   The value to initially set the pin to during MCU configuration.
#   The default is 0 (for low voltage).
#shutdown_value:
#   The value to set the pin to on an MCU shutdown event. The default
#   is 0 (for low voltage).
#maximum_mcu_duration:
#   The maximum duration a non-shutdown value may be driven by the MCU
#   without an acknowledge from the host.
#   If host can not keep up with an update, the MCU will shutdown
#   and set all pins to their respective shutdown values.
#   Default: 0 (disabled)
#   Usual values are around 5 seconds.
#cycle_time: 0.100
#   The amount of time (in seconds) per PWM cycle. It is recommended
#   this be 10 milliseconds or greater when using software based PWM.
#   The default is 0.100 seconds for pwm pins.
#hardware_pwm: False
#   Enable this to use hardware PWM instead of software PWM. When
#   using hardware PWM the actual cycle time is constrained by the
#   implementation and may be significantly different than the
#   requested cycle_time. The default is False.
#scale:
#   This parameter can be used to alter how the 'value' and
#   'shutdown_value' parameters are interpreted for pwm pins. If
#   provided, then the 'value' parameter should be between 0.0 and
#   'scale'. This may be useful when configuring a PWM pin that
#   controls a stepper voltage reference. The 'scale' can be set to
#   the equivalent stepper amperage if the PWM were fully enabled, and
#   then the 'value' parameter can be specified using the desired
#   amperage for the stepper. The default is to not scale the 'value'
#   parameter.
```

### [static_digital_output]

Statically configured digital output pins (one may define any number
of sections with a "static_digital_output" prefix). Pins configured
here will be setup as a GPIO output during MCU configuration. They can
not be changed at run-time.

```
[static_digital_output my_output_pins]
pins:
#   A comma separated list of pins to be set as GPIO output pins. The
#   pin will be set to a high level unless the pin name is prefaced
#   with "!". This parameter must be provided.
```

### [multi_pin]

Multiple pin outputs (one may define any number of sections with a
"multi_pin" prefix). A multi_pin output creates an internal pin alias
that can modify multiple output pins each time the alias pin is
set. For example, one could define a "[multi_pin my_fan]" object
containing two pins and then set "pin=multi_pin:my_fan" in the "[fan]"
section - on each fan change both output pins would be updated. These
aliases may not be used with stepper motor pins.

```
[multi_pin my_multi_pin]
pins:
#   A comma separated list of pins associated with this alias. This
#   parameter must be provided.
```

## TMC stepper driver configuration

Configuration of Trinamic stepper motor drivers in UART/SPI mode.
Additional information is in the [TMC Drivers guide](TMC_Drivers.md)
and in the [command reference](G-Codes.md#tmc-stepper-drivers).

### [tmc2130]

Configure a TMC2130 stepper motor driver via SPI bus. To use this
feature, define a config section with a "tmc2130" prefix followed by
the name of the corresponding stepper config section (for example,
"[tmc2130 stepper_x]").

```
[tmc2130 stepper_x]
cs_pin:
#   The pin corresponding to the TMC2130 chip select line. This pin
#   will be set to low at the start of SPI messages and raised to high
#   after the message completes. This parameter must be provided.
#spi_speed:
#spi_bus:
#spi_software_sclk_pin:
#spi_software_mosi_pin:
#spi_software_miso_pin:
#   See the "common SPI settings" section for a description of the
#   above parameters.
#chain_position:
#chain_length:
#   These parameters configure an SPI daisy chain. The two parameters
#   define the stepper position in the chain and the total chain length.
#   Position 1 corresponds to the stepper that connects to the MOSI signal.
#   The default is to not use an SPI daisy chain.
#interpolate: True
#   If true, enable step interpolation (the driver will internally
#   step at a rate of 256 micro-steps). The default is True.
run_current:
#   The amount of current (in amps RMS) to configure the driver to use
#   during stepper movement. This parameter must be provided.
#hold_current:
#   The amount of current (in amps RMS) to configure the driver to use
#   when the stepper is not moving. The default is to use the same
#   value as run_current.
#sense_resistor: 0.110
#   The resistance (in ohms) of the motor sense resistor. The default
#   is 0.110 ohms.
#stealthchop_threshold: 0
#   The velocity (in mm/s) to set the "stealthChop" threshold to. When
#   set, "stealthChop" mode will be enabled if the stepper motor
#   velocity is below this value. The default is 0, which disables
#   "stealthChop" mode.
#driver_IHOLDDELAY: 8
#driver_TPOWERDOWN: 0
#driver_TBL: 1
#driver_TOFF: 4
#driver_HEND: 7
#driver_HSTRT: 0
#driver_PWM_AUTOSCALE: True
#driver_PWM_FREQ: 1
#driver_PWM_GRAD: 4
#driver_PWM_AMPL: 128
#driver_SGT: 0
#   Set the given register during the configuration of the TMC2130
#   chip. This may be used to set custom motor parameters. The
#   defaults for each parameter are next to the parameter name in the
#   above list.
#diag0_pin:
#diag1_pin:
#   The micro-controller pin attached to one of the DIAG lines of the
#   TMC2130 chip. Only a single diag pin should be specified. The pin
#   is "active low" and is thus normally prefaced with "^!". Setting
#   this creates a "tmc2130_stepper_x:virtual_endstop" virtual pin
#   which may be used as the stepper's endstop_pin. Doing this enables
#   "sensorless homing". (Be sure to also set driver_SGT to an
#   appropriate sensitivity value.) The default is to not enable
#   sensorless homing.
```

### [tmc2208]

Configure a TMC2208 (or TMC2224) stepper motor driver via single wire
UART. To use this feature, define a config section with a "tmc2208"
prefix followed by the name of the corresponding stepper config
section (for example, "[tmc2208 stepper_x]").

```
[tmc2208 stepper_x]
uart_pin:
#   The pin connected to the TMC2208 PDN_UART line. This parameter
#   must be provided.
#tx_pin:
#   If using separate receive and transmit lines to communicate with
#   the driver then set uart_pin to the receive pin and tx_pin to the
#   transmit pin. The default is to use uart_pin for both reading and
#   writing.
#select_pins:
#   A comma separated list of pins to set prior to accessing the
#   tmc2208 UART. This may be useful for configuring an analog mux for
#   UART communication. The default is to not configure any pins.
#interpolate: True
#   If true, enable step interpolation (the driver will internally
#   step at a rate of 256 micro-steps). The default is True.
run_current:
#   The amount of current (in amps RMS) to configure the driver to use
#   during stepper movement. This parameter must be provided.
#hold_current:
#   The amount of current (in amps RMS) to configure the driver to use
#   when the stepper is not moving. The default is to use the same
#   value as run_current.
#sense_resistor: 0.110
#   The resistance (in ohms) of the motor sense resistor. The default
#   is 0.110 ohms.
#stealthchop_threshold: 0
#   The velocity (in mm/s) to set the "stealthChop" threshold to. When
#   set, "stealthChop" mode will be enabled if the stepper motor
#   velocity is below this value. The default is 0, which disables
#   "stealthChop" mode.
#driver_IHOLDDELAY: 8
#driver_TPOWERDOWN: 20
#driver_TBL: 2
#driver_TOFF: 3
#driver_HEND: 0
#driver_HSTRT: 5
#driver_PWM_AUTOGRAD: True
#driver_PWM_AUTOSCALE: True
#driver_PWM_LIM: 12
#driver_PWM_REG: 8
#driver_PWM_FREQ: 1
#driver_PWM_GRAD: 14
#driver_PWM_OFS: 36
#   Set the given register during the configuration of the TMC2208
#   chip. This may be used to set custom motor parameters. The
#   defaults for each parameter are next to the parameter name in the
#   above list.
```

### [tmc2209]

Configure a TMC2209 stepper motor driver via single wire UART. To use
this feature, define a config section with a "tmc2209" prefix followed
by the name of the corresponding stepper config section (for example,
"[tmc2209 stepper_x]").

```
[tmc2209 stepper_x]
uart_pin:
#tx_pin:
#select_pins:
#interpolate: True
run_current:
#hold_current:
#sense_resistor: 0.110
#stealthchop_threshold: 0
#   See the "tmc2208" section for the definition of these parameters.
#uart_address:
#   The address of the TMC2209 chip for UART messages (an integer
#   between 0 and 3). This is typically used when multiple TMC2209
#   chips are connected to the same UART pin. The default is zero.
#driver_IHOLDDELAY: 8
#driver_TPOWERDOWN: 20
#driver_TBL: 2
#driver_TOFF: 3
#driver_HEND: 0
#driver_HSTRT: 5
#driver_PWM_AUTOGRAD: True
#driver_PWM_AUTOSCALE: True
#driver_PWM_LIM: 12
#driver_PWM_REG: 8
#driver_PWM_FREQ: 1
#driver_PWM_GRAD: 14
#driver_PWM_OFS: 36
#driver_SGTHRS: 0
#   Set the given register during the configuration of the TMC2209
#   chip. This may be used to set custom motor parameters. The
#   defaults for each parameter are next to the parameter name in the
#   above list.
#diag_pin:
#   The micro-controller pin attached to the DIAG line of the TMC2209
#   chip. The pin is normally prefaced with "^" to enable a pullup.
#   Setting this creates a "tmc2209_stepper_x:virtual_endstop" virtual
#   pin which may be used as the stepper's endstop_pin. Doing this
#   enables "sensorless homing". (Be sure to also set driver_SGTHRS to
#   an appropriate sensitivity value.) The default is to not enable
#   sensorless homing.
```

### [tmc2660]

Configure a TMC2660 stepper motor driver via SPI bus. To use this
feature, define a config section with a tmc2660 prefix followed by the
name of the corresponding stepper config section (for example,
"[tmc2660 stepper_x]").

```
[tmc2660 stepper_x]
cs_pin:
#   The pin corresponding to the TMC2660 chip select line. This pin
#   will be set to low at the start of SPI messages and set to high
#   after the message transfer completes. This parameter must be
#   provided.
#spi_speed: 4000000
#   SPI bus frequency used to communicate with the TMC2660 stepper
#   driver. The default is 4000000.
#spi_bus:
#spi_software_sclk_pin:
#spi_software_mosi_pin:
#spi_software_miso_pin:
#   See the "common SPI settings" section for a description of the
#   above parameters.
#interpolate: True
#   If true, enable step interpolation (the driver will internally
#   step at a rate of 256 micro-steps). This only works if microsteps
#   is set to 16. The default is True.
run_current:
#   The amount of current (in amps RMS) used by the driver during
#   stepper movement. This parameter must be provided.
#sense_resistor:
#   The resistance (in ohms) of the motor sense resistor. This
#   parameter must be provided.
#idle_current_percent: 100
#   The percentage of the run_current the stepper driver will be
#   lowered to when the idle timeout expires (you need to set up the
#   timeout using a [idle_timeout] config section). The current will
#   be raised again once the stepper has to move again. Make sure to
#   set this to a high enough value such that the steppers do not lose
#   their position. There is also small delay until the current is
#   raised again, so take this into account when commanding fast moves
#   while the stepper is idling. The default is 100 (no reduction).
#driver_TBL: 2
#driver_RNDTF: 0
#driver_HDEC: 0
#driver_CHM: 0
#driver_HEND: 3
#driver_HSTRT: 3
#driver_TOFF: 4
#driver_SEIMIN: 0
#driver_SEDN: 0
#driver_SEMAX: 0
#driver_SEUP: 0
#driver_SEMIN: 0
#driver_SFILT: 0
#driver_SGT: 0
#driver_SLPH: 0
#driver_SLPL: 0
#driver_DISS2G: 0
#driver_TS2G: 3
#   Set the given parameter during the configuration of the TMC2660
#   chip. This may be used to set custom driver parameters. The
#   defaults for each parameter are next to the parameter name in the
#   list above. See the TMC2660 datasheet about what each parameter
#   does and what the restrictions on parameter combinations are. Be
#   especially aware of the CHOPCONF register, where setting CHM to
#   either zero or one will lead to layout changes (the first bit of
#   HDEC) is interpreted as the MSB of HSTRT in this case).
```

### [tmc5160]

Configure a TMC5160 stepper motor driver via SPI bus. To use this
feature, define a config section with a "tmc5160" prefix followed by
the name of the corresponding stepper config section (for example,
"[tmc5160 stepper_x]").

```
[tmc5160 stepper_x]
cs_pin:
#   The pin corresponding to the TMC5160 chip select line. This pin
#   will be set to low at the start of SPI messages and raised to high
#   after the message completes. This parameter must be provided.
#spi_speed:
#spi_bus:
#spi_software_sclk_pin:
#spi_software_mosi_pin:
#spi_software_miso_pin:
#   See the "common SPI settings" section for a description of the
#   above parameters.
#chain_position:
#chain_length:
#   These parameters configure an SPI daisy chain. The two parameters
#   define the stepper position in the chain and the total chain length.
#   Position 1 corresponds to the stepper that connects to the MOSI signal.
#   The default is to not use an SPI daisy chain.
#interpolate: True
#   If true, enable step interpolation (the driver will internally
#   step at a rate of 256 micro-steps). The default is True.
run_current:
#   The amount of current (in amps RMS) to configure the driver to use
#   during stepper movement. This parameter must be provided.
#hold_current:
#   The amount of current (in amps RMS) to configure the driver to use
#   when the stepper is not moving. The default is to use the same
#   value as run_current.
#sense_resistor: 0.075
#   The resistance (in ohms) of the motor sense resistor. The default
#   is 0.075 ohms.
#stealthchop_threshold: 0
#   The velocity (in mm/s) to set the "stealthChop" threshold to. When
#   set, "stealthChop" mode will be enabled if the stepper motor
#   velocity is below this value. The default is 0, which disables
#   "stealthChop" mode. Try to reexperience this with tmc5160.
#   Values can be much higher than other tmcs.
#driver_IHOLDDELAY: 6
#driver_TPOWERDOWN: 10
#driver_TBL: 2
#driver_TOFF: 3
#driver_HEND: 2
#driver_HSTRT: 5
#driver_FD3: 0
#driver_TPFD: 4
#driver_CHM: 0
#driver_VHIGHFS: 0
#driver_VHIGHCHM: 0
#driver_DISS2G: 0
#driver_DISS2VS: 0
#driver_PWM_AUTOSCALE: True
#driver_PWM_AUTOGRAD: True
#driver_PWM_FREQ: 0
#driver_FREEWHEEL: 0
#driver_PWM_GRAD: 0
#driver_PWM_OFS: 30
#driver_PWM_REG: 4
#driver_PWM_LIM: 12
#driver_SGT: 0
#driver_SEMIN: 0
#driver_SEUP: 0
#driver_SEMAX: 0
#driver_SEDN: 0
#driver_SEIMIN: 0
#driver_SFILT: 0
#   Set the given register during the configuration of the TMC5160
#   chip. This may be used to set custom motor parameters. The
#   defaults for each parameter are next to the parameter name in the
#   above list.
#diag0_pin:
#diag1_pin:
#   The micro-controller pin attached to one of the DIAG lines of the
#   TMC5160 chip. Only a single diag pin should be specified. The pin
#   is "active low" and is thus normally prefaced with "^!". Setting
#   this creates a "tmc5160_stepper_x:virtual_endstop" virtual pin
#   which may be used as the stepper's endstop_pin. Doing this enables
#   "sensorless homing". (Be sure to also set driver_SGT to an
#   appropriate sensitivity value.) The default is to not enable
#   sensorless homing.
```

## Run-time stepper motor current configuration

### [ad5206]

Statically configured AD5206 digipots connected via SPI bus (one may
define any number of sections with an "ad5206" prefix).

```
[ad5206 my_digipot]
enable_pin:
#   The pin corresponding to the AD5206 chip select line. This pin
#   will be set to low at the start of SPI messages and raised to high
#   after the message completes. This parameter must be provided.
#spi_speed:
#spi_bus:
#spi_software_sclk_pin:
#spi_software_mosi_pin:
#spi_software_miso_pin:
#   See the "common SPI settings" section for a description of the
#   above parameters.
#channel_1:
#channel_2:
#channel_3:
#channel_4:
#channel_5:
#channel_6:
#   The value to statically set the given AD5206 channel to. This is
#   typically set to a number between 0.0 and 1.0 with 1.0 being the
#   highest resistance and 0.0 being the lowest resistance. However,
#   the range may be changed with the 'scale' parameter (see below).
#   If a channel is not specified then it is left unconfigured.
#scale:
#   This parameter can be used to alter how the 'channel_x' parameters
#   are interpreted. If provided, then the 'channel_x' parameters
#   should be between 0.0 and 'scale'. This may be useful when the
#   AD5206 is used to set stepper voltage references. The 'scale' can
#   be set to the equivalent stepper amperage if the AD5206 were at
#   its highest resistance, and then the 'channel_x' parameters can be
#   specified using the desired amperage value for the stepper. The
#   default is to not scale the 'channel_x' parameters.
```

### [mcp4451]

Statically configured MCP4451 digipot connected via I2C bus (one may
define any number of sections with an "mcp4451" prefix).

```
[mcp4451 my_digipot]
i2c_address:
#   The i2c address that the chip is using on the i2c bus. This
#   parameter must be provided.
#i2c_mcu:
#i2c_bus:
#i2c_speed:
#   See the "common I2C settings" section for a description of the
#   above parameters.
#wiper_0:
#wiper_1:
#wiper_2:
#wiper_3:
#   The value to statically set the given MCP4451 "wiper" to. This is
#   typically set to a number between 0.0 and 1.0 with 1.0 being the
#   highest resistance and 0.0 being the lowest resistance. However,
#   the range may be changed with the 'scale' parameter (see below).
#   If a wiper is not specified then it is left unconfigured.
#scale:
#   This parameter can be used to alter how the 'wiper_x' parameters
#   are interpreted. If provided, then the 'wiper_x' parameters should
#   be between 0.0 and 'scale'. This may be useful when the MCP4451 is
#   used to set stepper voltage references. The 'scale' can be set to
#   the equivalent stepper amperage if the MCP4451 were at its highest
#   resistance, and then the 'wiper_x' parameters can be specified
#   using the desired amperage value for the stepper. The default is
#   to not scale the 'wiper_x' parameters.
```

### [mcp4728]

Statically configured MCP4728 digital-to-analog converter connected
via I2C bus (one may define any number of sections with an "mcp4728"
prefix).

```
[mcp4728 my_dac]
#i2c_address: 96
#   The i2c address that the chip is using on the i2c bus. The default
#   is 96.
#i2c_mcu:
#i2c_bus:
#i2c_speed:
#   See the "common I2C settings" section for a description of the
#   above parameters.
#channel_a:
#channel_b:
#channel_c:
#channel_d:
#   The value to statically set the given MCP4728 channel to. This is
#   typically set to a number between 0.0 and 1.0 with 1.0 being the
#   highest voltage (2.048V) and 0.0 being the lowest voltage.
#   However, the range may be changed with the 'scale' parameter (see
#   below). If a channel is not specified then it is left
#   unconfigured.
#scale:
#   This parameter can be used to alter how the 'channel_x' parameters
#   are interpreted. If provided, then the 'channel_x' parameters
#   should be between 0.0 and 'scale'. This may be useful when the
#   MCP4728 is used to set stepper voltage references. The 'scale' can
#   be set to the equivalent stepper amperage if the MCP4728 were at
#   its highest voltage (2.048V), and then the 'channel_x' parameters
#   can be specified using the desired amperage value for the
#   stepper. The default is to not scale the 'channel_x' parameters.
```

### [mcp4018]

Statically configured MCP4018 digipot connected via two gpio "bit
banging" pins (one may define any number of sections with an "mcp4018"
prefix).

```
[mcp4018 my_digipot]
scl_pin:
#   The SCL "clock" pin. This parameter must be provided.
sda_pin:
#   The SDA "data" pin. This parameter must be provided.
wiper:
#   The value to statically set the given MCP4018 "wiper" to. This is
#   typically set to a number between 0.0 and 1.0 with 1.0 being the
#   highest resistance and 0.0 being the lowest resistance. However,
#   the range may be changed with the 'scale' parameter (see below).
#   This parameter must be provided.
#scale:
#   This parameter can be used to alter how the 'wiper' parameter is
#   interpreted. If provided, then the 'wiper' parameter should be
#   between 0.0 and 'scale'. This may be useful when the MCP4018 is
#   used to set stepper voltage references. The 'scale' can be set to
#   the equivalent stepper amperage if the MCP4018 is at its highest
#   resistance, and then the 'wiper' parameter can be specified using
#   the desired amperage value for the stepper. The default is to not
#   scale the 'wiper' parameter.
```

## Display support

### [display]

Support for a display attached to the micro-controller.

```
[display]
lcd_type:
#   The type of LCD chip in use. This may be "hd44780", "hd44780_spi",
#   "st7920", "emulated_st7920", "uc1701", "ssd1306", or "sh1106".
#   See the display sections below for information on each type and
#   additional parameters they provide. This parameter must be
#   provided.
#display_group:
#   The name of the display_data group to show on the display. This
#   controls the content of the screen (see the "display_data" section
#   for more information). The default is _default_20x4 for hd44780
#   displays and _default_16x4 for other displays.
#menu_timeout:
#   Timeout for menu. Being inactive this amount of seconds will
#   trigger menu exit or return to root menu when having autorun
#   enabled. The default is 0 seconds (disabled)
#menu_root:
#   Name of the main menu section to show when clicking the encoder
#   on the home screen. The defaults is __main, and this shows the
#   the default menus as defined in klippy/extras/display/menu.cfg
#menu_reverse_navigation:
#   When enabled it will reverse up and down directions for list
#   navigation. The default is False. This parameter is optional.
#encoder_pins:
#   The pins connected to encoder. 2 pins must be provided when using
#   encoder. This parameter must be provided when using menu.
#click_pin:
#   The pin connected to 'enter' button or encoder 'click'. This
#   parameter must be provided when using menu. The presence of an
#   'analog_range_click_pin' config parameter turns this parameter
#   from digital to analog.
#back_pin:
#   The pin connected to 'back' button. This parameter is optional,
#   menu can be used without it. The presence of an
#   'analog_range_back_pin' config parameter turns this parameter from
#   digital to analog.
#up_pin:
#   The pin connected to 'up' button. This parameter must be provided
#   when using menu without encoder. The presence of an
#   'analog_range_up_pin' config parameter turns this parameter from
#   digital to analog.
#down_pin:
#   The pin connected to 'down' button. This parameter must be
#   provided when using menu without encoder. The presence of an
#   'analog_range_down_pin' config parameter turns this parameter from
#   digital to analog.
#kill_pin:
#   The pin connected to 'kill' button. This button will call
#   emergency stop. The presence of an 'analog_range_kill_pin' config
#   parameter turns this parameter from digital to analog.
#analog_pullup_resistor: 4700
#   The resistance (in ohms) of the pullup attached to the analog
#   button. The default is 4700 ohms.
#analog_range_click_pin:
#   The resistance range for a 'enter' button. Range minimum and
#   maximum comma-separated values must be provided when using analog
#   button.
#analog_range_back_pin:
#   The resistance range for a 'back' button. Range minimum and
#   maximum comma-separated values must be provided when using analog
#   button.
#analog_range_up_pin:
#   The resistance range for a 'up' button. Range minimum and maximum
#   comma-separated values must be provided when using analog button.
#analog_range_down_pin:
#   The resistance range for a 'down' button. Range minimum and
#   maximum comma-separated values must be provided when using analog
#   button.
#analog_range_kill_pin:
#   The resistance range for a 'kill' button. Range minimum and
#   maximum comma-separated values must be provided when using analog
#   button.
```

### hd44780 display

Information on configuring hd44780 displays (which is used in
"RepRapDiscount 2004 Smart Controller" type displays).

```
[display]
lcd_type: hd44780
#   Set to "hd44780" for hd44780 displays.
rs_pin:
e_pin:
d4_pin:
d5_pin:
d6_pin:
d7_pin:
#   The pins connected to an hd44780 type lcd. These parameters must
#   be provided.
#hd44780_protocol_init: True
#   Perform 8-bit/4-bit protocol initialization on an hd44780 display.
#   This is necessary on real hd44780 devices. However, one may need
#   to disable this on some "clone" devices. The default is True.
#line_length:
#   Set the number of characters per line for an hd44780 type lcd.
#   Possible values are 20 (default) and 16. The number of lines is
#   fixed to 4.
...
```

### hd44780_spi display

Information on configuring an hd44780_spi display - a 20x04 display
controlled via a hardware "shift register" (which is used in
mightyboard based printers).

```
[display]
lcd_type: hd44780_spi
#   Set to "hd44780_spi" for hd44780_spi displays.
latch_pin:
spi_software_sclk_pin:
spi_software_mosi_pin:
spi_software_miso_pin:
#   The pins connected to the shift register controlling the display.
#   The spi_software_miso_pin needs to be set to an unused pin of the
#   printer mainboard as the shift register does not have a MISO pin,
#   but the software spi implementation requires this pin to be
#   configured.
#hd44780_protocol_init: True
#   Perform 8-bit/4-bit protocol initialization on an hd44780 display.
#   This is necessary on real hd44780 devices. However, one may need
#   to disable this on some "clone" devices. The default is True.
#line_length:
#   Set the number of characters per line for an hd44780 type lcd.
#   Possible values are 20 (default) and 16. The number of lines is
#   fixed to 4.
...
```

### st7920 display

Information on configuring st7920 displays (which is used in
"RepRapDiscount 12864 Full Graphic Smart Controller" type displays).

```
[display]
lcd_type: st7920
#   Set to "st7920" for st7920 displays.
cs_pin:
sclk_pin:
sid_pin:
#   The pins connected to an st7920 type lcd. These parameters must be
#   provided.
...
```

### emulated_st7920 display

Information on configuring an emulated st7920 display - found in some
"2.4 inch touchscreen devices" and similar.

```
[display]
lcd_type: emulated_st7920
#   Set to "emulated_st7920" for emulated_st7920 displays.
en_pin:
spi_software_sclk_pin:
spi_software_mosi_pin:
spi_software_miso_pin:
#   The pins connected to an emulated_st7920 type lcd. The en_pin
#   corresponds to the cs_pin of the st7920 type lcd,
#   spi_software_sclk_pin corresponds to sclk_pin and
#   spi_software_mosi_pin corresponds to sid_pin. The
#   spi_software_miso_pin needs to be set to an unused pin of the
#   printer mainboard as the st7920 as no MISO pin but the software
#   spi implementation requires this pin to be configured.
...
```

### uc1701 display

Information on configuring uc1701 displays (which is used in "MKS Mini
12864" type displays).

```
[display]
lcd_type: uc1701
#   Set to "uc1701" for uc1701 displays.
cs_pin:
a0_pin:
#   The pins connected to a uc1701 type lcd. These parameters must be
#   provided.
#rst_pin:
#   The pin connected to the "rst" pin on the lcd. If it is not
#   specified then the hardware must have a pull-up on the
#   corresponding lcd line.
#contrast:
#   The contrast to set. The value may range from 0 to 63 and the
#   default is 40.
...
```

### ssd1306 and sh1106 displays

Information on configuring ssd1306 and sh1106 displays.

```
[display]
lcd_type:
#   Set to either "ssd1306" or "sh1106" for the given display type.
#i2c_mcu:
#i2c_bus:
#i2c_speed:
#   Optional parameters available for displays connected via an i2c
#   bus. See the "common I2C settings" section for a description of
#   the above parameters.
#cs_pin:
#dc_pin:
#spi_speed:
#spi_bus:
#spi_software_sclk_pin:
#spi_software_mosi_pin:
#spi_software_miso_pin:
#   The pins connected to the lcd when in "4-wire" spi mode. See the
#   "common SPI settings" section for a description of the parameters
#   that start with "spi_". The default is to use i2c mode for the
#   display.
#reset_pin:
#   A reset pin may be specified on the display. If it is not
#   specified then the hardware must have a pull-up on the
#   corresponding lcd line.
#contrast:
#   The contrast to set. The value may range from 0 to 256 and the
#   default is 239.
#vcomh: 0
#   Set the Vcomh value on the display. This value is associated with
#   a "smearing" effect on some OLED displays. The value may range
#   from 0 to 63. Default is 0.
#invert: False
#   TRUE inverts the pixels on certain OLED displays.  The default is
#   False.
#x_offset: 0
#   Set the horizontal offset value on SH1106 displays. The default is
#   0.
...
```

## [display_data]

Support for displaying custom data on an lcd screen. One may create
any number of display groups and any number of data items under those
groups. The display will show all the data items for a given group if
the display_group option in the [display] section is set to the given
group name.

A
[default set of display groups](../klippy/extras/display/display.cfg)
are automatically created. One can replace or extend these
display_data items by overriding the defaults in the main printer.cfg
config file.

```
[display_data my_group_name my_data_name]
position:
#   Comma separated row and column of the display position that should
#   be used to display the information. This parameter must be
#   provided.
text:
#   The text to show at the given position. This field is evaluated
#   using command templates (see docs/Command_Templates.md). This
#   parameter must be provided.
```

## [display_template]

Display data text "macros" (one may define any number of sections with
a display_template prefix). This feature allows one to reduce
repetitive definitions in display_data sections. One may use the
builtin render() function in display_data sections to evaluate a
template. For example, if one were to define `[display_template
my_template]` then one could use `{ render('my_template') }` in a
display_data section.

```
[display_template my_template_name]
#param_<name>:
#   One may specify any number of options with a "param_" prefix. The
#   given name will be assigned the given value (parsed as a Python
#   literal) and will be available during macro expansion. If the
#   parameter is passed in the call to render() then that value will
#   be used during macro expansion. For example, a config with
#   "param_speed = 75" might have a caller with
#   "render('my_template_name', param_speed=80)". Parameter names may
#   not use upper case characters.
#text:
#   The text to return when the render() function is called for this
#   template. This field is evaluated using command templates (see
#   docs/Command_Templates.md). This parameter must be provided.
```

## [display_glyph]

Display a custom glyph on displays that support it. The given name
will be assigned the given display data which can then be referenced
in the display templates by their name surrounded by two "tilde"
symbols i.e. `~my_display_glyph~`

See [sample-glyphs.cfg](../config/sample-glyphs.cfg) for some
examples.

```
[display_glyph my_display_glyph]
#data:
#   The display data, stored as 16 lines consisting of 16 bits (1 per
#   pixel) where '.' is a blank pixel and '*' is an on pixel (e.g.,
#   "****************" to display a solid horizontal line).
#   Alternatively, one can use '0' for a blank pixel and '1' for an on
#   pixel. Put each display line into a separate config line. The
#   glyph must consist of exactly 16 lines with 16 bits each. This
#   parameter is optional.
#hd44780_data:
#   Glyph to use on 20x4 hd44780 displays. The glyph must consist of
#   exactly 8 lines with 5 bits each. This parameter is optional.
#hd44780_slot:
#   The hd44780 hardware index (0..7) to store the glyph at. If
#   multiple distinct images use the same slot then make sure to only
#   use one of those images in any given screen. This parameter is
#   required if hd44780_data is specified.
```

## [display my_extra_display]

If a primary [display] section has been defined in printer.cfg as
shown above it is possible to define multiple auxiliary displays. Note
that auxiliary displays do not currently support menu functionality,
thus they do not support the "menu" options or button configuration.

```
[display my_extra_display]
# See the "display" section for available parameters.
```

## [menu]

Customizable lcd display menus.

A [default set of menus](../klippy/extras/display/menu.cfg) are
automatically created. One can replace or extend the menu by
overriding the defaults in the main printer.cfg config file.

See the
[command template document](Command_Templates.md#menu-templates) for
information on menu attributes available during template rendering.

```
# Common parameters available for all menu config sections.
#[menu __some_list __some_name]
#type: disabled
#   Permanently disabled menu element, only required attribute is 'type'.
#   Allows you to easily disable/hide existing menu items.

#[menu some_name]
#type:
#   One of command, input, list, text:
#       command - basic menu element with various script triggers
#       input   - same like 'command' but has value changing capabilities.
#                 Press will start/stop edit mode.
#       list    - it allows for menu items to be grouped together in a
#                 scrollable list.  Add to the list by creating menu
#                 configurations using "some_list" as a prefix - for
#                 example: [menu some_list some_item_in_the_list]
#       vsdlist - same as 'list' but will append files from virtual sdcard
#                 (will be removed in the future)
#name:
#   Name of menu item - evaluated as a template.
#enable:
#   Template that evaluates to True or False.
#index:
#   Position where an item needs to be inserted in list. By default
#   the item is added at the end.

#[menu some_list]
#type: list
#name:
#enable:
#   See above for a description of these parameters.

#[menu some_list some_command]
#type: command
#name:
#enable:
#   See above for a description of these parameters.
#gcode:
#   Script to run on button click or long click. Evaluated as a
#   template.

#[menu some_list some_input]
#type: input
#name:
#enable:
#   See above for a description of these parameters.
#input:
#   Initial value to use when editing - evaluated as a template.
#   Result must be float.
#input_min:
#   Minimum value of range - evaluated as a template. Default -99999.
#input_max:
#   Maximum value of range - evaluated as a template. Default 99999.
#input_step:
#   Editing step - Must be a positive integer or float value. It has
#   internal fast rate step. When "(input_max - input_min) /
#   input_step > 100" then fast rate step is 10 * input_step else fast
#   rate step is same input_step.
#realtime:
#   This attribute accepts static boolean value. When enabled then
#   gcode script is run after each value change. The default is False.
#gcode:
#   Script to run on button click, long click or value change.
#   Evaluated as a template. The button click will trigger the edit
#   mode start or end.
```

## Filament sensors

### [filament_switch_sensor]

Filament Switch Sensor. Support for filament insert and runout
detection using a switch sensor, such as an endstop switch.

See the [command reference](G-Codes.md#filament-sensor) for more
information.

```
[filament_switch_sensor my_sensor]
#pause_on_runout: True
#   When set to True, a PAUSE will execute immediately after a runout
#   is detected. Note that if pause_on_runout is False and the
#   runout_gcode is omitted then runout detection is disabled. Default
#   is True.
#runout_gcode:
#   A list of G-Code commands to execute after a filament runout is
#   detected. See docs/Command_Templates.md for G-Code format. If
#   pause_on_runout is set to True this G-Code will run after the
#   PAUSE is complete. The default is not to run any G-Code commands.
#insert_gcode:
#   A list of G-Code commands to execute after a filament insert is
#   detected. See docs/Command_Templates.md for G-Code format. The
#   default is not to run any G-Code commands, which disables insert
#   detection.
#event_delay: 3.0
#   The minimum amount of time in seconds to delay between events.
#   Events triggered during this time period will be silently
#   ignored. The default is 3 seconds.
#pause_delay: 0.5
#   The amount of time to delay, in seconds, between the pause command
#   dispatch and execution of the runout_gcode. It may be useful to
#   increase this delay if OctoPrint exhibits strange pause behavior.
#   Default is 0.5 seconds.
#switch_pin:
#   The pin on which the switch is connected. This parameter must be
#   provided.
```

### [filament_motion_sensor]

Filament Motion Sensor. Support for filament insert and runout
detection using an encoder that toggles the output pin during filament
movement through the sensor.

See the [command reference](G-Codes.md#filament-sensor) for more
information.

```
[filament_motion_sensor my_sensor]
detection_length: 7.0
#   The minimum length of filament pulled through the sensor to trigger
#   a state change on the switch_pin
#   Default is 7 mm.
extruder:
#   The name of the extruder section this sensor is associated with.
#   This parameter must be provided.
switch_pin:
#pause_on_runout:
#runout_gcode:
#insert_gcode:
#event_delay:
#pause_delay:
#   See the "filament_switch_sensor" section for a description of the
#   above parameters.
```

### [tsl1401cl_filament_width_sensor]

TSLl401CL Based Filament Width Sensor. See the
[guide](TSL1401CL_Filament_Width_Sensor.md) for more information.

```
[tsl1401cl_filament_width_sensor]
#pin:
#default_nominal_filament_diameter: 1.75 # (mm)
#   Maximum allowed filament diameter difference as mm.
#max_difference: 0.2
#   The distance from sensor to the melting chamber as mm.
#measurement_delay: 100
```

### [hall_filament_width_sensor]

Hall filament width sensor (see
[Hall Filament Width Sensor](HallFilamentWidthSensor.md)).

```
[hall_filament_width_sensor]
adc1:
adc2:
#   Analog input pins connected to the sensor. These parameters must
#   be provided.
#cal_dia1: 1.50
#cal_dia2: 2.00
#   The calibration values (in mm) for the sensors. The default is
#   1.50 for cal_dia1 and 2.00 for cal_dia2.
#raw_dia1: 9500
#raw_dia2: 10500
#   The raw calibration values for the sensors. The default is 9500
#   for raw_dia1 and 10500 for raw_dia2.
#default_nominal_filament_diameter: 1.75
#   The nominal filament diameter. This parameter must be provided.
#max_difference: 0.200
#   Maximum allowed filament diameter difference in millimeters (mm).
#   If difference between nominal filament diameter and sensor output
#   is more than +- max_difference, extrusion multiplier is set back
#   to %100. The default is 0.200.
#measurement_delay: 70
#   The distance from sensor to the melting chamber/hot-end in
#   millimeters (mm). The filament between the sensor and the hot-end
#   will be treated as the default_nominal_filament_diameter. Host
#   module works with FIFO logic. It keeps each sensor value and
#   position in an array and POP them back in correct position. This
#   parameter must be provided.
#enable: False
#   Sensor enabled or disabled after power on. The default is to
#   disable.
#measurement_interval: 10
#   The approximate distance (in mm) between sensor readings. The
#   default is 10mm.
#logging: False
#   Out diameter to terminal and klipper.log can be turn on|of by
#   command.
#min_diameter: 1.0
#   Minimal diameter for trigger virtual filament_switch_sensor.
#use_current_dia_while_delay: False
#   Use the current diameter instead of the nominal diameter while
#   the measurement delay has not run through.
#pause_on_runout:
#runout_gcode:
#insert_gcode:
#event_delay:
#pause_delay:
#   See the "filament_switch_sensor" section for a description of the
#   above parameters.
```

## Board specific hardware support

### [sx1509]

Configure an SX1509 I2C to GPIO expander. Due to the delay incurred by
I2C communication you should NOT use SX1509 pins as stepper enable,
step or dir pins or any other pin that requires fast bit-banging. They
are best used as static or gcode controlled digital outputs or
hardware-pwm pins for e.g. fans. One may define any number of sections
with an "sx1509" prefix. Each expander provides a set of 16 pins
(sx1509_my_sx1509:PIN_0 to sx1509_my_sx1509:PIN_15) which can be used
in the printer configuration.

See the [generic-duet2-duex.cfg](../config/generic-duet2-duex.cfg)
file for an example.

```
[sx1509 my_sx1509]
i2c_address:
#   I2C address used by this expander. Depending on the hardware
#   jumpers this is one out of the following addresses: 62 63 112
#   113. This parameter must be provided.
#i2c_mcu:
#i2c_bus:
#i2c_speed:
#   See the "common I2C settings" section for a description of the
#   above parameters.
#i2c_bus:
#   If the I2C implementation of your micro-controller supports
#   multiple I2C busses, you may specify the bus name here. The
#   default is to use the default micro-controller i2c bus.
```

### [samd_sercom]

SAMD SERCOM configuration to specify which pins to use on a given
SERCOM. One may define any number of sections with a "samd_sercom"
prefix. Each SERCOM must be configured prior to using it as SPI or I2C
peripheral. Place this config section above any other section that
makes use of SPI or I2C buses.

```
[samd_sercom my_sercom]
sercom:
#   The name of the sercom bus to configure in the micro-controller.
#   Available names are "sercom0", "sercom1", etc.. This parameter
#   must be provided.
tx_pin:
#   MOSI pin for SPI communication, or SDA (data) pin for I2C
#   communication. The pin must have a valid pinmux configuration
#   for the given SERCOM peripheral. This parameter must be provided.
#rx_pin:
#   MISO pin for SPI communication. This pin is not used for I2C
#   communication (I2C uses tx_pin for both sending and receiving).
#   The pin must have a valid pinmux configuration for the given
#   SERCOM peripheral. This parameter is optional.
clk_pin:
#   CLK pin for SPI communication, or SCL (clock) pin for I2C
#   communication. The pin must have a valid pinmux configuration
#   for the given SERCOM peripheral. This parameter must be provided.
```

### [adc_scaled]

Duet2 Maestro analog scaling by vref and vssa readings. Defining an
adc_scaled section enables virtual adc pins (such as "my_name:PB0")
that are automatically adjusted by the board's vref and vssa
monitoring pins. Be sure to define this config section above any
config sections that use one these virtual pins.

See the
[generic-duet2-maestro.cfg](../config/generic-duet2-maestro.cfg) file
for an example.

```
[adc_scaled my_name]
vref_pin:
#   The ADC pin to use for VREF monitoring. This parameter must be
#   provided.
vssa_pin:
#   The ADC pin to use for VSSA monitoring. This parameter must be
#   provided.
#smooth_time: 2.0
#   A time value (in seconds) over which the vref and vssa
#   measurements will be smoothed to reduce the impact of measurement
#   noise. The default is 2 seconds.
```

### [replicape]

Replicape support - see the [beaglebone guide](beaglebone.md) and the
[generic-replicape.cfg](../config/generic-replicape.cfg) file for an
example.

```
# The "replicape" config section adds "replicape:stepper_x_enable"
# virtual stepper enable pins (for steppers x, y, z, e, and h) and
# "replicape:power_x" PWM output pins (for hotbed, e, h, fan0, fan1,
# fan2, and fan3) that may then be used elsewhere in the config file.
[replicape]
revision:
#   The replicape hardware revision. Currently only revision "B3" is
#   supported. This parameter must be provided.
#enable_pin: !gpio0_20
#   The replicape global enable pin. The default is !gpio0_20 (aka
#   P9_41).
host_mcu:
#   The name of the mcu config section that communicates with the
#   Klipper "linux process" mcu instance. This parameter must be
#   provided.
#standstill_power_down: False
#   This parameter controls the CFG6_ENN line on all stepper
#   motors. True sets the enable lines to "open". The default is
#   False.
#stepper_x_microstep_mode:
#stepper_y_microstep_mode:
#stepper_z_microstep_mode:
#stepper_e_microstep_mode:
#stepper_h_microstep_mode:
#   This parameter controls the CFG1 and CFG2 pins of the given
#   stepper motor driver. Available options are: disable, 1, 2,
#   spread2, 4, 16, spread4, spread16, stealth4, and stealth16. The
#   default is disable.
#stepper_x_current:
#stepper_y_current:
#stepper_z_current:
#stepper_e_current:
#stepper_h_current:
#   The configured maximum current (in Amps) of the stepper motor
#   driver. This parameter must be provided if the stepper is not in a
#   disable mode.
#stepper_x_chopper_off_time_high:
#stepper_y_chopper_off_time_high:
#stepper_z_chopper_off_time_high:
#stepper_e_chopper_off_time_high:
#stepper_h_chopper_off_time_high:
#   This parameter controls the CFG0 pin of the stepper motor driver
#   (True sets CFG0 high, False sets it low). The default is False.
#stepper_x_chopper_hysteresis_high:
#stepper_y_chopper_hysteresis_high:
#stepper_z_chopper_hysteresis_high:
#stepper_e_chopper_hysteresis_high:
#stepper_h_chopper_hysteresis_high:
#   This parameter controls the CFG4 pin of the stepper motor driver
#   (True sets CFG4 high, False sets it low). The default is False.
#stepper_x_chopper_blank_time_high:
#stepper_y_chopper_blank_time_high:
#stepper_z_chopper_blank_time_high:
#stepper_e_chopper_blank_time_high:
#stepper_h_chopper_blank_time_high:
#   This parameter controls the CFG5 pin of the stepper motor driver
#   (True sets CFG5 high, False sets it low). The default is True.
```

## Other Custom Modules

### [palette2]

Palette 2 multimaterial support - provides a tighter integration
supporting Palette 2 devices in connected mode.

This modules also requires `[virtual_sdcard]` and `[pause_resume]`
for full functionality.

If you use this module, do not use the Palette 2 plugin for
Octoprint as they will conflict, and 1 will fail to initialize
properly likely aborting your print.

If you use Octoprint and stream gcode over the serial port instead of
printing from virtual_sd, then remo **M1** and **M0** from *Pausing commands*
in *Settings > Serial Connection > Firmware & protocol* will prevent
the need to start print on the Palette 2 and unpausing in Octoprint
for your print to begin.

```
[palette2]
serial:
#   The serial port to connect to the Palette 2.
#baud: 115200
#   The baud rate to use. The default is 115200.
#feedrate_splice: 0.8
#   The feedrate to use when splicing, default is 0.8
#feedrate_normal: 1.0
#   The feedrate to use after splicing, default is 1.0
#auto_load_speed: 2
#   Extrude feedrate when autoloading, default is 2 (mm/s)
#auto_cancel_variation: 0.1
#   Auto cancel print when ping varation is above this threshold
```

## Common bus parameters

### Common SPI settings

The following parameters are generally available for devices using an
SPI bus.

```
#spi_speed:
#   The SPI speed (in hz) to use when communicating with the device.
#   The default depends on the type of device.
#spi_bus:
#   If the micro-controller supports multiple SPI busses then one may
#   specify the micro-controller bus name here. The default depends on
#   the type of micro-controller.
#spi_software_sclk_pin:
#spi_software_mosi_pin:
#spi_software_miso_pin:
#   Specify the above parameters to use "software based SPI". This
#   mode does not require micro-controller hardware support (typically
#   any general purpose pins may be used). The default is to not use
#   "software spi".
```

### Common I2C settings

The following parameters are generally available for devices using an
I2C bus.

```
#i2c_address:
#   The i2c address of the device. This must specified as a decimal
#   number (not in hex). The default depends on the type of device.
#i2c_mcu:
#   The name of the micro-controller that the chip is connected to.
#   The default is "mcu".
#i2c_bus:
#   If the micro-controller supports multiple I2C busses then one may
#   specify the micro-controller bus name here. The default depends on
#   the type of micro-controller.
#i2c_speed:
#   The I2C speed (in Hz) to use when communicating with the device.
#   On some micro-controllers changing this value has no effect. The
#   default is 100000.
```<|MERGE_RESOLUTION|>--- conflicted
+++ resolved
@@ -2407,7 +2407,6 @@
 #   will be set to when a heater or stepper driver was active and
 #   before the idle_timeout is reached. The default is fan_speed.
 #heater:
-<<<<<<< HEAD
 #   Name of the config section defining the heater that this fan is
 #   associated with. If a comma separated list of heater names is
 #   provided here, then the fan will be enabled when any of the given
@@ -2418,14 +2417,12 @@
 #   fan will be enabled aswell.
 #   For Example, "pi: 60" would enable the fan when the temperature_sensor
 #   "pi" reaches 60 degrees.
-=======
 #stepper:
 #   Name of the config section defining the heater/stepper that this fan
 #   is associated with. If a comma separated list of heater/stepper names
 #   is provided here, then the fan will be enabled when any of the given
 #   heaters/steppers are enabled. The default heater is "extruder", the
 #   default stepper is all of them.
->>>>>>> 69d9497d
 ```
 
 ### [temperature_fan]
