This document describes the commands that Klipper supports. These are
commands that one may enter into the OctoPrint terminal tab.

# G-Code commands

Klipper supports the following standard G-Code commands:
- Move (G0 or G1): `G1 [X<pos>] [Y<pos>] [Z<pos>] [E<pos>] [F<speed>]`
- Dwell: `G4 P<milliseconds>`
- Move to origin: `G28 [X] [Y] [Z]`
- Turn off motors: `M18` or `M84`
- Wait for current moves to finish: `M400`
- Use absolute/relative distances for extrusion: `M82`, `M83`
- Use absolute/relative coordinates: `G90`, `G91`
- Set position: `G92 [X<pos>] [Y<pos>] [Z<pos>] [E<pos>]`
- Set speed factor override percentage: `M220 S<percent>`
- Set extrude factor override percentage: `M221 S<percent>`
- Set acceleration: `M204 S<value>` OR `M204 P<value> T<value>`
  - Note: If S is not specified and both P and T are specified, then
    the acceleration is set to the minimum of P and T. If only one of
    P or T is specified, the command has no effect.
- Get extruder temperature: `M105`
- Set extruder temperature: `M104 [T<index>] [S<temperature>]`
- Set extruder temperature and wait: `M109 [T<index>] S<temperature>`
  - Note: M109 always waits for temperature to settle at requested
    value
- Set bed temperature: `M140 [S<temperature>]`
- Set bed temperature and wait: `M190 S<temperature>`
  - Note: M190 always waits for temperature to settle at requested
    value
- Set fan speed: `M106 S<value>`
- Turn fan off: `M107`
- Emergency stop: `M112`
- Get current position: `M114`
- Get firmware version: `M115`

For further details on the above commands see the
[RepRap G-Code documentation](http://reprap.org/wiki/G-code).

Klipper's goal is to support the G-Code commands produced by common
3rd party software (eg, OctoPrint, Printrun, Slic3r, Cura, etc.) in
their standard configurations. It is not a goal to support every
possible G-Code command. Instead, Klipper prefers human readable
["extended G-Code commands"](#extended-g-code-commands).

If one requires a less common G-Code command then it may be possible
to implement it with a custom Klipper gcode_macro (see
[example-extras.cfg](https://github.com/KevinOConnor/klipper/tree/master/config/example-extras.cfg)
for details). For example, one might use this to implement: `G12`,
`G29`, `G30`, `G31`, `M42`, `M80`, `M81`, `T1`, etc.

## G-Code SD card commands

Klipper also supports the following standard G-Code commands if the
"virtual_sdcard" config section is enabled:
- List SD card: `M20`
- Initialize SD card: `M21`
- Select SD file: `M23 <filename>`
- Start/resume SD print: `M24`
- Pause SD print: `M25`
- Set SD position: `M26 S<offset>`
- Report SD print status: `M27`

In addition, the following extended commands are availble when the
"virtual_sdcard" config section is enabled.
- Load a file and start SD print: `SDCARD_PRINT_FILE FILENAME=<filename>`
- Unload file and clear SD state:  `SDCARD_RESET_FILE`

## G-Code arcs

The following standard G-Code commands are available if a "gcode_arcs"
config section is enabled:
- Controlled Arc Move (G2 or G3): `G2 [X<pos>] [Y<pos>] [Z<pos>]
  [E<pos>] [F<speed>] I<value> J<value>`

## G-Code firmware retraction

The following standard G-Code commands are available if a
"firmware_retraction" config section is enabled:
- Retract: `G10`
- Unretract: `G11`

## G-Code display commands

The following standard G-Code commands are available if a "display"
config section is enabled:
- Display Message: `M117 <message>`
- Set build percentage: `M73 P<percent>`

## Other available G-Code commands

The following standard G-Code commands are currently available, but
using them is not recommended:
- Get Endstop Status: `M119` (Use QUERY_ENDSTOPS instead.)

# Extended G-Code Commands

Klipper uses "extended" G-Code commands for general configuration and
status.  These extended commands all follow a similar format - they
start with a command name and may be followed by one or more
parameters. For example: `SET_SERVO SERVO=myservo ANGLE=5.3`. In this
document, the commands and parameters are shown in uppercase, however
they are not case sensitive. (So, "SET_SERVO" and "set_servo" both run
the same command.)

The following standard commands are supported:
- `QUERY_ENDSTOPS`: Probe the axis endstops and report if they are
  "triggered" or in an "open" state. This command is typically used to
  verify that an endstop is working correctly.
- `QUERY_ADC [NAME=<config_name>] [PULLUP=<value>]`: Report the last
  analog value received for a configured analog pin. If NAME is not
  provided, the list of available adc names are reported. If PULLUP is
  provided (as a value in Ohms), the raw analog value along with the
  equivalent resistance given that pullup is reported.
- `GET_POSITION`: Return information on the current location of the
  toolhead.
- `SET_GCODE_OFFSET [X=<pos>|X_ADJUST=<adjust>]
  [Y=<pos>|Y_ADJUST=<adjust>] [Z=<pos>|Z_ADJUST=<adjust>]
  [MOVE=1 [MOVE_SPEED=<speed>]]`: Set a positional offset to apply to
  future G-Code commands. This is commonly used to virtually change
  the Z bed offset or to set nozzle XY offsets when switching
  extruders. For example, if "SET_GCODE_OFFSET Z=0.2" is sent, then
  future G-Code moves will have 0.2mm added to their Z height. If the
  X_ADJUST style parameters are used, then the adjustment will be
  added to any existing offset (eg, "SET_GCODE_OFFSET Z=-0.2" followed
  by "SET_GCODE_OFFSET Z_ADJUST=0.3" would result in a total Z offset
  of 0.1). If "MOVE=1" is specified then a toolhead move will be
  issued to apply the given offset (otherwise the offset will take
  effect on the next absolute G-Code move that specifies the given
  axis). If "MOVE_SPEED" is specified then the toolhead move will be
  performed with the given speed (in mm/s); otherwise the toolhead
  move will use the last specified G-Code speed.
- `SAVE_GCODE_STATE [NAME=<state_name>]`: Save the current
  g-code coordinate parsing state. Saving and restoring the g-code
  state is useful in scripts and macros. This command saves the
  current g-code absolute coordinate mode (G90/G91), absolute extrude
  mode (M82/M83), origin (G92), offset (SET_GCODE_OFFSET), speed
  override (M220), extruder override (M221), move speed, current XYZ
  position, and relative extruder "E" position. If NAME is provided it
  allows one to name the saved state to the given string. If NAME is
  not provided it defaults to "default".
- `RESTORE_GCODE_STATE [NAME=<state_name>]
  [MOVE=1 [MOVE_SPEED=<speed>]]`: Restore a state previously saved via
  SAVE_GCODE_STATE. If "MOVE=1" is specified then a toolhead move will
  be issued to move back to the previous XYZ position. If "MOVE_SPEED"
  is specified then the toolhead move will be performed with the given
  speed (in mm/s); otherwise the toolhead move will use the restored
  g-code speed.
- `PID_CALIBRATE HEATER=<config_name> TARGET=<temperature>
  [WRITE_FILE=1]`: Perform a PID calibration test. The specified
  heater will be enabled until the specified target temperature is
  reached, and then the heater will be turned off and on for several
  cycles. If the WRITE_FILE parameter is enabled, then the file
  /tmp/heattest.txt will be created with a log of all temperature
  samples taken during the test.
- `TURN_OFF_HEATERS`: Turn off all heaters.
- `SET_VELOCITY_LIMIT [VELOCITY=<value>] [ACCEL=<value>]
  [ACCEL_TO_DECEL=<value>] [SQUARE_CORNER_VELOCITY=<value>]`: Modify
  the printer's velocity limits. Note that one may only set values
  less than or equal to the limits specified in the config file.
- `SET_HEATER_TEMPERATURE HEATER=<heater_name> [TARGET=<target_temperature>]`:
  Sets the target temperature for a heater. If a target temperature is
  not supplied, the target is 0.
- `ACTIVATE_EXTRUDER EXTRUDER=<config_name>`: In a printer with
  multiple extruders this command is used to change the active
  extruder.
- `SET_PRESSURE_ADVANCE [EXTRUDER=<config_name>] [ADVANCE=<pressure_advance>]
  [SMOOTH_TIME=<pressure_advance_smooth_time>]`: Set pressure advance
  parameters. If EXTRUDER is not specified, it defaults to the active
  extruder.
- `SET_EXTRUDER_STEP_DISTANCE [EXTRUDER=<config_name>] [DISTANCE=<distance>]`:
  Set a new value for the provided extruder's step_distance. Value is
  not retained on Klipper reset. Use with caution, small changes can
  result in excessive pressure between extruder and hot end. Do proper
  calibration steps with filament before use. If 'DISTANCE' value is
  not included command will return current step distance.
- `SET_STEPPER_ENABLE STEPPER=<config_name> ENABLE=[0|1]`: Enable or
  disable only the given stepper. This is a diagnostic and debugging
  tool and must be used with care. Disabling an axis motor does not
  reset the homing information. Manually moving a disabled stepper may
  cause the machine to operate the motor outside of safe limits. This
  can lead to damage to axis components, hot ends, and print surface.
- `STEPPER_BUZZ STEPPER=<config_name>`: Move the given stepper forward
  one mm and then backward one mm, repeated 10 times. This is a
  diagnostic tool to help verify stepper connectivity.
- `MANUAL_PROBE [SPEED=<speed>]`: Run a helper script useful for
  measuring the height of the nozzle at a given location. If SPEED is
  specified, it sets the speed of TESTZ commands (the default is
  5mm/s). During a manual probe, the following additional commands are
  available:
  - `ACCEPT`: This command accepts the current Z position and
  concludes the manual probing tool.
  - `ABORT`: This command terminates the manual probing tool.
  - `TESTZ Z=<value>`: This command moves the nozzle up or down by the
    amount specified in "value". For example, `TESTZ Z=-.1` would move
    the nozzle down .1mm while `TESTZ Z=.1` would move the nozzle up
    .1mm. The value may also be `+`, `-`, `++`, or `--` to move the
    nozzle up or down an amount relative to previous attempts.
- `Z_ENDSTOP_CALIBRATE [SPEED=<speed>]`: Run a helper script useful
  for calibrating a Z position_endstop config setting. See the
  MANUAL_PROBE command for details on the parameters and the
  additional commands available while the tool is active.
- `TUNING_TOWER COMMAND=<command> PARAMETER=<name> START=<value>
  FACTOR=<value> [BAND=<value>]`: A tool for tuning a parameter on
  each Z height during a print. The tool will run the given COMMAND
  with the given PARAMETER assigned to the value using the formula
  `value = start + factor * z_height`. If BAND is provided then the
  adjustment will only be made every BAND millimeters of z height - in
  that case the formula used is `value = start + factor *
  ((floor(z_height / band) + .5) * band)`.
- `SET_DISPLAY_GROUP [DISPLAY=<display>] GROUP=<group>`: Set the
  active display group of an lcd display. This allows to define
  multiple display data groups in the config,
  e.g. `[display_data <group> <elementname>]` and switch between them
  using this extended gcode command. If DISPLAY is not specified it
  defaults to "display" (the primary display).
- `SET_IDLE_TIMEOUT [TIMEOUT=<timeout>]`:  Allows the user to set the
  idle timeout (in seconds).
- `RESTART`: This will cause the host software to reload its config
  and perform an internal reset. This command will not clear error
  state from the micro-controller (see FIRMWARE_RESTART) nor will it
  load new software (see
  [the FAQ](FAQ.md#how-do-i-upgrade-to-the-latest-software)).
- `FIRMWARE_RESTART`: This is similar to a RESTART command, but it
  also clears any error state from the micro-controller.
- `SAVE_CONFIG`: This command will overwrite the main printer config
  file and restart the host software. This command is used in
  conjunction with other calibration commands to store the results of
  calibration tests.
- `STATUS`: Report the Klipper host software status.
- `HELP`: Report the list of available extended G-Code commands.

## G-Code Macro Commands

The following command is available when a "gcode_macro" config section
is enabled:
- `SET_GCODE_VARIABLE MACRO=<macro_name> VARIABLE=<name>
  VALUE=<value>`: This command allows one to change the value of a
  gcode_macro variable at run-time. The provided VALUE is parsed as a
  Python literal.

## Custom Pin Commands

The following command is available when an "output_pin" config section
is enabled:
- `SET_PIN PIN=config_name VALUE=<value> CYCLE_TIME=<cycle_time>`

Note: Hardware PWM does not currently support the CYCLE_TIME parameter and will
use the cycle time defined in the config.

## Manually Controlled Fans Commands

The following command is available when a "fan_generic" config section
is enabled:
- `SET_FAN_SPEED FAN=config_name SPEED=<speed>` This command sets
  the speed of a fan. <speed> must be between 0.0 and 1.0.

## Neopixel and Dotstar Commands

The following command is available when "neopixel" or "dotstar" config
sections are enabled:
- `SET_LED LED=<config_name> RED=<value> GREEN=<value> BLUE=<value>
  [INDEX=<index>] [TRANSMIT=0]`: This sets the LED output. Each color
  <value> must be between 0.0 and 1.0. If multiple LED chips are
  daisy-chained then one may specify INDEX to alter the color of just
  the given chip (1 for the first chip, 2 for the second, etc.). If
  INDEX is not provided then all LEDs in the daisy-chain will be set
  to the provided color. If TRANSMIT=0 is specified then the color
  change will only be made on the next SET_LED command that does not
  specify TRANSMIT=0; this may be useful in combination with the INDEX
  parameter to batch multiple updates in a daisy-chain.

## Servo Commands

The following commands are available when a "servo" config section is
enabled:
- `SET_SERVO SERVO=config_name [ANGLE=<degrees> | WIDTH=<seconds>]`:
  Set the servo position to the given angle (in degrees) or pulse
  width (in seconds). Use `WIDTH=0` to disable the servo output.

## Manual stepper Commands

The following command is available when a "manual_stepper" config
section is enabled:
- `MANUAL_STEPPER STEPPER=config_name [ENABLE=[0|1]]
  [SET_POSITION=<pos>] [SPEED=<speed>] [ACCEL=<accel>]
  [MOVE=<pos> [STOP_ON_ENDSTOP=[1|2|-1|-2]] [SYNC=0]]`: This command
  will alter the state of the stepper. Use the ENABLE parameter to
  enable/disable the stepper. Use the SET_POSITION parameter to force
  the stepper to think it is at the given position. Use the MOVE
  parameter to request a movement to the given position. If SPEED
  and/or ACCEL is specified then the given values will be used instead
  of the defaults specified in the config file. If an ACCEL of zero is
  specified then no acceleration will be performed. If
  STOP_ON_ENDSTOP=1 is specified then the move will end early should
  the endstop report as triggered (use STOP_ON_ENDSTOP=2 to complete
  the move without error even if the endstop does not trigger, use -1
  or -2 to stop when the endstop reports not triggered). Normally
  future G-Code commands will be scheduled to run after the stepper
  move completes, however if a manual stepper move uses SYNC=0 then
  future G-Code movement commands may run in parallel with the stepper
  movement.

## Extruder stepper Commands

The following command is available when an "extruder_stepper" config
section is enabled:
- `SYNC_STEPPER_TO_EXTRUDER STEPPER=<extruder_stepper config_name>
  [EXTRUDER=<extruder config_name>]`: This command will cause the given
  STEPPER to become synchronized to the given EXTRUDER, overriding
  the extruder defined in the "extruder_stepper" config section.

## Probe

The following commands are available when a "probe" config section is
enabled:
- `PROBE [PROBE_SPEED=<mm/s>] [LIFT_SPEED=<mm/s>] [SAMPLES=<count>]
  [SAMPLE_RETRACT_DIST=<mm>] [SAMPLES_TOLERANCE=<mm>]
  [SAMPLES_TOLERANCE_RETRIES=<count>]
  [SAMPLES_RESULT=median|average]`: Move the nozzle downwards until
  the probe triggers. If any of the optional parameters are provided
  they override their equivalent setting in the probe config section
  (see
  [example-extras.cfg](https://github.com/KevinOConnor/klipper/tree/master/config/example-extras.cfg)
  for details).
- `QUERY_PROBE`: Report the current status of the probe ("triggered"
  or "open").
- `PROBE_ACCURACY [PROBE_SPEED=<mm/s>] [SAMPLES=<count>]
  [SAMPLE_RETRACT_DIST=<mm>]`: Calculate the maximum, minimum,
  average, median, and standard deviation of multiple probe
  samples. By default, 10 SAMPLES are taken. Otherwise the optional
  parameters default to their equivalent setting in the probe config
  section.
- `PROBE_CALIBRATE [SPEED=<speed>] [<probe_parameter>=<value>]`: Run a
  helper script useful for calibrating the probe's z_offset. See the
  PROBE command for details on the optional probe parameters. See the
  MANUAL_PROBE command for details on the SPEED parameter and the
  additional commands available while the tool is active. Please note,
  the PROBE_CALIBRATE command uses the speed variable to move in XY direction
  as well as Z.

## BLTouch

The following command is available when a "bltouch" config section is
enabled:
- `BLTOUCH_DEBUG COMMAND=<command>`: This sends a command to the
  BLTouch. It may be useful for debugging. Available commands are:
  `pin_down`, `touch_mode`, `pin_up`, `self_test`, `reset`,
  (*1): `set_5V_output_mode`, `set_OD_output_mode`, `output_mode_store`

  *** Note that the commands marked by (*1) are solely supported
      by a BL-Touch V3.0 or V3.1(+)

- `BLTOUCH_STORE MODE=<output_mode>`: This stores an output mode in the
  EEPROM of a BLTouch V3.1 Available output_modes are: `5V`, `OD`

See [Working with the BL-Touch](BLTouch.md) for more details.

## Delta Calibration

The following commands are available when the "delta_calibrate" config
section is enabled:
- `DELTA_CALIBRATE [METHOD=manual] [<probe_parameter>=<value>]`: This
  command will probe seven points on the bed and recommend updated
  endstop positions, tower angles, and radius. See the PROBE command
  for details on the optional probe parameters. If METHOD=manual is
  specified then the manual probing tool is activated - see the
  MANUAL_PROBE command above for details on the additional commands
  available while this tool is active.
- `DELTA_ANALYZE`: This command is used during enhanced delta
  calibration. See [Delta Calibrate](Delta_Calibrate.md) for details.

## Bed Tilt

The following commands are available when the "bed_tilt" config
section is enabled:
- `BED_TILT_CALIBRATE [METHOD=manual] [<probe_parameter>=<value>]`:
  This command will probe the points specified in the config and then
  recommend updated x and y tilt adjustments. See the PROBE command
  for details on the optional probe parameters. If METHOD=manual is
  specified then the manual probing tool is activated - see the
  MANUAL_PROBE command above for details on the additional commands
  available while this tool is active.

## Mesh Bed Leveling

The following commands are available when the "bed_mesh" config
section is enabled:
- `BED_MESH_CALIBRATE [METHOD=manual] [<probe_parameter>=<value>]
  [<mesh_parameter>=<value>]`:
  This command probes the bed using generated points specified by the
  parameters in the config. After probing, a mesh is generated and
  z-movement is adjusted according to the mesh. See the PROBE command
  for details on the optional probe parameters. If METHOD=manual is
  specified then the manual probing tool is activated - see the
  MANUAL_PROBE command above for details on the additional commands
  available while this tool is active.
- `BED_MESH_OUTPUT PGP=[<0:1>]`: This command outputs the current probed
  z values and current mesh values to the terminal.  If PGP=1 is specified
  the x,y coordinates generated by bed_mesh, along with their associated
  indices, will be output to the terminal.
- `BED_MESH_MAP`: Like to BED_MESH_OUTPUT, this command prints the current
  state of the mesh to the terminal.  Instead of printing the values in a
  human readable format, the state is serialized in json format. This allows
  octoprint plugins to easily capture the data and generate height maps
  approximating the bed's surface.
- `BED_MESH_CLEAR`: This command clears the mesh and removes all
  z adjustment.  It is recommended to put this in your end-gcode.
- `BED_MESH_PROFILE LOAD=<name> SAVE=<name> REMOVE=<name>`: This
  command provides profile management for mesh state.  LOAD will
  restore the mesh state from the profile matching the supplied name.
  SAVE will save the current mesh state to a profile matching the
  supplied name.  Remove will delete the profile matching the
  supplied name from persistent memory.  Note that after SAVE or
  REMOVE operations have been run the SAVE_CONFIG gcode must be run
  to make the changes to peristent memory permanent.

## Bed Screws Helper

The following commands are available when the "bed_screws" config
section is enabled:
- `BED_SCREWS_ADJUST`: This command will invoke the bed screws
  adjustment tool. It will command the nozzle to different locations
  (as defined in the config file) and allow one to make adjustments to
  the bed screws so that the bed is a constant distance from the
  nozzle.

## Bed Screws Tilt adjust Helper

The following commands are available when the "screws_tilt_adjust"
config section is enabled:
- `SCREWS_TILT_CALCULATE [<probe_parameter>=<value>]`: This command
  will invoke the bed screws adjustment tool. It will command the
  nozzle to different locations (as defined in the config file)
  probing the z height and calculate the number of knob turns to
  adjust the bed level. See the PROBE command for details on the
  optional probe parameters.
  IMPORTANT: You MUST always do a G28 before using this command.

## Z Tilt

The following commands are available when the "z_tilt" config section
is enabled:
- `Z_TILT_ADJUST [<probe_parameter>=<value>]`: This command will probe
  the points specified in the config and then make independent
  adjustments to each Z stepper to compensate for tilt. See the PROBE
  command for details on the optional probe parameters.

## Dual Carriages

The following command is available when the "dual_carriage" config
section is enabled:
- `SET_DUAL_CARRIAGE CARRIAGE=[0|1]`: This command will set the active
  carriage. It is typically invoked from the activate_gcode and
  deactivate_gcode fields in a multiple extruder configuration.

## TMC2130, TMC2660, TMC2208, TMC2209 and TMC5160

The following commands are available when any of the "tmcXXXX" config sections is enabled:
- `DUMP_TMC STEPPER=<name>`: This command will read the TMC driver
  registers and report their values.
- `INIT_TMC STEPPER=<name>`: This command will intitialize the TMC
  registers. Needed to re-enable the driver if power to the chip is
  turned off then back on.
- `SET_TMC_CURRENT STEPPER=<name> CURRENT=<amps> HOLDCURRENT=<amps>`:
  This will adjust the run and hold currents of the TMC driver.
  HOLDCURRENT is applicable only to the tmc2130, tmc2208, tmc2209 and tmc5160.
- `SET_TMC_FIELD STEPPER=<name> FIELD=<field> VALUE=<value>`: This will
  alter the value of the specified register field of the TMC driver.
  This command is intended for low-level diagnostics and debugging only because
  changing the fields during run-time can lead to undesired and potentially
  dangerous behavior of your printer. Permanent changes should be made using
  the printer configuration file instead. No sanity checks are performed for the
  given values.

## Endstop adjustments by stepper phase

The following commands are available when an "endstop_phase" config
section is enabled:
- `ENDSTOP_PHASE_CALIBRATE [STEPPER=<config_name>]`: If no STEPPER
  parameter is provided then this command will reports statistics on
  endstop stepper phases during past homing operations. When a STEPPER
  parameter is provided it arranges for the given endstop phase
  setting to be written to the config file (in conjunction with the
  SAVE_CONFIG command).

## Force movement

The following commands are available when the "force_move" config
section is enabled:
- `FORCE_MOVE STEPPER=<config_name> DISTANCE=<value> VELOCITY=<value>
  [ACCEL=<value>]`: This command will forcibly move the given stepper
  the given distance (in mm) at the given constant velocity (in
  mm/s). If ACCEL is specified and is greater than zero, then the
  given acceleration (in mm/s^2) will be used; otherwise no
  acceleration is performed. If acceleration is not performed then it
  can lead to the micro-controller reporting "No next step" errors
  (avoid these errors by specifying an ACCEL value or use a very low
  VELOCITY). No boundary checks are performed; no kinematic updates
  are made; other parallel steppers on an axis will not be moved. Use
  caution as an incorrect command could cause damage! Using this
  command will almost certainly place the low-level kinematics in an
  incorrect state; issue a G28 afterwards to reset the kinematics.
  This command is intended for low-level diagnostics and debugging.
- `SET_KINEMATIC_POSITION [X=<value>] [Y=<value>] [Z=<value>]`: Force
  the low-level kinematic code to believe the toolhead is at the given
  cartesian position. This is a diagnostic and debugging command; use
  SET_GCODE_OFFSET and/or G92 for regular axis transformations. If an
  axis is not specified then it will default to the position that the
  head was last commanded to. Setting an incorrect or invalid position
  may lead to internal software errors. This command may invalidate
  future boundary checks; issue a G28 afterwards to reset the
  kinematics.

## Send message (respond) to host

The following commands are availabe when the "respond" config section is
enabled.
  - `M118 <message>`: echo the message prepended with the configured default
    prefix (or `echo: ` if no prefix is configured).
  - `RESPOND MSG="<message>"`: echo the message prepended with the configured default
    prefix (or `echo: ` if no prefix is configured).
  - `RESPOND TYPE=echo MSG="<message>"`: echo the message prepended with `echo: `.
  - `RESPOND TYPE=command MSG="<message>"`: echo the message prepended with `// `.
    Octopint can be configured to respond to these messages (e.g.
    `RESPOND TYPE=command MSG=action:pause`).
  - `RESPOND TYPE=error MSG="<message>"`: echo the message prepended with `!! `.
  - `RESPOND PREFIX=<prefix> MSG="<message>"`: echo the message prepended with `<prefix>`
    (The `PREFIX` parameter will take priority over the `TYPE` parameter)

## Pause Resume

The following commands are available when the "pause_resume" config section
is enabled:
  - `PAUSE`:  Pauses the current print.  The current position is captured for
  restoration upon resume.
  - `RESUME [VELOCITY=<value>]`: Resumes the print from a pause, first restoring
  the previously captured position.  The VELOCITY parameter determines the speed
  at which the tool should return to the original captured position.
  - `CLEAR_PAUSE`:  Clears the current paused state without resuming the print.
  This is useful if one decides to cancel a print after a PAUSE.  It is recommended
  to add this to your start gcode to make sure the paused state is fresh for each
  print.

## Filament Sensor

The following command is available when the "filament_switch_sensor" config
section is enabled.
 - `QUERY_FILAMENT_SENSOR SENSOR=<sensor_name>`: Queries the current status of
  the filament sensor.  The data displayed on the terminal will depend on the
  sensor type defined in the confguration.
 - `SET_FILAMENT_SENSOR SENSOR=<sensor_name> ENABLE=[0|1]`:  Sets the
   filament sensor on/off.  If ENABLE is set to 0, the filament sensor will
   be disabled, if set to 1 it is enabled.

## Firmware Retraction

The following commands are available when the "firmware_retraction"
config section is enabled.  These commands allow you to utilise the
firmware retraction feature available in many slicers, to reduce
stringing during non-extrusion moves from one part of the print to
another.  Appropriately configuring pressure advance reduces the length
of retraction required.
 - `SET_RETRACTION [RETRACT_LENGTH=<mm>] [RETRACT_SPEED=<mm/s>]
   [UNRETRACT_EXTRA_LENGTH=<mm>] [UNRETRACT_SPEED=<mm/s>]`: Adjust the
   parameters used by firmware retraction. RETRACT_LENGTH determines
   the length of filament to retract and unretract. The speed of
   retraction is adjusted via RETRACT_SPEED, and is typically set
   relatively high. The speed of unretraction is adjusted via
   UNRETRACT_SPEED, and is not particularly critical, although often
   lower than RETRACT_SPEED. In some cases it is useful to add a small
   amount of additional length on unretraction, and this is set via
   UNRETRACT_EXTRA_LENGTH. SET_RETRACTION is commonly set as part of
   slicer per-filament configuration, as different filaments require
   different parameter settings.
 - `GET_RETRACTION`: Queries the current parameters used by firmware
   retraction and displays them on the terminal.
 - `G10`: Retracts the extruder using the currently configured
   parameters.
 - `G11`: Unretracts the extruder using the currently configured
   parameters.

## Skew Correction

The following commands are available when the "skew_correction" config
section is enabled.
  - `SET_SKEW [XY=<ac_length,bd_length,ad_length>] [XZ=<ac,bd,ad>]
    [YZ=<ac,bd,ad>] [CLEAR=<0|1>]`:  Configures the [skew_correction] module
    with measurements (in mm) taken from a calibration print.  One may
    enter measurements for any combination of planes, planes not entered will
    retain their current value.  If `CLEAR=1` is entered then all skew
    correction will be disabled.
  - `GET_CURRENT_SKEW`: Reports the current printer skew for each plane in
    both radians and degrees.  The skew is calculated based on parameters
    provided via the `SET_SKEW` gcode.
  - `CALC_MEASURED_SKEW [AC=<ac_length>] [BD=<bd_length>] [AD=<ad_length>]`:
    Calculates and reports the skew (in radians and degrees) based on a
    measured print.  This can be useful for determining the printer's current
    skew after correction has been applied.  It may also be useful before
    correction is applied to determine if skew correction is necessary.   See
    skew_correction.md for details on skew calibration objects and
    measurements.
  - `SKEW_PROFILE [LOAD=<name>] [SAVE=<name>] [REMOVE=<name>]`: Profile
    management for skew_correction.  LOAD will restore skew state from the
    profile matching the supplied name. SAVE will save the current skew state
    to a profile matching the supplied name.  Remove will delete the profile
    matching the supplied name from persistent memory.  Note that after SAVE
    or REMOVE operations have been run the SAVE_CONFIG gcode must be run
    to make the changes to peristent memory permanent.

## Delayed GCode

The following command is enabled if a [delayed_gcode] config section has
been enabled:
  - `UPDATE_DELAYED_GCODE [ID=<name>] [DURATION=<seconds>]`:  Updates the
    delay duration for the identified [delayed_gcode] and starts the timer
    for gcode execution.  A value of 0 will cancel a pending delayed gcode
    from executing.

## Resonance compensation

The following command is enabled if an [input_shaper] config section has
been enabled:
  - `SET_INPUT_SHAPER [SHAPER_FREQ_X=<shaper_freq_x>]
    [SHAPER_FREQ_Y=<shaper_freq_y>] [DAMPING_RATIO_X=<damping_ratio_x>]
    [DAMPING_RATIO_Y=<damping_ratio_y>] [SHAPER_TYPE=<shaper>]
    [SHAPER_TYPE_X=<shaper_type_x>] [SHAPER_TYPE_Y=<shaper_type_y>]`: Modify
    input shaper parameters. Note that SHAPER_TYPE parameter resets input shaper
    for both X and Y axes even if different shaper types have been configured
    in [input_shaper] section. SHAPER_TYPE cannot be used together with either
    of SHAPER_TYPE_X and SHAPER_TYPE_Y parameters. See
    [example-extras.cfg](https://github.com/KevinOConnor/klipper/tree/master/config/example-extras.cfg)
    for more details on each of these parameters.

## Temperature Fan Commands

The following command is available when a "temperature_fan" config
section is enabled:
- `SET_TEMPERATURE_FAN_TARGET temperature_fan=<temperature_fan_name>
  [target=<target_temperature>]`: Sets the target temperature for a
  temperature_fan. If a target is not supplied, it is set to the
  specified temperature in the config file.

## Adxl345 Accelerometer Commands

The following commands are available when an "adxl345" config section is
enabled:
- `ACCELEROMETER_MEASURE [CHIP=<config_name>] [RATE=<value>]
  [NAME=<value>]`: Starts accelerometer measurements at the requested
  number of samples per second. If CHIP is not specified it defaults
  to "default". Valid rates are 25, 50, 100, 200, 400, 800, 1600,
  and 3200. The command works in a start-stop mode: when executed for
  the first time, it starts the measurements, next execution stops them.
  If RATE is not specified, then the default value is used (either from
  `printer.cfg` or `3200` default value). The results of measurements
  are written to a file named `/tmp/adxl345-<name>.csv` where "<name>"
  is the optional NAME parameter. If NAME is not specified it defaults
  to the current time in "YYYYMMDD_HHMMSS" format.
- `ACCELEROMETER_QUERY [CHIP=<config_name>] [RATE=<value>]`: queries
  accelerometer for the current value. If CHIP is not specified it
  defaults to "default". If RATE is not specified, the default value is
  used. This command is useful to test the connection to the ADXL345
  accelerometer: one of the returned values should be a free-fall
  acceleration (+/- some noise of the chip).

## Resonance Testing Commands

The following commands are available when a "resonance_tester" config section
is enabled:
- `MEASURE_AXES_NOISE`: Measures and outputs the noise for all axes of all
  enabled accelerometer chips.
- `TEST_RESONANCES AXIS=<axis> OUTPUT=<resonances,raw_data> [NAME=<name>]
  [FREQ_START=<min_freq>] [FREQ_END=<max_freq>] [HZ_PER_SEC=<hz_per_sec>]`:
  Runs the resonance test in all configured probe points for the requested
  axis (X or Y) and measures the acceleration using the accelerometer chips
  configured for the respective axis. `OUTPUT` parameter is a comma-separated
  list of which outputs will be written. If `raw_data` is requested, then the
  raw accelerometer data is written into a file or a series of files
  `/tmp/raw_data_<axis>_[<point>_]<name>.csv` with (`<point>_` part of
  the name generated only if more than 1 probe point is configured). If
  `resonances` is specified, the frequency response is calculated (across
  all probe points) and written into `/tmp/resonances_<axis>_<name>.csv`
  file. If unset, OUTPUT defaults to `resonances`, and NAME defaults to
  the current time in "YYYYMMDD_HHMMSS" format.
- `SHAPER_CALIBRATE [AXIS=<axis>] [NAME=<name>]
  [FREQ_START=<min_freq>] [FREQ_END=<max_freq>] [HZ_PER_SEC=<hz_per_sec>]`:
  Similarly to `TEST_RESONANCES`, runs the resonance test as configured, and
  tries to find the optimal parameters for the input shaper for the requested
  axis (or both X and Y axes if `AXIS` parameter is unset). The results of the
  tuning are printed to the console, and the frequency responses and the
  different input shapers values are written to a CSV file(s)
  `/tmp/calibration_data_<axis>_<name>.csv`. Unless specified, NAME defaults
  to the current time in "YYYYMMDD_HHMMSS" format. Note that the suggested
  input shaper parameters can be persisted in the config by issuing
<<<<<<< HEAD
  `SAVE_CONFIG` command.


## Save Variables

The following command is enabled if a [save_variables] config section has been
enabled:

- `SAVE_VARIABLE VARIABLE=<name> VALUE=<value>`: Saves the variable to disk
  so that it can be used across restarts. All stored variables are loaded into
  the printer.save_variables dict at startup and can be used in gcode macros.
  Variables are always saved as floats if they can be converted, and
  strings, if not.
=======
  `SAVE_CONFIG` command.
>>>>>>> cf6d302a
<|MERGE_RESOLUTION|>--- conflicted
+++ resolved
@@ -691,9 +691,7 @@
   `/tmp/calibration_data_<axis>_<name>.csv`. Unless specified, NAME defaults
   to the current time in "YYYYMMDD_HHMMSS" format. Note that the suggested
   input shaper parameters can be persisted in the config by issuing
-<<<<<<< HEAD
   `SAVE_CONFIG` command.
-
 
 ## Save Variables
 
@@ -704,7 +702,4 @@
   so that it can be used across restarts. All stored variables are loaded into
   the printer.save_variables dict at startup and can be used in gcode macros.
   Variables are always saved as floats if they can be converted, and
-  strings, if not.
-=======
-  `SAVE_CONFIG` command.
->>>>>>> cf6d302a
+  strings, if not.